/*
 * BSD-style license; for more info see http://pmd.sourceforge.net/license.html
 */

package net.sourceforge.pmd.lang.ecmascript.ast;

import org.mozilla.javascript.Token;
import org.mozilla.javascript.ast.AstRoot;
import org.mozilla.javascript.ast.InfixExpression;

public abstract class AbstractInfixEcmascriptNode<T extends InfixExpression> extends AbstractEcmascriptNode<T> {

<<<<<<< HEAD
    AbstractInfixEcmascriptNode(T infixExpression) {
=======
@Deprecated
@InternalApi
public class AbstractInfixEcmascriptNode<T extends InfixExpression> extends AbstractEcmascriptNode<T> {

    @Deprecated
    @InternalApi
    public AbstractInfixEcmascriptNode(T infixExpression) {
>>>>>>> b7c1ca9c
        this(infixExpression, true);
    }

    AbstractInfixEcmascriptNode(T infixExpression, boolean setImage) {
        super(infixExpression);
        if (setImage) {
            if (infixExpression.getOperator() == Token.ASSIGN_BITXOR) {
                super.setImage("^=");
            } else {
                super.setImage(AstRoot.operatorToString(infixExpression.getOperator()));
            }
        }
    }

    public EcmascriptNode<?> getLeft() {
        return (EcmascriptNode<?>) getChild(0);
    }

    public EcmascriptNode<?> getRight() {
        return (EcmascriptNode<?>) getChild(1);
    }
}<|MERGE_RESOLUTION|>--- conflicted
+++ resolved
@@ -8,19 +8,9 @@
 import org.mozilla.javascript.ast.AstRoot;
 import org.mozilla.javascript.ast.InfixExpression;
 
-public abstract class AbstractInfixEcmascriptNode<T extends InfixExpression> extends AbstractEcmascriptNode<T> {
+abstract class AbstractInfixEcmascriptNode<T extends InfixExpression> extends AbstractEcmascriptNode<T> {
 
-<<<<<<< HEAD
     AbstractInfixEcmascriptNode(T infixExpression) {
-=======
-@Deprecated
-@InternalApi
-public class AbstractInfixEcmascriptNode<T extends InfixExpression> extends AbstractEcmascriptNode<T> {
-
-    @Deprecated
-    @InternalApi
-    public AbstractInfixEcmascriptNode(T infixExpression) {
->>>>>>> b7c1ca9c
         this(infixExpression, true);
     }
 
