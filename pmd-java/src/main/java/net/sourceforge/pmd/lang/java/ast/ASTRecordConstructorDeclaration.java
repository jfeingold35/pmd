--- conflicted
+++ resolved
@@ -15,13 +15,7 @@
  *
  * <pre class="grammar">
  *
-<<<<<<< HEAD
  * RecordConstructorDeclaration ::=  {@link ASTModifierList Modifiers}
- *                                   {@link ASTTypeParameters TypeParameters}?
-=======
- * RecordConstructorDeclaration ::=  ({@linkplain ASTAnnotation Annotation})*
- *                                   RecordModifiers
->>>>>>> 571a4167
  *                                   &lt;IDENTIFIER&gt;
  *                                   {@link ASTBlock Block}
  *
