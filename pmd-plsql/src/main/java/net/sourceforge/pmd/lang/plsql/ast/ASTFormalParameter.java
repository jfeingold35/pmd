/*
 * BSD-style license; for more info see http://pmd.sourceforge.net/license.html
 */

package net.sourceforge.pmd.lang.plsql.ast;

import net.sourceforge.pmd.annotation.InternalApi;

public class ASTFormalParameter extends net.sourceforge.pmd.lang.plsql.ast.AbstractPLSQLNode {
<<<<<<< HEAD

    private boolean in;

    private boolean out;

    private boolean nocopy;

    public boolean isIn() {
        return this.in;
    }

    public void setIn(boolean in) {
        this.in = in;
    }

    public boolean isOut() {
        return this.out;
    }

    public void setOut(boolean out) {
        this.out = out;
    }

    public boolean isNoCopy() {
        return this.nocopy;
    }

    public void setNoCopy(boolean nocopy) {
        this.nocopy = nocopy;
    }

=======
    @Deprecated
    @InternalApi
>>>>>>> 805d06a6
    public ASTFormalParameter(int id) {
        super(id);
    }

    @Deprecated
    @InternalApi
    public ASTFormalParameter(PLSQLParser p, int id) {
        super(p, id);
    }

    @Override
    public Object jjtAccept(PLSQLParserVisitor visitor, Object data) {
        return visitor.visit(this, data);
    }

    public ASTDatatype getTypeNode() {
        for (int i = 0; i < getNumChildren(); i++) {
            if (getChild(i) instanceof ASTDatatype) {
                return (ASTDatatype) getChild(i);
            }
        }
        throw new IllegalStateException("ASTType not found");
    }
}<|MERGE_RESOLUTION|>--- conflicted
+++ resolved
@@ -7,7 +7,6 @@
 import net.sourceforge.pmd.annotation.InternalApi;
 
 public class ASTFormalParameter extends net.sourceforge.pmd.lang.plsql.ast.AbstractPLSQLNode {
-<<<<<<< HEAD
 
     private boolean in;
 
@@ -39,10 +38,8 @@
         this.nocopy = nocopy;
     }
 
-=======
     @Deprecated
     @InternalApi
->>>>>>> 805d06a6
     public ASTFormalParameter(int id) {
         super(id);
     }
