/**
 * BSD-style license; for more info see http://pmd.sourceforge.net/license.html
 */

package net.sourceforge.pmd.lang.java.symboltable;

import net.sourceforge.pmd.lang.java.ast.ASTCatchParameter;
import net.sourceforge.pmd.lang.java.ast.ASTEnumConstant;
import net.sourceforge.pmd.lang.java.ast.ASTFormalParameter;
<<<<<<< HEAD
import net.sourceforge.pmd.lang.java.ast.ASTLambdaParameter;
=======
import net.sourceforge.pmd.lang.java.ast.ASTLambdaExpression;
import net.sourceforge.pmd.lang.java.ast.ASTPrimitiveType;
import net.sourceforge.pmd.lang.java.ast.ASTRecordComponent;
>>>>>>> bc59bb2f
import net.sourceforge.pmd.lang.java.ast.ASTReferenceType;
import net.sourceforge.pmd.lang.java.ast.ASTType;
import net.sourceforge.pmd.lang.java.ast.ASTVariableDeclaratorId;
import net.sourceforge.pmd.lang.java.ast.AccessNode;
import net.sourceforge.pmd.lang.java.ast.TypeNode;
import net.sourceforge.pmd.lang.symboltable.AbstractNameDeclaration;
import net.sourceforge.pmd.lang.symboltable.Scope;

public class VariableNameDeclaration extends AbstractNameDeclaration implements TypedNameDeclaration {

    public VariableNameDeclaration(ASTVariableDeclaratorId node) {
        super(node);
    }

    @Override
    public Scope getScope() {
        return node.getScope().getEnclosingScope(ClassScope.class);
    }

    public boolean isArray() {
        return getDeclaratorId().hasArrayType();
    }

    public int getArrayDepth() {
        return getTypeNode().getArrayDepth();
    }

    public boolean isVarargs() {
        ASTFormalParameter parameter = node.getFirstParentOfType(ASTFormalParameter.class);
        return parameter != null && parameter.isVarargs();
    }

    public boolean isExceptionBlockParameter() {
        return getDeclaratorId().isExceptionBlockParameter();
    }

    /**
     * @deprecated use {@link #isTypeInferred()}
     */
    @Deprecated
    public boolean isLambdaTypelessParameter() {
        return isTypeInferred();
    }

    public boolean isTypeInferred() {
        return getDeclaratorId().isTypeInferred();
    }

    public boolean isPrimitiveType() {
        return getTypeNode().isPrimitiveType();
    }

    @Override
    public String getTypeImage() {
        ASTType typeNode = getTypeNode();
        if (typeNode != null) {
            return typeNode.getTypeImage();
        }
        return null;
    }

    /**
     * Note that an array of primitive types (int[]) is a reference type.
     */
    public boolean isReferenceType() {
        return getTypeNode() instanceof ASTReferenceType;
    }

    private boolean isRecordComponent() {
        return node.getParent() instanceof ASTRecordComponent;
    }

    public AccessNode getAccessNodeParent() {
<<<<<<< HEAD
        if (node.getParent() instanceof ASTFormalParameter) {
            return (ASTFormalParameter) node.getParent();
        } else if (node.getParent() instanceof ASTLambdaParameter) {
            return (ASTLambdaParameter) node.getParent();
        } else if (node.getParent() instanceof ASTEnumConstant) {
            return (ASTEnumConstant) node.getParent();
        } else if (node.getParent() instanceof ASTCatchParameter) {
=======
        if (isRecordComponent()) {
            return null;
        }

        if (node.getParent() instanceof ASTFormalParameter || node.getParent() instanceof ASTLambdaExpression) {
>>>>>>> bc59bb2f
            return (AccessNode) node.getParent();
        }
        return (AccessNode) node.getParent().getParent();
    }

    public ASTVariableDeclaratorId getDeclaratorId() {
        return (ASTVariableDeclaratorId) node;
    }

<<<<<<< HEAD
    private ASTType getTypeNode() {
        return getDeclaratorId().getTypeNode();
=======
    private TypeNode getTypeNode() {
        if (isRecordComponent()) {
            return (TypeNode) node.getParent().getFirstChildOfType(ASTType.class).getChild(0);
        }
        if (isPrimitiveType()) {
            return (TypeNode) getAccessNodeParent().getFirstChildOfType(ASTType.class).getChild(0);
        }
        if (!isTypeInferred()) {
            return (TypeNode) getAccessNodeParent().getFirstChildOfType(ASTType.class).getChild(0).getChild(0);
        }
        return null;
>>>>>>> bc59bb2f
    }

    @Override
    public Class<?> getType() {
        TypeNode typeNode = getTypeNode();
        if (typeNode != null) {
            return typeNode.getType();
        }
        // if there is no type node, then return the type of the declarator id.
        // this might be a inferred type
        return getDeclaratorId().getType();
    }

    @Override
    public boolean equals(Object o) {
        if (!(o instanceof VariableNameDeclaration)) {
            return false;
        }
        VariableNameDeclaration n = (VariableNameDeclaration) o;
        return n.node.getImage().equals(node.getImage());
    }

    @Override
    public int hashCode() {
        return node.getImage().hashCode();
    }

    @Override
    public String toString() {
        return "Variable: image = '" + node.getImage() + "', line = " + node.getBeginLine();
    }
}<|MERGE_RESOLUTION|>--- conflicted
+++ resolved
@@ -7,13 +7,8 @@
 import net.sourceforge.pmd.lang.java.ast.ASTCatchParameter;
 import net.sourceforge.pmd.lang.java.ast.ASTEnumConstant;
 import net.sourceforge.pmd.lang.java.ast.ASTFormalParameter;
-<<<<<<< HEAD
 import net.sourceforge.pmd.lang.java.ast.ASTLambdaParameter;
-=======
-import net.sourceforge.pmd.lang.java.ast.ASTLambdaExpression;
-import net.sourceforge.pmd.lang.java.ast.ASTPrimitiveType;
 import net.sourceforge.pmd.lang.java.ast.ASTRecordComponent;
->>>>>>> bc59bb2f
 import net.sourceforge.pmd.lang.java.ast.ASTReferenceType;
 import net.sourceforge.pmd.lang.java.ast.ASTType;
 import net.sourceforge.pmd.lang.java.ast.ASTVariableDeclaratorId;
@@ -82,12 +77,8 @@
         return getTypeNode() instanceof ASTReferenceType;
     }
 
-    private boolean isRecordComponent() {
-        return node.getParent() instanceof ASTRecordComponent;
-    }
 
     public AccessNode getAccessNodeParent() {
-<<<<<<< HEAD
         if (node.getParent() instanceof ASTFormalParameter) {
             return (ASTFormalParameter) node.getParent();
         } else if (node.getParent() instanceof ASTLambdaParameter) {
@@ -95,14 +86,9 @@
         } else if (node.getParent() instanceof ASTEnumConstant) {
             return (ASTEnumConstant) node.getParent();
         } else if (node.getParent() instanceof ASTCatchParameter) {
-=======
-        if (isRecordComponent()) {
+            return (AccessNode) node.getParent();
+        } else if (node.getParent() instanceof ASTRecordComponent) {
             return null;
-        }
-
-        if (node.getParent() instanceof ASTFormalParameter || node.getParent() instanceof ASTLambdaExpression) {
->>>>>>> bc59bb2f
-            return (AccessNode) node.getParent();
         }
         return (AccessNode) node.getParent().getParent();
     }
@@ -111,22 +97,8 @@
         return (ASTVariableDeclaratorId) node;
     }
 
-<<<<<<< HEAD
     private ASTType getTypeNode() {
         return getDeclaratorId().getTypeNode();
-=======
-    private TypeNode getTypeNode() {
-        if (isRecordComponent()) {
-            return (TypeNode) node.getParent().getFirstChildOfType(ASTType.class).getChild(0);
-        }
-        if (isPrimitiveType()) {
-            return (TypeNode) getAccessNodeParent().getFirstChildOfType(ASTType.class).getChild(0);
-        }
-        if (!isTypeInferred()) {
-            return (TypeNode) getAccessNodeParent().getFirstChildOfType(ASTType.class).getChild(0).getChild(0);
-        }
-        return null;
->>>>>>> bc59bb2f
     }
 
     @Override
