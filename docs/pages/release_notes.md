--- conflicted
+++ resolved
@@ -16,6 +16,7 @@
     *   [New Rules](#new-rules)
 * [Fixed Issues](#fixed-issues)
 * [API Changes](#api-changes)
+    *   [Deprecated rules](#deprecated-rules)
 * [External Contributions](#external-contributions)
 
 ### New and noteworthy
@@ -59,7 +60,11 @@
 
 ### API Changes
 
-<<<<<<< HEAD
+*   All classes in the package `net.sourceforge.pmd.lang.dfa.report` have been deprecated and will be removed
+    with PMD 7.0.0. This includes the class `net.sourceforge.pmd.lang.dfa.report.ReportTree`. The reason is,
+    that this class is very specific to Java and not suitable for other languages. It has only been used for
+    `YAHTMLRenderer`, which has been rewritten to work without these classes.
+
 #### Deprecated rules
 
 *   The Java rules {% rule java/codestyle/VariableNamingConventions %}, {% rule java/codestyle/MIsLeadingVariableName %},
@@ -67,12 +72,6 @@
     now deprecated, and will be removed with version 7.0.0. They are replaced by the more general
     {% rule java/codestyle/FieldNamingConventions %}, {% rule java/codestyle/FormalParameterNamingConventions %}, and
     {% rule java/codestyle/LocalVariableNamingConventions %}.
-=======
-*   All classes in the package `net.sourceforge.pmd.lang.dfa.report` have been deprecated and will be removed
-    with PMD 7.0.0. This includes the class `net.sourceforge.pmd.lang.dfa.report.ReportTree`. The reason is,
-    that this class is very specific to Java and not suitable for other languages. It has only been used for
-    `YAHTMLRenderer`, which has been rewritten to work without these classes.
->>>>>>> 6684c58b
 
 ### External Contributions
 
