--- conflicted
+++ resolved
@@ -18,63 +18,12 @@
 
 ### API Changes
 
-<<<<<<< HEAD
-*   XML rule definition in rulesets: In PMD 7, the `language` attribute will be required on all `rule`
-    elements that declare a new rule. Some base rule classes set the language implicitly in their
-    constructor, and so this is not required in all cases for the rule to work. But this
-    behavior will be discontinued in PMD 7, so missing `language` attributes are now
-    reported as a forward compatibility warning.
-
 #### Deprecated API
 
 ##### For removal
 
 *   {% jdoc !!core::RuleViolationComparator %}
-*   {% jdoc !!core::Rule#getParserOptions() %}
-*   {% jdoc !!core::lang.Parser#getParserOptions() %}
-*   {% jdoc core::lang.AbstractParser %}
-*   {% jdoc !!core::RuleContext#removeAttribute(java.lang.String) %}
-*   {% jdoc !!core::RuleContext#getAttribute(java.lang.String) %}
-*   {% jdoc !!core::RuleContext#setAttribute(java.lang.String, java.lang.Object) %}
-*   {% jdoc apex::lang.apex.ApexParserOptions %}
-*   {% jdoc !!java::lang.java.ast.ASTThrowStatement#getFirstClassOrInterfaceTypeImage() %}
-*   {% jdoc javascript::lang.ecmascript.EcmascriptParserOptions %}
-*   {% jdoc javascript::lang.ecmascript.rule.EcmascriptXPathRule %}
-*   {% jdoc xml::lang.xml.XmlParserOptions %}
-*   {% jdoc xml::lang.xml.rule.XmlXPathRule %}
-*   Properties of {% jdoc xml::lang.xml.rule.AbstractXmlRule %}
 
-*   {% jdoc !!core::Report.ReadableDuration %}
-*   Many methods of {% jdoc !!core::Report %}. They are replaced by accessors
-  that produce a List. For example, {% jdoc !a!core::Report#iterator() %} 
-  (and implementing Iterable) and {% jdoc !a!core::Report#isEmpty() %} are both
-  replaced by {% jdoc !a!core::Report#getViolations() %}.
-
-*   The dataflow codebase is deprecated for removal in PMD 7. This
-    includes all code in the following packages, and their subpackages:
-    *   {% jdoc_package plsql::lang.plsql.dfa %}
-    *   {% jdoc_package java::lang.java.dfa %}
-    *   {% jdoc_package core::lang.dfa %}
-    *   and the class {% jdoc plsql::lang.plsql.PLSQLDataFlowHandler %}
-
-*   {% jdoc visualforce::lang.vf.VfSimpleCharStream %}
-
-*   {% jdoc jsp::lang.jsp.ast.ASTJspDeclarations %}
-*   {% jdoc jsp::lang.jsp.ast.ASTJspDocument %}
-*   {% jdoc !!scala::lang.scala.ast.ScalaParserVisitorAdapter#zero() %}
-*   {% jdoc !!scala::lang.scala.ast.ScalaParserVisitorAdapter#combine(Object, Object) %}
-*   {% jdoc apex::lang.apex.ast.ApexParserVisitorReducedAdapter %}
-*   {% jdoc java::lang.java.ast.JavaParserVisitorReducedAdapter %}
-
-* {% jdoc java::lang.java.typeresolution.TypeHelper %} is deprecated in
- favor of {% jdoc java::lang.java.types.TypeTestUtil %}, which has the
-same functionality, but a slightly changed API.
-* Many of the classes in {% jdoc_package java::lang.java.symboltable %}
-are deprecated as internal API.
-
-
-=======
->>>>>>> 3ce68f49
 ### External Contributions
 
 {% endtocmaker %}
