<?xml version="1.0"?>

<ruleset name="Error Prone"
    xmlns="http://pmd.sourceforge.net/ruleset/2.0.0"
    xmlns:xsi="http://www.w3.org/2001/XMLSchema-instance"
    xsi:schemaLocation="http://pmd.sourceforge.net/ruleset/2.0.0 https://pmd.sourceforge.io/ruleset_2_0_0.xsd">

    <description>
Rules to detect constructs that are either broken, extremely confusing or prone to runtime errors.
    </description>

    <rule name="AssignmentInOperand"
          language="java"
          since="1.03"
          message="Avoid assignments in operands"
          class="net.sourceforge.pmd.lang.java.rule.errorprone.AssignmentInOperandRule"
          externalInfoUrl="${pmd.website.baseurl}/pmd_rules_java_errorprone.html#assignmentinoperand">
        <description>
Avoid assignments in operands; this can make code more complicated and harder to read.
        </description>
        <priority>3</priority>
        <example>
<![CDATA[
public void bar() {
    int x = 2;
    if ((x = getX()) == 3) {
      System.out.println("3!");
    }
}
]]>
        </example>
    </rule>

    <rule name="AssignmentToNonFinalStatic"
          language="java"
          since="2.2"
          message="Possible unsafe assignment to a non-final static field in a constructor."
          class="net.sourceforge.pmd.lang.java.rule.errorprone.AssignmentToNonFinalStaticRule"
          externalInfoUrl="${pmd.website.baseurl}/pmd_rules_java_errorprone.html#assignmenttononfinalstatic">
        <description>
Identifies a possible unsafe usage of a static field.
        </description>
        <priority>3</priority>
        <example>
<![CDATA[
public class StaticField {
   static int x;
   public FinalFields(int y) {
    x = y; // unsafe
   }
}
]]>
        </example>
    </rule>

    <rule name="AvoidAccessibilityAlteration"
          language="java"
          since="4.1"
          message="You should not modify visibility of class or methods using getDeclaredConstructors(), getDeclaredConstructor(Class[]), setAccessible() or PrivilegedAction."
          class="net.sourceforge.pmd.lang.rule.XPathRule"
          externalInfoUrl="${pmd.website.baseurl}/pmd_rules_java_errorprone.html#avoidaccessibilityalteration">
        <description>
Methods such as getDeclaredConstructors(), getDeclaredConstructor(Class[]) and setAccessible(),
as the interface PrivilegedAction, allow for the runtime alteration of variable, class, or
method visibility, even if they are private. This violates the principle of encapsulation.
        </description>
        <priority>3</priority>
        <properties>
            <property name="version" value="2.0"/>
            <property name="xpath">
                <value>
<![CDATA[
//PrimaryExpression[
(
(PrimarySuffix[
        ends-with(@Image,'getDeclaredConstructors')
                or
        ends-with(@Image,'getDeclaredConstructor')
                or
        ends-with(@Image,'setAccessible')
        ])
or
(PrimaryPrefix/Name[
        ends-with(@Image,'getDeclaredConstructor')
        or
        ends-with(@Image,'getDeclaredConstructors')
        or
        starts-with(@Image,'AccessibleObject.setAccessible')
        ])
)
and
(//ImportDeclaration/Name[
        contains(@Image,'java.security.PrivilegedAction')])
]
]]>
                </value>
            </property>
        </properties>
        <example>
<![CDATA[
import java.lang.reflect.AccessibleObject;
import java.lang.reflect.Method;
import java.security.PrivilegedAction;

public class Violation {
  public void invalidCallsInMethod() throws SecurityException, NoSuchMethodException {
    // Possible call to forbidden getDeclaredConstructors
    Class[] arrayOfClass = new Class[1];
    this.getClass().getDeclaredConstructors();
    this.getClass().getDeclaredConstructor(arrayOfClass);
    Class clazz = this.getClass();
    clazz.getDeclaredConstructor(arrayOfClass);
    clazz.getDeclaredConstructors();
      // Possible call to forbidden setAccessible
    clazz.getMethod("", arrayOfClass).setAccessible(false);
    AccessibleObject.setAccessible(null, false);
    Method.setAccessible(null, false);
    Method[] methodsArray = clazz.getMethods();
    int nbMethod;
    for ( nbMethod = 0; nbMethod < methodsArray.length; nbMethod++ ) {
      methodsArray[nbMethod].setAccessible(false);
    }

      // Possible call to forbidden PrivilegedAction
    PrivilegedAction priv = (PrivilegedAction) new Object(); priv.run();
  }
}
]]>
        </example>
    </rule>

    <rule name="AvoidAssertAsIdentifier"
          language="java"
          since="3.4"
          message="Avoid using assert as an identifier; it became a reserved word in JDK 1.4"
          class="net.sourceforge.pmd.lang.rule.XPathRule"
          externalInfoUrl="${pmd.website.baseurl}/pmd_rules_java_errorprone.html#avoidassertasidentifier">
        <description>
Use of the term 'assert' will conflict with newer versions of Java since it is a reserved word.
        </description>
        <priority>2</priority>
        <properties>
            <property name="version" value="2.0"/>
            <property name="xpath">
                <value>//VariableDeclaratorId[@Name='assert']</value>
            </property>
        </properties>
        <example>
<![CDATA[
public class A {
    public class Foo {
        String assert = "foo";
    }
}
]]>
        </example>
    </rule>

    <rule name="AvoidBranchingStatementAsLastInLoop"
          language="java"
          since="5.0"
          class="net.sourceforge.pmd.lang.java.rule.errorprone.AvoidBranchingStatementAsLastInLoopRule"
          message="Avoid using a branching statement as the last in a loop."
          externalInfoUrl="${pmd.website.baseurl}/pmd_rules_java_errorprone.html#avoidbranchingstatementaslastinloop">
        <description>
Using a branching statement as the last part of a loop may be a bug, and/or is confusing.
Ensure that the usage is not a bug, or consider using another approach.
        </description>
        <priority>2</priority>
        <example>
<![CDATA[
// unusual use of branching statement in a loop
for (int i = 0; i < 10; i++) {
    if (i*i <= 25) {
        continue;
    }
    break;
}

// this makes more sense...
for (int i = 0; i < 10; i++) {
    if (i*i > 25) {
        break;
    }
}
]]>
        </example>
    </rule>

    <rule name="AvoidCallingFinalize"
          language="java"
          since="3.0"
          message="Avoid calling finalize() explicitly"
          class="net.sourceforge.pmd.lang.java.rule.errorprone.AvoidCallingFinalizeRule"
          externalInfoUrl="${pmd.website.baseurl}/pmd_rules_java_errorprone.html#avoidcallingfinalize">
        <description>
The method Object.finalize() is called by the garbage collector on an object when garbage collection determines
that there are no more references to the object. It should not be invoked by application logic.

Note that Oracle has declared Object.finalize() as deprecated since JDK 9.
        </description>
        <priority>3</priority>
        <example>
<![CDATA[
void foo() {
    Bar b = new Bar();
    b.finalize();
}
]]>
        </example>
    </rule>

    <rule name="AvoidCatchingNPE"
          language="java"
          since="1.8"
          message="Avoid catching NullPointerException; consider removing the cause of the NPE."
          class="net.sourceforge.pmd.lang.rule.XPathRule"
          externalInfoUrl="${pmd.website.baseurl}/pmd_rules_java_errorprone.html#avoidcatchingnpe">
        <description>
Code should never throw NullPointerExceptions under normal circumstances.  A catch block may hide the
original error, causing other, more subtle problems later on.
        </description>
        <priority>3</priority>
        <properties>
            <property name="version" value="2.0"/>
            <property name="xpath">
                <value>
<![CDATA[
//CatchStatement/FormalParameter/Type
 /ReferenceType/ClassOrInterfaceType[@Image='NullPointerException']
]]>
                </value>
            </property>
        </properties>
        <example>
<![CDATA[
public class Foo {
    void bar() {
        try {
            // do something
        } catch (NullPointerException npe) {
        }
    }
}
]]>
        </example>
    </rule>

    <rule name="AvoidCatchingThrowable"
          language="java"
          since="1.2"
          message="A catch statement should never catch throwable since it includes errors."
          class="net.sourceforge.pmd.lang.java.rule.errorprone.AvoidCatchingThrowableRule"
          externalInfoUrl="${pmd.website.baseurl}/pmd_rules_java_errorprone.html#avoidcatchingthrowable">
        <description>
Catching Throwable errors is not recommended since its scope is very broad. It includes runtime issues such as
OutOfMemoryError that should be exposed and managed separately.
        </description>
        <priority>3</priority>
        <example>
<![CDATA[
public void bar() {
    try {
        // do something
    } catch (Throwable th) {  // should not catch Throwable
        th.printStackTrace();
    }
}
]]>
        </example>
    </rule>

    <rule name="AvoidDecimalLiteralsInBigDecimalConstructor"
          language="java"
          since="3.4"
          message="Avoid creating BigDecimal with a decimal (float/double) literal. Use a String literal"
          class="net.sourceforge.pmd.lang.rule.XPathRule"
          externalInfoUrl="${pmd.website.baseurl}/pmd_rules_java_errorprone.html#avoiddecimalliteralsinbigdecimalconstructor">
        <description>
One might assume that the result of "new BigDecimal(0.1)" is exactly equal to 0.1, but it is actually
equal to .1000000000000000055511151231257827021181583404541015625.
This is because 0.1 cannot be represented exactly as a double (or as a binary fraction of any finite
length). Thus, the long value that is being passed in to the constructor is not exactly equal to 0.1,
appearances notwithstanding.

The (String) constructor, on the other hand, is perfectly predictable: 'new BigDecimal("0.1")' is
exactly equal to 0.1, as one would expect.  Therefore, it is generally recommended that the
(String) constructor be used in preference to this one.
        </description>
        <priority>3</priority>
        <properties>
            <property name="version" value="2.0"/>
            <property name="xpath">
                <value>
<![CDATA[
//AllocationExpression[pmd-java:typeIs('java.math.BigDecimal')]
[Arguments/ArgumentList/Expression/PrimaryExpression
    [
        pmd-java:typeIs('float') or
        pmd-java:typeIs('java.lang.Float') or
        pmd-java:typeIs('double') or
        pmd-java:typeIs('java.lang.Double')
    ]
]
]]>
                </value>
            </property>
        </properties>
        <example>
<![CDATA[
BigDecimal bd = new BigDecimal(1.123);       // loss of precision, this would trigger the rule

BigDecimal bd = new BigDecimal("1.123");     // preferred approach

BigDecimal bd = new BigDecimal(12);          // preferred approach, ok for integer values
]]>
        </example>
    </rule>

    <rule name="AvoidDuplicateLiterals"
          language="java"
          since="1.0"
          message="The String literal {0} appears {1} times in this file; the first occurrence is on line {2}"
          class="net.sourceforge.pmd.lang.java.rule.errorprone.AvoidDuplicateLiteralsRule"
          externalInfoUrl="${pmd.website.baseurl}/pmd_rules_java_errorprone.html#avoidduplicateliterals">
        <description>
Code containing duplicate String literals can usually be improved by declaring the String as a constant field.
        </description>
        <priority>3</priority>
        <example>
<![CDATA[
private void bar() {
     buz("Howdy");
     buz("Howdy");
     buz("Howdy");
     buz("Howdy");
}
private void buz(String x) {}
]]>
        </example>
    </rule>

    <rule name="AvoidEnumAsIdentifier"
          language="java"
          since="3.4"
          message="Avoid using enum as an identifier; it's a reserved word in JDK 1.5"
          class="net.sourceforge.pmd.lang.rule.XPathRule"
          externalInfoUrl="${pmd.website.baseurl}/pmd_rules_java_errorprone.html#avoidenumasidentifier">
        <description>
Use of the term 'enum' will conflict with newer versions of Java since it is a reserved word.
        </description>
        <priority>2</priority>
        <properties>
            <property name="version" value="2.0"/>
            <property name="xpath">
                <value>//VariableDeclaratorId[@Name='enum']</value>
            </property>
        </properties>
        <example>
<![CDATA[
public class A {
    public class Foo {
        String enum = "foo";
    }
}
]]>
        </example>
    </rule>

    <rule name="AvoidFieldNameMatchingMethodName"
          language="java"
          since="3.0"
          message="Field {0} has the same name as a method"
          class="net.sourceforge.pmd.lang.java.rule.errorprone.AvoidFieldNameMatchingMethodNameRule"
          externalInfoUrl="${pmd.website.baseurl}/pmd_rules_java_errorprone.html#avoidfieldnamematchingmethodname">
        <description>
It can be confusing to have a field name with the same name as a method. While this is permitted,
having information (field) and actions (method) is not clear naming. Developers versed in
Smalltalk often prefer this approach as the methods denote accessor methods.
        </description>
        <priority>3</priority>
        <example>
<![CDATA[
public class Foo {
    Object bar;
    // bar is data or an action or both?
    void bar() {
    }
}
]]>
        </example>
    </rule>

    <rule name="AvoidFieldNameMatchingTypeName"
          language="java"
          since="3.0"
          message="It is somewhat confusing to have a field name matching the declaring class name"
          class="net.sourceforge.pmd.lang.java.rule.errorprone.AvoidFieldNameMatchingTypeNameRule"
          externalInfoUrl="${pmd.website.baseurl}/pmd_rules_java_errorprone.html#avoidfieldnamematchingtypename">
        <description>
It is somewhat confusing to have a field name matching the declaring class name.
This probably means that type and/or field names should be chosen more carefully.
        </description>
        <priority>3</priority>
        <example>
<![CDATA[
public class Foo extends Bar {
    int foo;    // There is probably a better name that can be used
}
]]>
        </example>
    </rule>

    <rule name="AvoidInstanceofChecksInCatchClause"
          language="java"
          since="3.0"
          message="An instanceof check is being performed on the caught exception.  Create a separate catch clause for this exception type."
          class="net.sourceforge.pmd.lang.rule.XPathRule"
          externalInfoUrl="${pmd.website.baseurl}/pmd_rules_java_errorprone.html#avoidinstanceofchecksincatchclause">
        <description>
Each caught exception type should be handled in its own catch clause.
        </description>
        <priority>3</priority>
        <properties>
            <property name="version" value="2.0"/>
            <property name="xpath">
                <value>
<![CDATA[
//CatchStatement/FormalParameter
 /following-sibling::Block//InstanceOfExpression/PrimaryExpression/PrimaryPrefix
  /Name[
   @Image = ./ancestor::Block/preceding-sibling::FormalParameter
    /VariableDeclaratorId/@Name
  ]
]]>
                </value>
            </property>
        </properties>
        <example>
<![CDATA[
try { // Avoid this
    // do something
} catch (Exception ee) {
    if (ee instanceof IOException) {
        cleanup();
    }
}

try {  // Prefer this:
    // do something
} catch (IOException ee) {
    cleanup();
}
]]>
        </example>
    </rule>

    <rule name="AvoidLiteralsInIfCondition"
          language="java"
          since="4.2.6"
          message="Avoid using Literals in Conditional Statements"
          class="net.sourceforge.pmd.lang.rule.XPathRule"
          externalInfoUrl="${pmd.website.baseurl}/pmd_rules_java_errorprone.html#avoidliteralsinifcondition">
        <description>
Avoid using hard-coded literals in conditional statements. By declaring them as static variables
or private members with descriptive names maintainability is enhanced. By default, the literals "-1" and "0" are ignored.
More exceptions can be defined with the property "ignoreMagicNumbers".

The rule doesn't consider deeper expressions by default, but this can be enabled via the property `ignoreExpressions`.
With this property set to false, if-conditions like `i == 1 + 5` are reported as well. Note that in that case,
the property ignoreMagicNumbers is not taken into account, if there are multiple literals involved in such an expression.
        </description>
        <priority>3</priority>
        <properties>
            <property name="ignoreMagicNumbers"
                      description="Comma-separated list of magic numbers, that should be ignored"
                      type="String" value="-1,0"/>
            <property name="ignoreExpressions"
                      description="If true, only literals in simple if conditions are considered. Otherwise literals in expressions are checked, too."
                      type="Boolean" value="true"/>
            <property name="xpath">
                <value>
<![CDATA[
(: simple case - no deep expressions :)
//IfStatement[$ignoreExpressions = true()]/Expression/*/PrimaryExpression/PrimaryPrefix/Literal
    [not(NullLiteral)]
    [not(BooleanLiteral)]
    [empty(index-of(tokenize($ignoreMagicNumbers, '\s*,\s*'), @Image))]
|
(: consider also deeper expressions :)
//IfStatement[$ignoreExpressions = false()]/Expression//*[local-name() != 'UnaryExpression' or @Operator != '-']/PrimaryExpression/PrimaryPrefix/Literal
    [not(NullLiteral)]
    [not(BooleanLiteral)]
    [empty(index-of(tokenize($ignoreMagicNumbers, '\s*,\s*'), @Image))]
|
(: consider negative literals :)
//IfStatement[$ignoreExpressions = false()]/Expression//UnaryExpression[@Operator = '-']/PrimaryExpression/PrimaryPrefix/Literal
    [not(NullLiteral)]
    [not(BooleanLiteral)]
    [empty(index-of(tokenize($ignoreMagicNumbers, '\s*,\s*'), concat('-', @Image)))]
|
(: consider multiple literals in expressions :)
//IfStatement[$ignoreExpressions = false()]/Expression[count(*/PrimaryExpression/PrimaryPrefix/Literal
    [not(NullLiteral)]
    [not(BooleanLiteral)]) > 1]
]]>
                </value>
            </property>
            <property name="version" value="2.0"/>
        </properties>
        <example>
<![CDATA[
private static final int MAX_NUMBER_OF_REQUESTS = 10;

public void checkRequests() {

    if (i == 10) {                        // magic number, buried in a method
      doSomething();
    }

    if (i == MAX_NUMBER_OF_REQUESTS) {    // preferred approach
      doSomething();
    }

    if (aString.indexOf('.') != -1) {}     // magic number -1, by default ignored
    if (aString.indexOf('.') >= 0) { }     // alternative approach

    if (aDouble > 0.0) {}                  // magic number 0.0
    if (aDouble >= Double.MIN_VALUE) {}    // preferred approach

    // with rule property "ignoreExpressions" set to "false"
    if (i == pos + 5) {}  // violation: magic number 5 within an (additive) expression
    if (i == pos + SUFFIX_LENGTH) {} // preferred approach
}
]]>
        </example>
    </rule>

    <rule name="AvoidLosingExceptionInformation"
          since="4.2.6"
          language="java"
          message="Avoid statements in a catch block that invoke accessors on the exception without using the information"
          class="net.sourceforge.pmd.lang.rule.XPathRule"
          externalInfoUrl="${pmd.website.baseurl}/pmd_rules_java_errorprone.html#avoidlosingexceptioninformation">
        <description>
Statements in a catch block that invoke accessors on the exception without using the information
only add to code size.  Either remove the invocation, or use the return result.
        </description>
        <priority>2</priority>
        <properties>
            <property name="version" value="2.0"/>
            <property name="xpath">
                <value>
<![CDATA[
//CatchStatement/Block/BlockStatement/Statement/StatementExpression/PrimaryExpression/PrimaryPrefix/Name
[
   @Image = concat(../../../../../../../FormalParameter/VariableDeclaratorId/@Name, '.getMessage')
   or
   @Image = concat(../../../../../../../FormalParameter/VariableDeclaratorId/@Name, '.getLocalizedMessage')
   or
   @Image = concat(../../../../../../../FormalParameter/VariableDeclaratorId/@Name, '.getCause')
   or
   @Image = concat(../../../../../../../FormalParameter/VariableDeclaratorId/@Name, '.getStackTrace')
   or
   @Image = concat(../../../../../../../FormalParameter/VariableDeclaratorId/@Name, '.toString')
]
]]>
                </value>
            </property>
        </properties>
        <example>
<![CDATA[
public void bar() {
    try {
        // do something
    } catch (SomeException se) {
        se.getMessage();
    }
}
]]>
        </example>
    </rule>

    <rule name="AvoidMultipleUnaryOperators"
          language="java"
          since="4.2"
          class="net.sourceforge.pmd.lang.java.rule.errorprone.AvoidMultipleUnaryOperatorsRule"
          message="Using multiple unary operators may be a bug, and/or is confusing."
          externalInfoUrl="${pmd.website.baseurl}/pmd_rules_java_errorprone.html#avoidmultipleunaryoperators">
        <description>
The use of multiple unary operators may be problematic, and/or confusing.
Ensure that the intended usage is not a bug, or consider simplifying the expression.
        </description>
        <priority>2</priority>
        <example>
<![CDATA[
// These are typo bugs, or at best needlessly complex and confusing:
int i = - -1;
int j = + - +1;
int z = ~~2;
boolean b = !!true;
boolean c = !!!true;

// These are better:
int i = 1;
int j = -1;
int z = 2;
boolean b = true;
boolean c = false;

// And these just make your brain hurt:
int i = ~-2;
int j = -~7;
]]>
        </example>
    </rule>

    <rule name="AvoidUsingOctalValues"
          language="java"
          since="3.9"
          message="Do not start a literal by 0 unless it's an octal value"
          class="net.sourceforge.pmd.lang.java.rule.errorprone.AvoidUsingOctalValuesRule"
          externalInfoUrl="${pmd.website.baseurl}/pmd_rules_java_errorprone.html#avoidusingoctalvalues">
        <description>
Integer literals should not start with zero since this denotes that the rest of literal will be
interpreted as an octal value.
        </description>
        <priority>3</priority>
        <example>
<![CDATA[
int i = 012;    // set i with 10 not 12
int j = 010;    // set j with 8 not 10
k = i * j;      // set k with 80 not 120
]]>
        </example>
    </rule>

    <rule name="BadComparison"
          language="java"
          since="1.8"
          message="Avoid equality comparisons with Double.NaN"
          class="net.sourceforge.pmd.lang.rule.XPathRule"
          externalInfoUrl="${pmd.website.baseurl}/pmd_rules_java_errorprone.html#badcomparison">
        <description>
Avoid equality comparisons with Double.NaN. Due to the implicit lack of representation
precision when comparing floating point numbers these are likely to cause logic errors.
        </description>
        <priority>3</priority>
        <properties>
            <property name="version" value="2.0"/>
            <property name="xpath">
                <value>
<![CDATA[
//EqualityExpression[@Image='==']
 /PrimaryExpression/PrimaryPrefix
 /Name[@Image='Double.NaN' or @Image='Float.NaN']
]]>
                </value>
            </property>
        </properties>
        <example>
<![CDATA[
boolean x = (y == Double.NaN);
]]>
        </example>
    </rule>

    <rule name="BeanMembersShouldSerialize"
          language="java"
          since="1.1"
          message="Found non-transient, non-static member. Please mark as transient or provide accessors."
          class="net.sourceforge.pmd.lang.java.rule.errorprone.BeanMembersShouldSerializeRule"
          externalInfoUrl="${pmd.website.baseurl}/pmd_rules_java_errorprone.html#beanmembersshouldserialize">
        <description>
If a class is a bean, or is referenced by a bean directly or indirectly it needs to be serializable.
Member variables need to be marked as transient, static, or have accessor methods in the class. Marking
variables as transient is the safest and easiest modification. Accessor methods should follow the Java
naming conventions, i.e. for a variable named foo, getFoo() and setFoo() accessor methods should be provided.
        </description>
        <priority>3</priority>
        <example>
<![CDATA[
private transient int someFoo;  // good, it's transient
private static int otherFoo;    // also OK
private int moreFoo;            // OK, has proper accessors, see below
private int badFoo;             // bad, should be marked transient

private void setMoreFoo(int moreFoo){
      this.moreFoo = moreFoo;
}

private int getMoreFoo(){
      return this.moreFoo;
}
]]>
        </example>
    </rule>

    <rule name="BrokenNullCheck"
          language="java"
          since="3.8"
          message="Method call on object which may be null"
          class="net.sourceforge.pmd.lang.java.rule.errorprone.BrokenNullCheckRule"
          externalInfoUrl="${pmd.website.baseurl}/pmd_rules_java_errorprone.html#brokennullcheck">
        <description>
The null check is broken since it will throw a NullPointerException itself.
It is likely that you used || instead of &amp;&amp; or vice versa.
        </description>
        <priority>2</priority>
        <example>
<![CDATA[
public String bar(String string) {
  // should be &&
    if (string!=null || !string.equals(""))
        return string;
  // should be ||
    if (string==null && string.equals(""))
        return string;
}
]]>
        </example>
    </rule>

    <rule name="CallSuperFirst"
          since="4.2.5"
          language="java"
          message="super should be called at the start of the method"
          class="net.sourceforge.pmd.lang.rule.XPathRule"
          externalInfoUrl="${pmd.website.baseurl}/pmd_rules_java_errorprone.html#callsuperfirst">
        <description>Super should be called at the start of the method</description>
        <priority>3</priority>
        <properties>
            <property name="version" value="2.0"/>
            <property name="xpath">
                <value>
<![CDATA[
//MethodDeclaration[
  @Name='onCreate' or
  @Name='onConfigurationChanged' or
  @Name='onPostCreate' or
  @Name='onPostResume' or
  @Name='onRestart' or
  @Name='onRestoreInstanceState' or
  @Name='onResume' or
  @Name='onStart'
  ]
    /Block[not(
      (BlockStatement[1]/Statement/StatementExpression/PrimaryExpression[./PrimaryPrefix[@SuperModifier= true()]]/PrimarySuffix[@Image= ancestor::MethodDeclaration/@Name]))]
[ancestor::ClassOrInterfaceDeclaration[ExtendsList/ClassOrInterfaceType[
  pmd-java:typeIs('android.app.Activity') or
  pmd-java:typeIs('android.app.Application') or
  pmd-java:typeIs('android.app.Service')
]]]
]]>
                </value>
            </property>
        </properties>
        <example>
<![CDATA[
public class DummyActivity extends Activity {
    public void onCreate(Bundle bundle) {
        // missing call to super.onCreate(bundle)
        foo();
    }
}
]]>
        </example>
    </rule>

    <rule name="CallSuperLast"
          since="4.2.5"
          language="java"
          message="super should be called at the end of the method"
          class="net.sourceforge.pmd.lang.rule.XPathRule"
          externalInfoUrl="${pmd.website.baseurl}/pmd_rules_java_errorprone.html#callsuperlast">
        <description>
Super should be called at the end of the method
        </description>
        <priority>3</priority>
        <properties>
            <property name="version" value="2.0"/>
            <property name="xpath">
                <value>
<![CDATA[
//MethodDeclaration[
  @Name='finish' or
  @Name='onDestroy' or
  @Name='onPause' or
  @Name='onSaveInstanceState' or
  @Name='onStop' or
  @Name='onTerminate'
  ]
   /Block/BlockStatement[last()]
    [not(Statement/StatementExpression/PrimaryExpression[./PrimaryPrefix[@SuperModifier= true()]]/PrimarySuffix[@Image= ancestor::MethodDeclaration/@Name])]
[ancestor::ClassOrInterfaceDeclaration[ExtendsList/ClassOrInterfaceType[
  pmd-java:typeIs('android.app.Activity') or
  pmd-java:typeIs('android.app.Application') or
  pmd-java:typeIs('android.app.Service')
]]]
]]>
                </value>
            </property>
        </properties>
        <example>
<![CDATA[
public class DummyActivity extends Activity {
    public void onPause() {
        foo();
        // missing call to super.onPause()
    }
}
]]>
        </example>
    </rule>

    <rule name="CheckSkipResult"
          language="java"
          since="5.0"
          message="Check the value returned by the skip() method of an InputStream to see if the requested number of bytes has been skipped."
          class="net.sourceforge.pmd.lang.java.rule.errorprone.CheckSkipResultRule"
          externalInfoUrl="${pmd.website.baseurl}/pmd_rules_java_errorprone.html#checkskipresult">
        <description>
The skip() method may skip a smaller number of bytes than requested. Check the returned value to find out if it was the case or not.
        </description>
        <priority>3</priority>
        <example>
<![CDATA[
public class Foo {

   private FileInputStream _s = new FileInputStream("file");

   public void skip(int n) throws IOException {
      _s.skip(n); // You are not sure that exactly n bytes are skipped
   }

   public void skipExactly(int n) throws IOException {
      while (n != 0) {
         long skipped = _s.skip(n);
         if (skipped == 0)
            throw new EOFException();
         n -= skipped;
      }
   }
]]>
        </example>
    </rule>

    <rule name="ClassCastExceptionWithToArray"
          language="java"
          since="3.4"
          message="This usage of the Collection.toArray() method will throw a ClassCastException."
          class="net.sourceforge.pmd.lang.rule.XPathRule"
          externalInfoUrl="${pmd.website.baseurl}/pmd_rules_java_errorprone.html#classcastexceptionwithtoarray">
        <description>
When deriving an array of a specific class from your Collection, one should provide an array of
the same class as the parameter of the toArray() method. Doing otherwise you will will result
in a ClassCastException.
        </description>
        <priority>3</priority>
        <properties>
            <property name="version" value="2.0"/>
            <property name="xpath">
                <value>
<![CDATA[
//CastExpression[Type/ReferenceType/ClassOrInterfaceType[@Image != "Object"]]
    /PrimaryExpression
    [PrimaryPrefix/Name[ends-with(@Image, '.toArray')]]
    [PrimarySuffix/Arguments[not(*)]]
    [count(PrimarySuffix) = 1]
]]>
                </value>
            </property>
        </properties>
        <example>
<![CDATA[
Collection c = new ArrayList();
Integer obj = new Integer(1);
c.add(obj);

    // this would trigger the rule (and throw a ClassCastException if executed)
Integer[] a = (Integer [])c.toArray();

   // this is fine and will not trigger the rule
Integer[] b = (Integer [])c.toArray(new Integer[c.size()]);
]]>
        </example>
    </rule>

    <rule name="CloneMethodMustBePublic"
          language="java"
          since="5.4.0"
          message="clone() method must be public if the class implements Cloneable"
          class="net.sourceforge.pmd.lang.rule.XPathRule"
          externalInfoUrl="${pmd.website.baseurl}/pmd_rules_java_errorprone.html#clonemethodmustbepublic">
        <description>
The java Manual says "By convention, classes that implement this interface should override
Object.clone (which is protected) with a public method."
        </description>
        <priority>3</priority>
        <properties>
            <property name="version" value="2.0"/>
            <property name="xpath">
                <value>
<![CDATA[
//MethodDeclaration[@Public= false()]
  [@Name = 'clone']
  [@Arity = 0]
]]>
                </value>
            </property>
        </properties>
        <example>
<![CDATA[
public class Foo implements Cloneable {
    @Override
    protected Object clone() throws CloneNotSupportedException { // Violation, must be public
    }
}

public class Foo implements Cloneable {
    @Override
    protected Foo clone() { // Violation, must be public
    }
}

public class Foo implements Cloneable {
    @Override
    public Object clone() // Ok
}
]]>
        </example>
    </rule>

    <rule name="CloneMethodMustImplementCloneable"
          language="java"
          since="1.9"
          message="clone() method should be implemented only if implementing Cloneable interface"
          class="net.sourceforge.pmd.lang.java.rule.errorprone.CloneMethodMustImplementCloneableRule"
          externalInfoUrl="${pmd.website.baseurl}/pmd_rules_java_errorprone.html#clonemethodmustimplementcloneable">
        <description>
The method clone() should only be implemented if the class implements the Cloneable interface with the exception of
a final method that only throws CloneNotSupportedException.

The rule can also detect, if the class implements or extends a Cloneable class.
        </description>
        <priority>3</priority>
        <example>
<![CDATA[
public class MyClass {
 public Object clone() throws CloneNotSupportedException {
  return foo;
 }
}
]]>
        </example>
    </rule>

    <rule name="CloneMethodReturnTypeMustMatchClassName"
          language="java"
          minimumLanguageVersion="1.5"
          since="5.4.0"
          message="The return type of the clone() method must be the class name when implements Cloneable"
          class="net.sourceforge.pmd.lang.rule.XPathRule"
          externalInfoUrl="${pmd.website.baseurl}/pmd_rules_java_errorprone.html#clonemethodreturntypemustmatchclassname">
        <description>
If a class implements cloneable the return type of the method clone() must be the class name. That way, the caller
of the clone method doesn't need to cast the returned clone to the correct type.

Note: This is only possible with Java 1.5 or higher.
        </description>
        <priority>3</priority>
        <properties>
            <property name="version" value="2.0"/>
            <property name="xpath">
                <value>
<![CDATA[
//MethodDeclaration
[
@Name = 'clone'
and @Arity = 0
and not (ResultType//ClassOrInterfaceType/@Image = ancestor::ClassOrInterfaceDeclaration[1]/@SimpleName)
]
]]>
                </value>
            </property>
        </properties>
        <example>
<![CDATA[
public class Foo implements Cloneable {
    @Override
    protected Object clone() { // Violation, Object must be Foo
    }
}

public class Foo implements Cloneable {
    @Override
    public Foo clone() { //Ok
    }
}
]]>
        </example>
    </rule>

    <rule name="CloneThrowsCloneNotSupportedException"
          language="java"
          since="1.9"
          message="clone() method should throw CloneNotSupportedException"
          class="net.sourceforge.pmd.lang.rule.XPathRule"
          externalInfoUrl="${pmd.website.baseurl}/pmd_rules_java_errorprone.html#clonethrowsclonenotsupportedexception">
        <description>
The method clone() should throw a CloneNotSupportedException.
        </description>
        <priority>3</priority>
        <properties>
            <property name="version" value="2.0"/>
            <property name="xpath">
                <value>
<![CDATA[
//MethodDeclaration
[
@Name = 'clone'
and @Arity = 0
and count(NameList/Name[contains
(@Image,'CloneNotSupportedException')]) = 0
]
[
../../../../ClassOrInterfaceDeclaration[@Final = false()]
]
]]>
                </value>
            </property>
        </properties>
        <example>
<![CDATA[
public class MyClass implements Cloneable{
    public Object clone() { // will cause an error
         MyClass clone = (MyClass)super.clone();
         return clone;
    }
}
]]>
        </example>
    </rule>

    <rule name="CloseResource"
          language="java"
          since="1.2.2"
          message="Ensure that resources like this {0} object are closed after use"
          class="net.sourceforge.pmd.lang.java.rule.errorprone.CloseResourceRule"
          externalInfoUrl="${pmd.website.baseurl}/pmd_rules_java_errorprone.html#closeresource">
        <description>
Ensure that resources (like `java.sql.Connection`, `java.sql.Statement`, and `java.sql.ResultSet` objects
and any subtype of `java.lang.AutoCloseable`) are always closed after use.
Failing to do so might result in resource leaks.

Note: It suffices to configure the super type, e.g. `java.lang.AutoClosable`, so that this rule automatically triggers
on any subtype (e.g. `java.io.FileInputStream`). Additionally specifying `java.sql.Connection` helps in detecting
the types, if the type resolution / auxclasspath is not correctly setup.

Note: Since PMD 6.16.0 the default value for the property `types` contains `java.lang.AutoCloseable` and detects
now cases where the standard `java.io.*Stream` classes are involved. In order to restore the old behaviour,
just remove "AutoCloseable" from the types.
        </description>
        <priority>3</priority>
        <example>
<![CDATA[
public class Bar {
    public void withSQL() {
        Connection c = pool.getConnection();
        try {
            // do stuff
        } catch (SQLException ex) {
           // handle exception
        } finally {
            // oops, should close the connection using 'close'!
            // c.close();
        }
    }

    public void withFile() {
        InputStream file = new FileInputStream(new File("/tmp/foo"));
        try {
            int c = file.in();
        } catch (IOException e) {
            // handle exception
        } finally {
            // TODO: close file
        }
    }
}
]]>
        </example>
    </rule>

    <rule name="CompareObjectsWithEquals"
          language="java"
          since="3.2"
          message="Use equals() to compare object references."
          class="net.sourceforge.pmd.lang.java.rule.errorprone.CompareObjectsWithEqualsRule"
          externalInfoUrl="${pmd.website.baseurl}/pmd_rules_java_errorprone.html#compareobjectswithequals">
        <description>
Use equals() to compare object references; avoid comparing them with ==.
        </description>
        <priority>3</priority>
        <example>
<![CDATA[
class Foo {
  boolean bar(String a, String b) {
    return a == b;
  }
}

]]>
        </example>
    </rule>

    <rule name="ConstructorCallsOverridableMethod"
          language="java"
          since="1.04"
          message="Overridable {0} called during object construction"
          class="net.sourceforge.pmd.lang.java.rule.errorprone.ConstructorCallsOverridableMethodRule"
          externalInfoUrl="${pmd.website.baseurl}/pmd_rules_java_errorprone.html#constructorcallsoverridablemethod">
        <description>
Calling overridable methods during construction poses a risk of invoking methods on an incompletely
constructed object and can be difficult to debug.
It may leave the sub-class unable to construct its superclass or forced to replicate the construction
process completely within itself, losing the ability to call super().  If the default constructor
contains a call to an overridable method, the subclass may be completely uninstantiable.   Note that
this includes method calls throughout the control flow graph - i.e., if a constructor Foo() calls a
private method bar() that calls a public method buz(), this denotes a problem.
        </description>
        <priority>1</priority>
        <example>
<![CDATA[
public class SeniorClass {
  public SeniorClass(){
      toString(); //may throw NullPointerException if overridden
  }
  public String toString(){
    return "IAmSeniorClass";
  }
}
public class JuniorClass extends SeniorClass {
  private String name;
  public JuniorClass(){
    super(); //Automatic call leads to NullPointerException
    name = "JuniorClass";
  }
  public String toString(){
    return name.toUpperCase();
  }
}
]]>
        </example>
    </rule>

    <rule name="DataflowAnomalyAnalysis"
          language="java"
          since="3.9"
          message="Found ''{0}''-anomaly for variable ''{1}'' (lines ''{2}''-''{3}'')."
          class="net.sourceforge.pmd.lang.java.rule.errorprone.DataflowAnomalyAnalysisRule"
<<<<<<< HEAD
=======
          dfa="true"
          deprecated="true"
>>>>>>> b273774e
          externalInfoUrl="${pmd.website.baseurl}/pmd_rules_java_errorprone.html#dataflowanomalyanalysis">
        <description>The dataflow analysis tracks local definitions, undefinitions and references to variables on different paths on the data flow.
From those informations there can be found various problems.

1. DU - Anomaly: A recently defined variable is undefined. These anomalies may appear in normal source text.
2. DD - Anomaly: A recently defined variable is redefined. This is ominous but don't have to be a bug.

This rule is deprecated. Use {% rule "java/bestpractices/UnusedAssignment" %} in category bestpractices instead.
        </description>
        <priority>5</priority>
        <example>
<![CDATA[
public void foo() {
  int buz = 5;
  buz = 6; // redefinition of buz -> dd-anomaly
  foo(buz);
  buz = 2;
} // buz is undefined when leaving scope -> du-anomaly
]]>
        </example>
    </rule>

    <rule name="DetachedTestCase"
          language="java"
          since="6.13.0"
          message="Probable detached JUnit test case."
          class="net.sourceforge.pmd.lang.rule.XPathRule"
          externalInfoUrl="${pmd.website.baseurl}/pmd_rules_java_errorprone.html#detachedtestcase">
        <description>
The method appears to be a test case since it has public or default visibility,
non-static access, no arguments, no return value, has no annotations, but is a
member of a class that has one or more JUnit test cases. If it is a utility
method, it should likely have private visibility. If it is an ignored test, it
should be annotated with @Test and @Ignore.
        </description>
        <priority>3</priority>
        <properties>
            <property name="version" value="2.0"/>
            <property name="xpath">
                <value><![CDATA[
//ClassOrInterfaceBodyDeclaration
[../ClassOrInterfaceBodyDeclaration/Annotation/*/Name
        [pmd-java:typeIs('org.junit.Test')
         or pmd-java:typeIs('org.junit.jupiter.api.Test')
         or pmd-java:typeIs('org.junit.jupiter.api.RepeatedTest')
         or pmd-java:typeIs('org.junit.jupiter.api.TestFactory')
         or pmd-java:typeIs('org.junit.jupiter.api.TestTemplate')
         or pmd-java:typeIs('org.junit.jupiter.params.ParameterizedTest')]
]
[not(Annotation)]
[MethodDeclaration[(@Public = true() or @PackagePrivate = true()) and @Static = false() and
        ResultType[@Void = true()] and
        MethodDeclarator/FormalParameters[@Size = 0]
    ]
]
]]></value>
            </property>
            <property name="version" value="2.0" />
        </properties>
        <example>
<![CDATA[
public class MyTest {
    @Test
    public void someTest() {
    }

    // violation: Not annotated
    public void someOtherTest () {
    }

}
]]>
        </example>
    </rule>

    <rule name="DoNotCallGarbageCollectionExplicitly"
          language="java"
          since="4.2"
          message="Do not explicitly trigger a garbage collection."
          class="net.sourceforge.pmd.lang.rule.XPathRule"
          externalInfoUrl="${pmd.website.baseurl}/pmd_rules_java_errorprone.html#donotcallgarbagecollectionexplicitly">
        <description>
Calls to System.gc(), Runtime.getRuntime().gc(), and System.runFinalization() are not advised. Code should have the
same behavior whether the garbage collection is disabled using the option -Xdisableexplicitgc or not.
Moreover, "modern" jvms do a very good job handling garbage collections. If memory usage issues unrelated to memory
leaks develop within an application, it should be dealt with JVM options rather than within the code itself.
        </description>
        <priority>2</priority>
        <properties>
            <property name="version" value="2.0"/>
            <property name="xpath">
                <value>
<![CDATA[
//Name[
(starts-with(@Image, 'System.') and
(starts-with(@Image, 'System.gc') or
starts-with(@Image, 'System.runFinalization'))) or
(
starts-with(@Image,'Runtime.getRuntime') and
../../PrimarySuffix[ends-with(@Image,'gc')]
)
]
]]>
                </value>
            </property>
        </properties>
        <example>
<![CDATA[
public class GCCall {
    public GCCall() {
        // Explicit gc call !
        System.gc();
    }

    public void doSomething() {
        // Explicit gc call !
        Runtime.getRuntime().gc();
    }

    public explicitGCcall() {
        // Explicit gc call !
        System.gc();
    }

    public void doSomething() {
        // Explicit gc call !
        Runtime.getRuntime().gc();
    }
}
]]>
        </example>
    </rule>

    <rule name="DoNotCallSystemExit"
          language="java"
          since="4.1"
          message="System.exit() should not be used in J2EE/JEE apps"
          class="net.sourceforge.pmd.lang.rule.XPathRule"
          externalInfoUrl="${pmd.website.baseurl}/pmd_rules_java_errorprone.html#donotcallsystemexit">
        <description>
Web applications should not call System.exit(), since only the web container or the
application server should stop the JVM. This rule also checks for the equivalent call Runtime.getRuntime().exit().
        </description>
        <priority>3</priority>
        <properties>
            <property name="version" value="2.0"/>
            <property name="xpath">
                <value>
<![CDATA[
//Name[
    starts-with(@Image,'System.exit')
    or
    (starts-with(@Image,'Runtime.getRuntime') and ../../PrimarySuffix[ends-with(@Image,'exit')])
]
]]>
                </value>
            </property>
        </properties>
        <example>
<![CDATA[
public void bar() {
    System.exit(0);                 // never call this when running in an application server!
}
public void foo() {
    Runtime.getRuntime().exit(0);   // never stop the JVM manually, the container will do this.
}
]]>
        </example>
    </rule>

    <rule name="DoNotExtendJavaLangThrowable"
          language="java"
          since="6.0.0"
          message="Exceptions should not extend java.lang.Throwable"
          class="net.sourceforge.pmd.lang.rule.XPathRule"
          externalInfoUrl="${pmd.website.baseurl}/pmd_rules_java_errorprone.html#donotextendjavalangthrowable">
        <description>
Extend Exception or RuntimeException instead of Throwable.
        </description>
        <priority>3</priority>
        <properties>
            <property name="version" value="2.0"/>
            <property name="xpath">
                <value>
<![CDATA[
//ClassOrInterfaceDeclaration/ExtendsList/ClassOrInterfaceType
  [@Image="Throwable" or @Image="java.lang.Throwable"]
]]>
                </value>
            </property>
        </properties>
        <example>
<![CDATA[
public class Foo extends Throwable { }
]]>
        </example>
    </rule>

    <rule name="DoNotHardCodeSDCard"
          since="4.2.6"
          language="java"
          message="Do not hardcode /sdcard."
          class="net.sourceforge.pmd.lang.rule.XPathRule"
          externalInfoUrl="${pmd.website.baseurl}/pmd_rules_java_errorprone.html#donothardcodesdcard">
        <description>
Use Environment.getExternalStorageDirectory() instead of "/sdcard"
        </description>
        <priority>3</priority>
        <properties>
            <property name="version" value="2.0"/>
            <property name="xpath">
                <value>//Literal[starts-with(@Image,'"/sdcard')]</value>
            </property>
        </properties>
        <example>
<![CDATA[
public class MyActivity extends Activity {
    protected void foo() {
        String storageLocation = "/sdcard/mypackage";   // hard-coded, poor approach

       storageLocation = Environment.getExternalStorageDirectory() + "/mypackage"; // preferred approach
    }
}
]]>
        </example>
    </rule>

    <rule name="DoNotThrowExceptionInFinally"
          language="java"
          since="4.2"
          message="A throw statement in a finally block makes the control flow hard to understand."
          class="net.sourceforge.pmd.lang.rule.XPathRule"
          externalInfoUrl="${pmd.website.baseurl}/pmd_rules_java_errorprone.html#donotthrowexceptioninfinally">
        <description>
Throwing exceptions within a 'finally' block is confusing since they may mask other exceptions
or code defects.
Note: This is a PMD implementation of the Lint4j rule "A throw in a finally block"
        </description>
        <priority>4</priority>
        <properties>
            <property name="version" value="2.0"/>
            <property name="xpath">
                <value>//FinallyStatement[descendant::ThrowStatement]</value>
            </property>
        </properties>
        <example>
<![CDATA[
public class Foo {
    public void bar() {
        try {
            // Here do some stuff
        } catch( Exception e) {
            // Handling the issue
        } finally {
            // is this really a good idea ?
            throw new Exception();
        }
    }
}
]]>
        </example>
    </rule>

    <rule name="DontImportSun"
          language="java"
          since="1.5"
          message="Avoid importing anything from the 'sun.*' packages"
          class="net.sourceforge.pmd.lang.java.rule.errorprone.DontImportSunRule"
          externalInfoUrl="${pmd.website.baseurl}/pmd_rules_java_errorprone.html#dontimportsun">
        <description>
Avoid importing anything from the 'sun.*' packages.  These packages are not portable and are likely to change.
        </description>
        <priority>4</priority>
        <example>
<![CDATA[
import sun.misc.foo;
public class Foo {}
]]>
        </example>
    </rule>

    <rule name="DontUseFloatTypeForLoopIndices"
          language="java"
          since="4.3"
          message="Don't use floating point for loop indices. If you must use floating point, use double."
          class="net.sourceforge.pmd.lang.rule.XPathRule"
          externalInfoUrl="${pmd.website.baseurl}/pmd_rules_java_errorprone.html#dontusefloattypeforloopindices">
        <description>
Don't use floating point for loop indices. If you must use floating point, use double
unless you're certain that float provides enough precision and you have a compelling
performance need (space or time).
        </description>
        <priority>3</priority>
        <properties>
            <property name="version" value="2.0"/>
            <property name="xpath">
                <value>
<![CDATA[
//ForStatement/ForInit/LocalVariableDeclaration
/Type/PrimitiveType[@Image="float"]
]]>
                </value>
            </property>
        </properties>
        <example>
<![CDATA[
public class Count {
  public static void main(String[] args) {
    final int START = 2000000000;
    int count = 0;
    for (float f = START; f < START + 50; f++)
      count++;
      //Prints 0 because (float) START == (float) (START + 50).
      System.out.println(count);
      //The termination test misbehaves due to floating point granularity.
    }
}
]]>
        </example>
    </rule>

    <rule name="EmptyCatchBlock"
          language="java"
          since="0.1"
          message="Avoid empty catch blocks"
          class="net.sourceforge.pmd.lang.rule.XPathRule"
          externalInfoUrl="${pmd.website.baseurl}/pmd_rules_java_errorprone.html#emptycatchblock">
        <description>
Empty Catch Block finds instances where an exception is caught, but nothing is done.
In most circumstances, this swallows an exception which should either be acted on
or reported.
        </description>
        <priority>3</priority>
        <properties>
            <property name="version" value="2.0"/>
            <property name="xpath">
                <value>
<![CDATA[
//CatchStatement
 [not(Block/BlockStatement)]
 [$allowCommentedBlocks != true() or Block/@containsComment = false()]
 [FormalParameter/Type/ReferenceType
   /ClassOrInterfaceType[@Image != 'InterruptedException' and @Image != 'CloneNotSupportedException']
 ]
 [FormalParameter/VariableDeclaratorId[not(matches(@Name, $allowExceptionNameRegex))]]
]]>
                </value>
            </property>
            <property name="allowCommentedBlocks" type="Boolean" description="Empty blocks containing comments will be skipped" value="false"/>
            <property name="allowExceptionNameRegex" type="String" description="Empty blocks catching exceptions with names matching this regular expression will be skipped" value="^(ignored|expected)$"/>
        </properties>
        <example>
<![CDATA[
public void doSomething() {
    try {
        FileInputStream fis = new FileInputStream("/tmp/bugger");
    } catch (IOException ioe) {
        // not good
    }
}
]]>
        </example>
    </rule>

    <rule name="EmptyFinalizer"
          language="java"
          since="1.5"
          message="Avoid empty finalize methods"
          class="net.sourceforge.pmd.lang.rule.XPathRule"
          externalInfoUrl="${pmd.website.baseurl}/pmd_rules_java_errorprone.html#emptyfinalizer">
        <description>
Empty finalize methods serve no purpose and should be removed. Note that Oracle has declared Object.finalize() as deprecated since JDK 9.
        </description>
        <priority>3</priority>
        <properties>
            <property name="version" value="2.0"/>
            <property name="xpath">
                <value>
<![CDATA[
//MethodDeclaration[@Name='finalize'][@Arity = 0]
  /Block[not(*)]
]]>
                </value>
            </property>
        </properties>
        <example>
<![CDATA[
public class Foo {
   protected void finalize() {}
}
]]>
        </example>
    </rule>

    <rule name="EmptyFinallyBlock"
          language="java"
          since="0.4"
          message="Avoid empty finally blocks"
          class="net.sourceforge.pmd.lang.rule.XPathRule"
          externalInfoUrl="${pmd.website.baseurl}/pmd_rules_java_errorprone.html#emptyfinallyblock">
        <description>
Empty finally blocks serve no purpose and should be removed.
        </description>
        <priority>3</priority>
        <properties>
            <property name="version" value="2.0"/>
            <property name="xpath">
                <value>
<![CDATA[
//FinallyStatement[not(Block/BlockStatement)]
]]>
                </value>
            </property>
        </properties>
        <example>
<![CDATA[
public class Foo {
    public void bar() {
        try {
            int x=2;
        } finally {
            // empty!
        }
    }
}
]]>
        </example>
    </rule>

    <rule name="EmptyIfStmt"
          language="java"
          since="0.1"
          message="Avoid empty 'if' statements"
          class="net.sourceforge.pmd.lang.rule.XPathRule"
          externalInfoUrl="${pmd.website.baseurl}/pmd_rules_java_errorprone.html#emptyifstmt">
        <description>
Empty If Statement finds instances where a condition is checked but nothing is done about it.
        </description>
        <priority>3</priority>
        <properties>
            <property name="version" value="2.0"/>
            <property name="xpath">
                <value>
<![CDATA[
//IfStatement/Statement
 [EmptyStatement or Block[not(*)]]
]]>
                </value>
            </property>
        </properties>
        <example>
<![CDATA[
public class Foo {
 void bar(int x) {
  if (x == 0) {
   // empty!
  }
 }
}
]]>
        </example>
    </rule>

    <rule name="EmptyInitializer"
          language="java"
          since="5.0"
          message="Empty initializer was found"
          class="net.sourceforge.pmd.lang.rule.XPathRule"
          externalInfoUrl="${pmd.website.baseurl}/pmd_rules_java_errorprone.html#emptyinitializer">
        <description>
Empty initializers serve no purpose and should be removed.
        </description>
        <priority>3</priority>
        <properties>
            <property name="version" value="2.0"/>
            <property name="xpath">
                <value>//Initializer/Block[not(*)]</value>
            </property>
        </properties>
        <example>
<![CDATA[
public class Foo {

   static {} // Why ?

   {} // Again, why ?

}
]]>
        </example>
    </rule>

    <rule name="EmptyStatementBlock"
          language="java"
          since="5.0"
          message="Avoid empty block statements."
          class="net.sourceforge.pmd.lang.rule.XPathRule"
          externalInfoUrl="${pmd.website.baseurl}/pmd_rules_java_errorprone.html#emptystatementblock">
        <description>
Empty block statements serve no purpose and should be removed.
        </description>
        <priority>3</priority>
        <properties>
            <property name="version" value="2.0"/>
            <property name="xpath">
                <value>//BlockStatement/Statement/Block[not(*)]</value>
            </property>
        </properties>
        <example>
<![CDATA[
public class Foo {

   private int _bar;

   public void setBar(int bar) {
      { _bar = bar; } // Why not?
      {} // But remove this.
   }

}
]]>
        </example>
    </rule>

    <rule name="EmptyStatementNotInLoop"
          language="java"
          since="1.5"
          message="An empty statement (semicolon) not part of a loop"
          class="net.sourceforge.pmd.lang.rule.XPathRule"
          externalInfoUrl="${pmd.website.baseurl}/pmd_rules_java_errorprone.html#emptystatementnotinloop">
        <description>
An empty statement (or a semicolon by itself) that is not used as the sole body of a 'for'
or 'while' loop is probably a bug.  It could also be a double semicolon, which has no purpose
and should be removed.
        </description>
        <priority>3</priority>
        <properties>
            <property name="version" value="2.0"/>
            <property name="xpath">
                <value>
<![CDATA[
//EmptyStatement
 [not(
       ../../../ForStatement
       or ../../../WhileStatement
       or ../../../BlockStatement/ClassOrInterfaceDeclaration
       or ../../../../../../ForStatement/Statement[1]
        /Block[1]/BlockStatement[1]/Statement/EmptyStatement
       or ../../../../../../WhileStatement/Statement[1]
        /Block[1]/BlockStatement[1]/Statement/EmptyStatement)
 ]
]]>
                </value>
            </property>
        </properties>
        <example>
<![CDATA[
public void doit() {
      // this is probably not what you meant to do
      ;
      // the extra semicolon here this is not necessary
      System.out.println("look at the extra semicolon");;
}
]]>
        </example>
    </rule>

    <rule name="EmptySwitchStatements"
          language="java"
          since="1.0"
          message="Avoid empty switch statements"
          class="net.sourceforge.pmd.lang.rule.XPathRule"
          externalInfoUrl="${pmd.website.baseurl}/pmd_rules_java_errorprone.html#emptyswitchstatements">
        <description>
Empty switch statements serve no purpose and should be removed.
        </description>
        <priority>3</priority>
        <properties>
            <property name="version" value="2.0"/>
            <property name="xpath">
                <value>//SwitchStatement[count(*) = 1]</value>
            </property>
        </properties>
        <example>
<![CDATA[
public void bar() {
    int x = 2;
    switch (x) {
        // once there was code here
        // but it's been commented out or something
    }
}
]]>
        </example>
    </rule>

    <rule name="EmptySynchronizedBlock"
          language="java"
          since="1.3"
          message="Avoid empty synchronized blocks"
          class="net.sourceforge.pmd.lang.rule.XPathRule"
          externalInfoUrl="${pmd.website.baseurl}/pmd_rules_java_errorprone.html#emptysynchronizedblock">
        <description>
Empty synchronized blocks serve no purpose and should be removed.
        </description>
        <priority>3</priority>
        <properties>
            <property name="version" value="2.0"/>
            <property name="xpath">
                <value>//SynchronizedStatement/Block[1][not(*)]</value>
            </property>
        </properties>
        <example>
<![CDATA[
public class Foo {
    public void bar() {
        synchronized (this) {
            // empty!
        }
    }
}
]]>
        </example>
    </rule>

    <rule name="EmptyTryBlock"
          language="java"
          since="0.4"
          message="Avoid empty try blocks"
          class="net.sourceforge.pmd.lang.rule.XPathRule"
          externalInfoUrl="${pmd.website.baseurl}/pmd_rules_java_errorprone.html#emptytryblock">
        <description>
Avoid empty try blocks - what's the point?
        </description>
        <priority>3</priority>
        <properties>
            <property name="version" value="2.0"/>
            <property name="xpath">
                <value>
<![CDATA[
//TryStatement[not(ResourceSpecification)]/Block[1][not(*)]
]]>
                </value>
            </property>
        </properties>
        <example>
<![CDATA[
public class Foo {
    public void bar() {
        try {
        } catch (Exception e) {
            e.printStackTrace();
        }
    }
}
]]>
        </example>
    </rule>

    <rule name="EmptyWhileStmt"
          language="java"
          since="0.2"
          message="Avoid empty 'while' statements"
          class="net.sourceforge.pmd.lang.rule.XPathRule"
          externalInfoUrl="${pmd.website.baseurl}/pmd_rules_java_errorprone.html#emptywhilestmt">
        <description>
Empty While Statement finds all instances where a while statement does nothing.
If it is a timing loop, then you should use Thread.sleep() for it; if it is
a while loop that does a lot in the exit expression, rewrite it to make it clearer.
        </description>
        <priority>3</priority>
        <properties>
            <property name="version" value="2.0"/>
            <property name="xpath">
                <value>
<![CDATA[
//WhileStatement/Statement[Block[not(*)] or EmptyStatement]
]]>
                </value>
            </property>
        </properties>
        <example>
<![CDATA[
void bar(int a, int b) {
    while (a == b) {
        // empty!
    }
}
 ]]>
        </example>
    </rule>

    <rule name="EqualsNull"
          language="java"
          since="1.9"
          message="Avoid using equals() to compare against null"
          class="net.sourceforge.pmd.lang.rule.XPathRule"
          externalInfoUrl="${pmd.website.baseurl}/pmd_rules_java_errorprone.html#equalsnull">
        <description>
Tests for null should not use the equals() method. The '==' operator should be used instead.
        </description>
        <priority>1</priority>
        <properties>
            <property name="version" value="2.0"/>
            <property name="xpath">
                <value>
<![CDATA[
//PrimaryExpression
  [
    PrimaryPrefix[Name[ends-with(@Image, 'equals')]]
      [following-sibling::node()/Arguments/ArgumentList[count(Expression)=1]
          /Expression/PrimaryExpression/PrimaryPrefix/Literal/NullLiteral]

    or

    PrimarySuffix[ends-with(@Image, 'equals')]
      [following-sibling::node()/Arguments/ArgumentList[count(Expression)=1]
          /Expression/PrimaryExpression/PrimaryPrefix/Literal/NullLiteral]

  ]
]]>
                </value>
            </property>
        </properties>
        <example>
<![CDATA[
String x = "foo";

if (x.equals(null)) {   // bad form
    doSomething();
}

if (x == null) {        // preferred
    doSomething();
}
]]>
        </example>
    </rule>

    <rule name="FinalizeDoesNotCallSuperFinalize"
          language="java"
          since="1.5"
          message="Last statement in finalize method should be a call to super.finalize()"
          class="net.sourceforge.pmd.lang.rule.XPathRule"
          externalInfoUrl="${pmd.website.baseurl}/pmd_rules_java_errorprone.html#finalizedoesnotcallsuperfinalize">
        <description>
If the finalize() is implemented, its last action should be to call super.finalize. Note that Oracle has declared Object.finalize() as deprecated since JDK 9.
        </description>
        <priority>3</priority>
        <properties>
            <property name="version" value="2.0"/>
            <property name="xpath">
                <value>
<!-- in English: a method declaration of finalize(), with no arguments, containing
a block whose last statement is NOT a call to super.finalize -->
<![CDATA[
//MethodDeclaration[@Name='finalize'][@Arity = 0]
   /Block
      /BlockStatement[last()]
      [not(Statement/StatementExpression/PrimaryExpression
            [./PrimaryPrefix[@SuperModifier= true()]]
            [./PrimarySuffix[@Image='finalize']]
          )
      ]
      [not(Statement/TryStatement/FinallyStatement
       /Block/BlockStatement/Statement/StatementExpression/PrimaryExpression
            [./PrimaryPrefix[@SuperModifier= true()]]
            [./PrimarySuffix[@Image='finalize']]
          )
      ]
]]>
                </value>
            </property>
        </properties>
        <example>
<![CDATA[
protected void finalize() {
    something();
    // neglected to call super.finalize()
}
]]>
        </example>
    </rule>

    <rule name="FinalizeOnlyCallsSuperFinalize"
          language="java"
          since="1.5"
          message="Finalize should do something besides just calling super.finalize()"
          class="net.sourceforge.pmd.lang.rule.XPathRule"
          externalInfoUrl="${pmd.website.baseurl}/pmd_rules_java_errorprone.html#finalizeonlycallssuperfinalize">
        <description>
If the finalize() is implemented, it should do something besides just calling super.finalize(). Note that Oracle has declared Object.finalize() as deprecated since JDK 9.
        </description>
        <priority>3</priority>
        <properties>
            <property name="version" value="2.0"/>
            <property name="xpath">
                <value>
<![CDATA[
//MethodDeclaration[@Name='finalize'][@Arity = 0]
   /Block[count(BlockStatement)=1]
     /BlockStatement[
       Statement/StatementExpression/PrimaryExpression
       [./PrimaryPrefix[@SuperModifier= true()]]
       [./PrimarySuffix[@Image='finalize']]
     ]
]]>
                </value>
            </property>
        </properties>
        <example>
<![CDATA[
protected void finalize() {
    super.finalize();
}
]]>
        </example>
    </rule>

    <rule name="FinalizeOverloaded"
          language="java"
          since="1.5"
          message="Finalize methods should not be overloaded"
          class="net.sourceforge.pmd.lang.rule.XPathRule"
          externalInfoUrl="${pmd.website.baseurl}/pmd_rules_java_errorprone.html#finalizeoverloaded">
        <description>
Methods named finalize() should not have parameters.  It is confusing and most likely an attempt to
overload Object.finalize(). It will not be called by the VM.

Note that Oracle has declared Object.finalize() as deprecated since JDK 9.
        </description>
        <priority>3</priority>
        <properties>
            <property name="version" value="2.0"/>
            <property name="xpath">
                <value>
<![CDATA[
//MethodDeclaration[@Name='finalize'][@Arity > 0]
]]>
                </value>
            </property>
        </properties>
        <example>
<![CDATA[
public class Foo {
    // this is confusing and probably a bug
    protected void finalize(int a) {
    }
}
]]>
        </example>
    </rule>

    <rule name="FinalizeShouldBeProtected"
          language="java"
          since="1.1"
          message="If you override finalize(), make it protected"
          class="net.sourceforge.pmd.lang.rule.XPathRule"
          externalInfoUrl="${pmd.website.baseurl}/pmd_rules_java_errorprone.html#finalizeshouldbeprotected">
        <description>
When overriding the finalize(), the new method should be set as protected.  If made public,
other classes may invoke it at inappropriate times.

Note that Oracle has declared Object.finalize() as deprecated since JDK 9.
        </description>
        <priority>3</priority>
        <properties>
            <property name="version" value="2.0"/>
            <property name="xpath">
                <value>
<![CDATA[
//MethodDeclaration[@Protected=false()][@Name='finalize'][@Arity = 0]
]]>
                </value>
            </property>
        </properties>
        <example>
<![CDATA[
public void finalize() {
    // do something
}
]]>
        </example>
    </rule>

    <rule name="IdempotentOperations"
          language="java"
          since="2.0"
          message="Avoid idempotent operations (like assigning a variable to itself)."
          class="net.sourceforge.pmd.lang.java.rule.errorprone.IdempotentOperationsRule"
          externalInfoUrl="${pmd.website.baseurl}/pmd_rules_java_errorprone.html#idempotentoperations">
        <description>
Avoid idempotent operations - they have no effect.
        </description>
        <priority>3</priority>
        <example>
<![CDATA[
public class Foo {
 public void bar() {
  int x = 2;
  x = x;
 }
}
]]>
        </example>
    </rule>

    <rule name="ImportFromSamePackage"
          language="java"
          since="1.02"
          message="No need to import a type that lives in the same package"
          class="net.sourceforge.pmd.lang.java.rule.errorprone.ImportFromSamePackageRule"
          externalInfoUrl="${pmd.website.baseurl}/pmd_rules_java_errorprone.html#importfromsamepackage">
        <description>
There is no need to import a type that lives in the same package.
        </description>
        <priority>3</priority>
        <example>
<![CDATA[
package foo;

import foo.Buz;     // no need for this
import foo.*;       // or this

public class Bar{}
]]>
        </example>
    </rule>

    <rule name="InstantiationToGetClass"
          language="java"
          since="2.0"
          message="Avoid instantiating an object just to call getClass() on it; use the .class public member instead"
          class="net.sourceforge.pmd.lang.rule.XPathRule"
          externalInfoUrl="${pmd.website.baseurl}/pmd_rules_java_errorprone.html#instantiationtogetclass">
        <description>
Avoid instantiating an object just to call getClass() on it; use the .class public member instead.
        </description>
        <priority>4</priority>
        <properties>
            <property name="version" value="2.0"/>
            <property name="xpath">
                <value>
<![CDATA[
//PrimarySuffix
 [@Image='getClass']
 [parent::PrimaryExpression
  [PrimaryPrefix/AllocationExpression]
  [count(PrimarySuffix) = 2]
 ]
]]>
                </value>
            </property>
        </properties>
        <example>
<![CDATA[
// replace this
Class c = new String().getClass();

// with this:
Class c = String.class;
]]>
        </example>
    </rule>

    <rule name="InvalidSlf4jMessageFormat"
          ref="category/java/errorprone.xml/InvalidLogMessageFormat"
          deprecated="true" />

    <rule name="InvalidLogMessageFormat"
          language="java"
          since="5.5.0"
          message="Invalid message format"
          class="net.sourceforge.pmd.lang.java.rule.errorprone.InvalidLogMessageFormatRule"
          externalInfoUrl="${pmd.website.baseurl}/pmd_rules_java_errorprone.html#invalidlogmessageformat">
        <description>
Check for messages in slf4j and log4j2 (since 6.19.0) loggers with non matching number of arguments and placeholders.
        </description>
        <priority>5</priority>
        <example>
<![CDATA[
LOGGER.error("forget the arg {}");
LOGGER.error("too many args {}", "arg1", "arg2");
LOGGER.error("param {}", "arg1", new IllegalStateException("arg")); //The exception is shown separately, so is correct.
]]>
        </example>
    </rule>

    <rule name="JumbledIncrementer"
          language="java"
          since="1.0"
          message="Avoid modifying an outer loop incrementer in an inner loop for update expression"
          class="net.sourceforge.pmd.lang.rule.XPathRule"
          externalInfoUrl="${pmd.website.baseurl}/pmd_rules_java_errorprone.html#jumbledincrementer">
        <description>
Avoid jumbled loop incrementers - its usually a mistake, and is confusing even if intentional.
        </description>
        <priority>3</priority>
        <properties>
            <property name="version" value="2.0"/>
            <property name="xpath">
                <value><![CDATA[
//ForStatement
  [
    ForUpdate/StatementExpressionList/StatementExpression/PostfixExpression/PrimaryExpression/PrimaryPrefix/Name/@Image
    =
    ancestor::ForStatement/ForInit//VariableDeclaratorId/@Name
  ]
]]>
                </value>
            </property>
        </properties>
        <example>
 <![CDATA[
public class JumbledIncrementerRule1 {
    public void foo() {
        for (int i = 0; i < 10; i++) {          // only references 'i'
            for (int k = 0; k < 20; i++) {      // references both 'i' and 'k'
                System.out.println("Hello");
            }
        }
    }
}
]]>
        </example>
    </rule>

    <rule name="JUnitSpelling"
          language="java"
          since="1.0"
          message="You may have misspelled a JUnit framework method (setUp or tearDown)"
          class="net.sourceforge.pmd.lang.java.rule.errorprone.JUnitSpellingRule"
          externalInfoUrl="${pmd.website.baseurl}/pmd_rules_java_errorprone.html#junitspelling">
        <description>
            In JUnit 3, the setUp method is used to set up all data entities required in running tests.
            The tearDown method is used to clean up all data entities required in running tests.
            You should not misspell method name if you want your test to set up and clean up everything correctly.
        </description>
        <priority>3</priority>
        <example>
<![CDATA[
import junit.framework.*;

public class Foo extends TestCase {
    public void setup() {}    // oops, should be setUp
    public void TearDown() {} // oops, should be tearDown
}
]]>
        </example>
    </rule>

    <rule name="JUnitStaticSuite"
          language="java"
          since="1.0"
          message="You have a suite() method that is not both public and static, so JUnit won't call it to get your TestSuite.  Is that what you wanted to do?"
          class="net.sourceforge.pmd.lang.java.rule.errorprone.JUnitStaticSuiteRule"
          typeResolution="true"
          externalInfoUrl="${pmd.website.baseurl}/pmd_rules_java_errorprone.html#junitstaticsuite">
        <description>
The suite() method in a JUnit test needs to be both public and static.
        </description>
        <priority>3</priority>
        <example>
<![CDATA[
import junit.framework.*;

public class Foo extends TestCase {
    public void suite() {}         // oops, should be static
    private static void suite() {} // oops, should be public
}
]]>
        </example>
    </rule>

    <rule name="MethodWithSameNameAsEnclosingClass"
          language="java"
          since="1.5"
          message="Classes should not have non-constructor methods with the same name as the class"
          class="net.sourceforge.pmd.lang.java.rule.errorprone.MethodWithSameNameAsEnclosingClassRule"
          externalInfoUrl="${pmd.website.baseurl}/pmd_rules_java_errorprone.html#methodwithsamenameasenclosingclass">
        <description>
Non-constructor methods should not have the same name as the enclosing class.
        </description>
        <priority>3</priority>
        <example>
<![CDATA[
public class MyClass {

    public MyClass() {}         // this is OK because it is a constructor

    public void MyClass() {}    // this is bad because it is a method
}
]]>
        </example>
    </rule>

    <rule name="MisplacedNullCheck"
          language="java"
          since="3.5"
          message="The null check here is misplaced; if the variable ''{0}'' is null there will be a NullPointerException"
          class="net.sourceforge.pmd.lang.rule.XPathRule"
          externalInfoUrl="${pmd.website.baseurl}/pmd_rules_java_errorprone.html#misplacednullcheck">
        <description>
The null check here is misplaced. If the variable is null a NullPointerException will be thrown.
Either the check is useless (the variable will never be "null") or it is incorrect.
        </description>
        <priority>3</priority>
        <properties>
            <property name="version" value="2.0"/>
            <property name="xpath">
                <value>
<![CDATA[
//ConditionalAndExpression
  /EqualityExpression
    [@Image = '!=']
    (: one side is null :)
    [PrimaryExpression/PrimaryPrefix/Literal/NullLiteral]
    (: other side checks for the variable used somewhere in the first child of conditional and expression :)
    [some $var in preceding-sibling::PrimaryExpression//Name
      [not(ancestor::ConditionalOrExpression/EqualityExpression[@Image = '=='])]
      /@Image
      satisfies starts-with($var, concat(PrimaryExpression/PrimaryPrefix/Name/@Image, '.'))]
  /PrimaryExpression/PrimaryPrefix/Name
|
//ConditionalOrExpression
  /EqualityExpression
    [@Image = '==']
    (: one side is null :)
    [PrimaryExpression/PrimaryPrefix/Literal/NullLiteral]
    (: other side checks for the variable used somewhere in the first child of conditional or expression :)
    [some $var in preceding-sibling::PrimaryExpression//Name
      [not(ancestor::ConditionalAndExpression/EqualityExpression[@Image = '!='])]
      /@Image
      satisfies starts-with($var, concat(PrimaryExpression/PrimaryPrefix/Name/@Image, '.'))]
  /PrimaryExpression/PrimaryPrefix/Name
]]>
                </value>
            </property>
        </properties>
        <example>
<![CDATA[
public class Foo {
    void bar() {
        if (a.equals(baz) && a != null) {} // a could be null, misplaced null check

        if (a != null && a.equals(baz)) {} // correct null check
    }
}
]]>
        </example>
        <example>
<![CDATA[
public class Foo {
    void bar() {
        if (a.equals(baz) || a == null) {} // a could be null, misplaced null check

        if (a == null || a.equals(baz)) {} // correct null check
    }
}
]]>
        </example>
    </rule>

    <rule name="MissingBreakInSwitch"
          language="java"
          since="3.0"
          message="A switch statement does not contain a break"
          class="net.sourceforge.pmd.lang.rule.XPathRule"
          externalInfoUrl="${pmd.website.baseurl}/pmd_rules_java_errorprone.html#missingbreakinswitch">
        <description>
Switch statements without break or return statements for each case option
may indicate problematic behaviour. Empty cases are ignored as these indicate an intentional fall-through.
        </description>
        <priority>3</priority>
        <properties>
            <property name="version" value="2.0"/>
            <property name="xpath">
                <value>
<![CDATA[
//SwitchStatement
[(count(.//BreakStatement)
 + count(BlockStatement//Statement/ReturnStatement)
 + count(BlockStatement//Statement/ContinueStatement)
 + count(BlockStatement//Statement/ThrowStatement)
 + count(BlockStatement//Statement/IfStatement[@Else= true() and Statement[2][ReturnStatement|ContinueStatement|ThrowStatement]]/Statement[1][ReturnStatement|ContinueStatement|ThrowStatement])
 + count(SwitchLabel[ following-sibling::node()[1][self::SwitchLabel] ])
 + count(SwitchLabel[count(following-sibling::node()) = 0])
  < count (SwitchLabel))]
]]>
                </value>
            </property>
        </properties>
        <example>
<![CDATA[
public void bar(int status) {
    switch(status) {
      case CANCELLED:
        doCancelled();
        // break; hm, should this be commented out?
      case NEW:
        doNew();
        // is this really a fall-through?
      case REMOVED:
        doRemoved();
        // what happens if you add another case after this one?
      case OTHER: // empty case - this is interpreted as an intentional fall-through
      case ERROR:
        doErrorHandling();
        break;
    }
}
]]>
        </example>
    </rule>

    <rule name="MissingSerialVersionUID"
          language="java"
          since="3.0"
          message="Classes implementing Serializable should set a serialVersionUID"
          class="net.sourceforge.pmd.lang.rule.XPathRule"
          externalInfoUrl="${pmd.website.baseurl}/pmd_rules_java_errorprone.html#missingserialversionuid">
        <description>
Serializable classes should provide a serialVersionUID field.
The serialVersionUID field is also needed for abstract base classes. Each individual class in the inheritance
chain needs an own serialVersionUID field. See also [Should an abstract class have a serialVersionUID](https://stackoverflow.com/questions/893259/should-an-abstract-class-have-a-serialversionuid).
        </description>
        <priority>3</priority>
        <properties>
            <property name="version" value="2.0"/>
            <property name="xpath">
                <value>
<![CDATA[
//ClassOrInterfaceDeclaration
    [@Interface = false()]
    [count(ClassOrInterfaceBody/ClassOrInterfaceBodyDeclaration
        /FieldDeclaration/VariableDeclarator/VariableDeclaratorId[@Name='serialVersionUID']) = 0]
    [(ImplementsList | ExtendsList)/ClassOrInterfaceType[pmd-java:typeIs('java.io.Serializable')]]
]]>
                </value>
            </property>
        </properties>
        <example>
<![CDATA[
public class Foo implements java.io.Serializable {
    String name;
    // Define serialization id to avoid serialization related bugs
    // i.e., public static final long serialVersionUID = 4328743;
}
]]>
        </example>
    </rule>

    <rule name="MissingStaticMethodInNonInstantiatableClass"
          language="java"
          since="3.0"
          message="Class cannot be instantiated and does not provide any static methods or fields"
          class="net.sourceforge.pmd.lang.rule.XPathRule"
          externalInfoUrl="${pmd.website.baseurl}/pmd_rules_java_errorprone.html#missingstaticmethodinnoninstantiatableclass">
        <description>
A class that has private constructors and does not have any static methods or fields cannot be used.

When one of the private constructors is annotated with one of the annotations, then the class is not considered
non-instantiatable anymore and no violation will be reported.
See the property `annotations`.
        </description>
        <priority>3</priority>
        <properties>
            <property name="annotations" type="List[String]" delimiter="," value="org.springframework.beans.factory.annotation.Autowired, javax.inject.Inject" description="If a constructor is annotated with one of these annotations, then the class is ignored."/>
            <property name="version" value="2.0"/>
            <property name="xpath">
                <value>
<![CDATA[
//ClassOrInterfaceDeclaration[@Nested= false()]
[
  (
    (: at least one constructor :)
    ./ClassOrInterfaceBody/ClassOrInterfaceBodyDeclaration/ConstructorDeclaration
    and
    (: only private constructors :)count(./ClassOrInterfaceBody/ClassOrInterfaceBodyDeclaration/ConstructorDeclaration) = count(./ClassOrInterfaceBody/ClassOrInterfaceBodyDeclaration/ConstructorDeclaration[@Private= true()])
    and
    (: all constructors must not be annotated :)
    (every $x in $annotations satisfies
      not(./ClassOrInterfaceBody/ClassOrInterfaceBodyDeclaration/ConstructorDeclaration/
            ../Annotation/MarkerAnnotation/Name[pmd-java:typeIs($x)]))
  )
  and
  (: no static methods :)not(.//MethodDeclaration[@Static= true()])
  and
  (: no (public, package-private, protected) static fields :)not(.//FieldDeclaration[@Private= false()][@Static= true()])
  and
  (: no nested classes, that are public and static, and have no constructors at all or a public constructor :)
  (: and have a method returning the outer class type :)
  (: or the inner class extends the outer class :)not(.//ClassOrInterfaceDeclaration[@Nested= true()]
           [@Public= true()]
           [@Static= true()]
           [not(./ClassOrInterfaceBody/ClassOrInterfaceBodyDeclaration/ConstructorDeclaration) or ./ClassOrInterfaceBody/ClassOrInterfaceBodyDeclaration/ConstructorDeclaration[@Public= true()]]
           [(./ClassOrInterfaceBody/ClassOrInterfaceBodyDeclaration/MethodDeclaration
                [@Public= true()]
                [./ResultType/Type/ReferenceType/ClassOrInterfaceType
                    [@Image = //ClassOrInterfaceDeclaration[@Nested= false()]/@SimpleName]
                ]
            ) or (
                ./ExtendsList/ClassOrInterfaceType[@Image = //ClassOrInterfaceDeclaration[@Nested=false()]/@SimpleName]
            )]
        )
]
]]>
                </value>
            </property>
        </properties>
        <example>
<![CDATA[
// This class is unusable, since it cannot be
// instantiated (private constructor),
// and no static method can be called.

public class Foo {
  private Foo() {}
  void foo() {}
}

]]>
        </example>
    </rule>

    <rule name="MoreThanOneLogger"
          language="java"
          since="2.0"
          message="Class contains more than one logger."
          class="net.sourceforge.pmd.lang.java.rule.errorprone.MoreThanOneLoggerRule"
          externalInfoUrl="${pmd.website.baseurl}/pmd_rules_java_errorprone.html#morethanonelogger">
        <description>
Normally only one logger is used in each class. This rule supports slf4j, log4j, Java Util Logging and
log4j2 (since 6.19.0).
        </description>
        <priority>2</priority>
        <example>
<![CDATA[
public class Foo {
    Logger log = Logger.getLogger(Foo.class.getName());
    // It is very rare to see two loggers on a class, normally
    // log information is multiplexed by levels
    Logger log2= Logger.getLogger(Foo.class.getName());
}
]]>
        </example>
    </rule>

    <rule name="NonCaseLabelInSwitchStatement"
          language="java"
          since="1.5"
          message="A non-case label was present in a switch statement"
          class="net.sourceforge.pmd.lang.rule.XPathRule"
          externalInfoUrl="${pmd.website.baseurl}/pmd_rules_java_errorprone.html#noncaselabelinswitchstatement">
        <description>
A non-case label (e.g. a named break/continue label) was present in a switch statement.
This legal, but confusing. It is easy to mix up the case labels and the non-case labels.
        </description>
        <priority>3</priority>
        <properties>
            <property name="version" value="2.0"/>
            <property name="xpath">
                <value>//SwitchStatement//BlockStatement/Statement/LabeledStatement</value>
            </property>
        </properties>
        <example>
<![CDATA[
public class Foo {
  void bar(int a) {
   switch (a) {
     case 1:
       // do something
       break;
     mylabel: // this is legal, but confusing!
       break;
     default:
       break;
    }
  }
}
]]>
        </example>
    </rule>

    <rule name="NonStaticInitializer"
          language="java"
          since="1.5"
          message="Non-static initializers are confusing"
          class="net.sourceforge.pmd.lang.rule.XPathRule"
          externalInfoUrl="${pmd.website.baseurl}/pmd_rules_java_errorprone.html#nonstaticinitializer">
        <description>
A non-static initializer block will be called any time a constructor is invoked (just prior to
invoking the constructor).  While this is a valid language construct, it is rarely used and is
confusing.
        </description>
        <priority>3</priority>
        <properties>
            <property name="version" value="2.0" />
            <property name="xpath">
                <value>
<![CDATA[
//Initializer[@Static=false()][not(ancestor::*[3][self::AllocationExpression or self::EnumConstant])]
]]>
                </value>
            </property>
        </properties>
        <example>
<![CDATA[
public class MyClass {
  // this block gets run before any call to a constructor
  {
    System.out.println("I am about to construct myself");
  }
}
]]>
        </example>
    </rule>

    <rule name="NullAssignment"
          language="java"
          since="1.02"
          message="Assigning an Object to null is a code smell.  Consider refactoring."
          class="net.sourceforge.pmd.lang.java.rule.errorprone.NullAssignmentRule"
          externalInfoUrl="${pmd.website.baseurl}/pmd_rules_java_errorprone.html#nullassignment">
        <description>
Assigning a "null" to a variable (outside of its declaration) is usually bad form.  Sometimes, this type
of assignment is an indication that the programmer doesn't completely understand what is going on in the code.

NOTE: This sort of assignment may used in some cases to dereference objects and encourage garbage collection.
        </description>
        <priority>3</priority>
        <example>
 <![CDATA[
public void bar() {
  Object x = null; // this is OK
  x = new Object();
     // big, complex piece of code here
  x = null; // this is not required
     // big, complex piece of code here
}
]]>
        </example>
    </rule>

    <rule name="OverrideBothEqualsAndHashcode"
          language="java"
          since="0.4"
          message="Ensure you override both equals() and hashCode()"
          class="net.sourceforge.pmd.lang.java.rule.errorprone.OverrideBothEqualsAndHashcodeRule"
          externalInfoUrl="${pmd.website.baseurl}/pmd_rules_java_errorprone.html#overridebothequalsandhashcode">
        <description>
Override both public boolean Object.equals(Object other), and public int Object.hashCode(), or override neither.  Even if you are inheriting a hashCode() from a parent class, consider implementing hashCode and explicitly delegating to your superclass.
        </description>
        <priority>3</priority>
        <example>
<![CDATA[
public class Bar {        // poor, missing a hashcode() method
    public boolean equals(Object o) {
      // do some comparison
    }
}

public class Baz {        // poor, missing an equals() method
    public int hashCode() {
      // return some hash value
    }
}

public class Foo {        // perfect, both methods provided
    public boolean equals(Object other) {
      // do some comparison
    }
    public int hashCode() {
      // return some hash value
    }
}
]]>
        </example>
    </rule>

    <rule name="ProperCloneImplementation"
          language="java"
          since="1.4"
          message="Object clone() should be implemented with super.clone()"
          class="net.sourceforge.pmd.lang.java.rule.errorprone.ProperCloneImplementationRule"
          externalInfoUrl="${pmd.website.baseurl}/pmd_rules_java_errorprone.html#propercloneimplementation">
        <description>
Object clone() should be implemented with super.clone().
        </description>
        <priority>2</priority>
        <example>
<![CDATA[
class Foo{
    public Object clone(){
        return new Foo(); // This is bad
    }
}
]]>
        </example>
    </rule>

    <rule name="ProperLogger"
          language="java"
          since="3.3"
          message="Logger should be defined private static final and have the correct class"
          class="net.sourceforge.pmd.lang.rule.XPathRule"
          externalInfoUrl="${pmd.website.baseurl}/pmd_rules_java_errorprone.html#properlogger">
        <description>
A logger should normally be defined private static final and be associated with the correct class.
`private final Log log;` is also allowed for rare cases where loggers need to be passed around,
with the restriction that the logger needs to be passed into the constructor.
        </description>
        <priority>3</priority>
        <properties>
            <property name="version" value="2.0"/>
            <property name="xpath">
                <value>
<![CDATA[
//FieldDeclaration
[Type/ReferenceType/ClassOrInterfaceType[pmd-java:typeIs($loggerClass)]]
[
    (: check modifiers :)
    (@Private = false() or @Final = false())
    (: check logger name :)
    or (@Static and VariableDeclarator/VariableDeclaratorId[@Name != $staticLoggerName])
    or (@Static = false() and VariableDeclarator/VariableDeclaratorId[@Name != $loggerName])

    (: check logger argument type matches class or enum name :)
    or .//ArgumentList//ClassOrInterfaceType[@Image != ancestor::ClassOrInterfaceDeclaration/@SimpleName]
    or .//ArgumentList//ClassOrInterfaceType[@Image != ancestor::EnumDeclaration/@SimpleName]
]
[not(
     (: special case - final logger initialized inside constructor :)
     not(VariableDeclarator/VariableInitializer)
     and @Static = false()
     and
     ancestor::ClassOrInterfaceBody//ConstructorDeclaration//StatementExpression
        [PrimaryExpression[PrimaryPrefix[@ThisModifier]]/PrimarySuffix[@Image=$loggerName]]
        [AssignmentOperator[@Image = '=']]
        [Expression/PrimaryExpression/PrimaryPrefix/Name[@Image = ancestor::ConstructorDeclaration//FormalParameter/VariableDeclaratorId/@Name]]
        [not(.//AllocationExpression)]
  )
]
]]>
                </value>
            </property>
            <property name="staticLoggerName" type="String" description="Name of the static Logger variable" value="LOG"/>
            <property name="loggerName" type="String" description="Name of the Logger instance variable" value="log"/>
            <property name="loggerClass" type="String" description="Class name of the logger" value="Log"/>
        </properties>
        <example>
 <![CDATA[
public class Foo {

    private static final Log LOG = LogFactory.getLog(Foo.class);    // proper way

    protected Log LOG = LogFactory.getLog(Testclass.class);         // wrong approach
}
]]>
        </example>
    </rule>

    <rule name="ReturnEmptyArrayRatherThanNull"
          language="java"
          since="4.2"
          class="net.sourceforge.pmd.lang.rule.XPathRule"
          message="Return an empty array rather than 'null'."
          externalInfoUrl="${pmd.website.baseurl}/pmd_rules_java_errorprone.html#returnemptyarrayratherthannull">
        <description>
For any method that returns an array, it is a better to return an empty array rather than a
null reference. This removes the need for null checking all results and avoids inadvertent
NullPointerExceptions.
        </description>
        <priority>1</priority>
        <properties>
            <property name="version" value="2.0"/>
            <property name="xpath">
                <value>
<![CDATA[
//MethodDeclaration
[
(./ResultType/Type[@ArrayType= true()])
and
(./Block/BlockStatement/Statement/ReturnStatement/Expression/PrimaryExpression/PrimaryPrefix/Literal/NullLiteral)
]
]]>
                </value>
            </property>
        </properties>
        <example>
<![CDATA[
public class Example {
    // Not a good idea...
    public int[] badBehavior() {
        // ...
        return null;
    }

    // Good behavior
    public String[] bonnePratique() {
        //...
        return new String[0];
    }
}
]]>
        </example>
    </rule>

    <rule name="ReturnFromFinallyBlock"
          language="java"
          since="1.05"
          message="Avoid returning from a finally block"
          class="net.sourceforge.pmd.lang.rule.XPathRule"
          externalInfoUrl="${pmd.website.baseurl}/pmd_rules_java_errorprone.html#returnfromfinallyblock">
        <description>
Avoid returning from a finally block, this can discard exceptions.
        </description>
        <priority>3</priority>
        <properties>
            <property name="version" value="2.0"/>
            <property name="xpath">
                <value>//FinallyStatement//ReturnStatement except //FinallyStatement//(MethodDeclaration|LambdaExpression)//ReturnStatement</value>
            </property>
        </properties>
        <example>
<![CDATA[
public class Bar {
    public String foo() {
        try {
            throw new Exception( "My Exception" );
        } catch (Exception e) {
            throw e;
        } finally {
            return "A. O. K."; // return not recommended here
        }
    }
}
]]>
        </example>
    </rule>

    <rule name="SimpleDateFormatNeedsLocale"
          language="java"
          since="2.0"
          message="When instantiating a SimpleDateFormat object, specify a Locale"
          class="net.sourceforge.pmd.lang.rule.XPathRule"
          externalInfoUrl="${pmd.website.baseurl}/pmd_rules_java_errorprone.html#simpledateformatneedslocale">
        <description>
Be sure to specify a Locale when creating SimpleDateFormat instances to ensure that locale-appropriate
formatting is used.
        </description>
        <priority>3</priority>
        <properties>
            <property name="version" value="2.0"/>
            <property name="xpath">
                <value>
<![CDATA[
//AllocationExpression
 [ClassOrInterfaceType[@Image='SimpleDateFormat']]
 [Arguments[@Size=1]]
]]>
                    </value>
                </property>
            </properties>
        <example>
<![CDATA[
public class Foo {
  // Should specify Locale.US (or whatever)
  private SimpleDateFormat sdf = new SimpleDateFormat("pattern");
}
]]>
        </example>
    </rule>

    <rule name="SingleMethodSingleton"
          language="java"
          since="5.4"
          message="Class contains multiple getInstance methods. Please review."
          class="net.sourceforge.pmd.lang.java.rule.errorprone.SingleMethodSingletonRule"
          externalInfoUrl="${pmd.website.baseurl}/pmd_rules_java_errorprone.html#singlemethodsingleton">
        <description>
Some classes contain overloaded getInstance. The problem with overloaded getInstance methods
is that the instance created using the overloaded method is not cached and so,
for each call and new objects will be created for every invocation.
        </description>
        <priority>2</priority>
        <example>
<![CDATA[
public class Singleton {

    private static Singleton singleton = new Singleton( );

    private Singleton(){ }

    public static Singleton getInstance( ) {
        return singleton;
    }

    public static Singleton getInstance(Object obj){
        Singleton singleton = (Singleton) obj;
        return singleton;           //violation
    }
}
]]>
        </example>
    </rule>

    <rule name="SingletonClassReturningNewInstance"
          language="java"
          since="5.4"
          message="getInstance method always creates a new object and hence does not comply to Singleton Design Pattern behaviour. Please review"
          class="net.sourceforge.pmd.lang.java.rule.errorprone.SingletonClassReturningNewInstanceRule"
          externalInfoUrl="${pmd.website.baseurl}/pmd_rules_java_errorprone.html#singletonclassreturningnewinstance">
        <description>
Some classes contain overloaded getInstance. The problem with overloaded getInstance methods
is that the instance created using the overloaded method is not cached and so,
for each call and new objects will be created for every invocation.
        </description>
        <priority>2</priority>
        <example>
<![CDATA[
class Singleton {
    private static Singleton instance = null;
    public static Singleton getInstance() {
        synchronized(Singleton.class) {
            return new Singleton();
        }
    }
}
]]>
        </example>
    </rule>

    <rule name="StaticEJBFieldShouldBeFinal"
          language="java"
          since="4.1"
          message="EJB's shouldn't have non-final static fields"
          class="net.sourceforge.pmd.lang.rule.XPathRule"
          externalInfoUrl="${pmd.website.baseurl}/pmd_rules_java_errorprone.html#staticejbfieldshouldbefinal">
        <description>
According to the J2EE specification, an EJB should not have any static fields
with write access. However, static read-only fields are allowed. This ensures proper
behavior especially when instances are distributed by the container on several JREs.
        </description>
        <priority>3</priority>
        <properties>
            <property name="version" value="2.0"/>
            <property name="xpath">
                <value>
<![CDATA[
//ClassOrInterfaceDeclaration[
    (
    (./ImplementsList/ClassOrInterfaceType[ends-with(@Image,'SessionBean')])
    or
    (./ImplementsList/ClassOrInterfaceType[ends-with(@Image,'EJBHome')])
    or
    (./ImplementsList/ClassOrInterfaceType[ends-with(@Image,'EJBLocalObject')])
    or
    (./ImplementsList/ClassOrInterfaceType[ends-with(@Image,'EJBLocalHome')])
    or
    (./ExtendsList/ClassOrInterfaceType[ends-with(@Image,'EJBObject')])
    )
    and
    (./ClassOrInterfaceBody/ClassOrInterfaceBodyDeclaration[
         (./FieldDeclaration[@Static = true()])
         and
         (./FieldDeclaration[@Final = false()])
    ])
]
]]>
                </value>
            </property>
        </properties>
        <example>
<![CDATA[
public class SomeEJB extends EJBObject implements EJBLocalHome {

    private static int CountA;          // poor, field can be edited

    private static final int CountB;    // preferred, read-only access
}
]]>
        </example>
    </rule>

    <rule name="StringBufferInstantiationWithChar"
          language="java"
          since="3.9"
          message="Do not instantiate a StringBuffer or StringBuilder with a char"
          class="net.sourceforge.pmd.lang.rule.XPathRule"
          externalInfoUrl="${pmd.website.baseurl}/pmd_rules_java_errorprone.html#stringbufferinstantiationwithchar">
        <description>
Individual character values provided as initialization arguments will be converted into integers.
This can lead to internal buffer sizes that are larger than expected. Some examples:

```
new StringBuffer()      //  16
new StringBuffer(6)     //  6
new StringBuffer("hello world")  // 11 + 16 = 27
new StringBuffer('A')   //  chr(A) = 65
new StringBuffer("A")   //  1 + 16 = 17

new StringBuilder()     //  16
new StringBuilder(6)    //  6
new StringBuilder("hello world")  // 11 + 16 = 27
new StringBuilder('C')   //  chr(C) = 67
new StringBuilder("A")   //  1 + 16 = 17
```
        </description>
        <priority>4</priority>
        <properties>
            <property name="version" value="2.0"/>
            <property name="xpath">
                <value>
<![CDATA[
//AllocationExpression/ClassOrInterfaceType
[@Image='StringBuffer' or @Image='StringBuilder']
/../Arguments/ArgumentList/Expression/PrimaryExpression
/PrimaryPrefix/
Literal
  [starts-with(@Image, "'")]
  [ends-with(@Image, "'")]
]]>
                </value>
            </property>
        </properties>
        <example>
<![CDATA[
// misleading instantiation, these buffers
// are actually sized to 99 characters long
StringBuffer  sb1 = new StringBuffer('c');
StringBuilder sb2 = new StringBuilder('c');

// in these forms, just single characters are allocated
StringBuffer  sb3 = new StringBuffer("c");
StringBuilder sb4 = new StringBuilder("c");
]]>
        </example>
    </rule>

    <rule name="SuspiciousEqualsMethodName"
          language="java"
          since="2.0"
          message="The method name and parameter number are suspiciously close to equals(Object)"
          class="net.sourceforge.pmd.lang.rule.XPathRule"
          externalInfoUrl="${pmd.website.baseurl}/pmd_rules_java_errorprone.html#suspiciousequalsmethodname">
        <description>
The method name and parameter number are suspiciously close to equals(Object), which can denote an
intention to override the equals(Object) method.
        </description>
        <priority>2</priority>
        <properties>
            <property name="version" value="2.0"/>
            <property name="xpath">
                <value>
<![CDATA[
//MethodDeclaration[@Name = 'equals']
[
    (@Arity = 1
    and not (MethodDeclarator/FormalParameters/FormalParameter/Type/ReferenceType/ClassOrInterfaceType
        [@Image = 'Object' or @Image = 'java.lang.Object'])
    or not (ResultType/Type/PrimitiveType[@Image = 'boolean'])
    )  or  (
    @Arity = 2
    and ResultType/Type/PrimitiveType[@Image = 'boolean']
    and MethodDeclarator/FormalParameters//ClassOrInterfaceType[@Image = 'Object' or @Image = 'java.lang.Object']
    and not(../Annotation/MarkerAnnotation/Name[@Image='Override'])
    )
]
| //MethodDeclaration[@Name = 'equal']
[
    @Arity = 1
    and MethodDeclarator/FormalParameters/FormalParameter/Type/ReferenceType/ClassOrInterfaceType
        [@Image = 'Object' or @Image = 'java.lang.Object']
]
]]>
                </value>
            </property>
        </properties>
        <example>
<![CDATA[
public class Foo {
   public int equals(Object o) {
     // oops, this probably was supposed to be boolean equals
   }
   public boolean equals(String s) {
     // oops, this probably was supposed to be equals(Object)
   }
   public boolean equals(Object o1, Object o2) {
     // oops, this probably was supposed to be equals(Object)
   }
}
]]>
        </example>
    </rule>

    <rule name="SuspiciousHashcodeMethodName"
          language="java"
          since="1.5"
          message="The method name and return type are suspiciously close to hashCode()"
          class="net.sourceforge.pmd.lang.java.rule.errorprone.SuspiciousHashcodeMethodNameRule"
          externalInfoUrl="${pmd.website.baseurl}/pmd_rules_java_errorprone.html#suspicioushashcodemethodname">
        <description>
The method name and return type are suspiciously close to hashCode(), which may denote an intention
to override the hashCode() method.
        </description>
        <priority>3</priority>
        <example>
<![CDATA[
public class Foo {
    public int hashcode() { // oops, this probably was supposed to be 'hashCode'
    }
}
]]>
        </example>
    </rule>

    <rule name="SuspiciousOctalEscape"
          language="java"
          since="1.5"
          message="Suspicious decimal characters following octal escape in string literal"
          class="net.sourceforge.pmd.lang.java.rule.errorprone.SuspiciousOctalEscapeRule"
          externalInfoUrl="${pmd.website.baseurl}/pmd_rules_java_errorprone.html#suspiciousoctalescape">
        <description>
A suspicious octal escape sequence was found inside a String literal.
The Java language specification (section 3.10.6) says an octal
escape sequence inside a literal String shall consist of a backslash
followed by:

    OctalDigit | OctalDigit OctalDigit | ZeroToThree OctalDigit OctalDigit

Any octal escape sequence followed by non-octal digits can be confusing,
e.g. "\038" is interpreted as the octal escape sequence "\03" followed by
the literal character "8".
        </description>
        <priority>3</priority>
        <example>
<![CDATA[
public void foo() {
  // interpreted as octal 12, followed by character '8'
  System.out.println("suspicious: \128");
}
]]>
        </example>
    </rule>

    <rule name="TestClassWithoutTestCases"
          language="java"
          since="3.0"
          message="This class name ends with 'Test' but contains no test cases"
          class="net.sourceforge.pmd.lang.java.rule.errorprone.TestClassWithoutTestCasesRule"
          externalInfoUrl="${pmd.website.baseurl}/pmd_rules_java_errorprone.html#testclasswithouttestcases">
        <description>
Test classes end with the suffix Test. Having a non-test class with that name is not a good practice,
since most people will assume it is a test case. Test classes have test methods named testXXX.
        </description>
        <priority>3</priority>
        <example>
<![CDATA[
//Consider changing the name of the class if it is not a test
//Consider adding test methods if it is a test
public class CarTest {
   public static void main(String[] args) {
    // do something
   }
   // code
}
]]>
        </example>
    </rule>

    <rule name="UnconditionalIfStatement"
          language="java"
          since="1.5"
          message="Do not use 'if' statements that are always true or always false"
          class="net.sourceforge.pmd.lang.rule.XPathRule"
          externalInfoUrl="${pmd.website.baseurl}/pmd_rules_java_errorprone.html#unconditionalifstatement">
        <description>
Do not use "if" statements whose conditionals are always true or always false.
        </description>
        <priority>3</priority>
        <properties>
            <property name="version" value="2.0"/>
            <property name="xpath">
                <value>
 <![CDATA[
//IfStatement/Expression
 [count(PrimaryExpression)=1]
 /PrimaryExpression/PrimaryPrefix/Literal/BooleanLiteral
]]>
                </value>
            </property>
        </properties>
        <example>
<![CDATA[
public class Foo {
    public void close() {
        if (true) {        // fixed conditional, not recommended
            // ...
        }
    }
}
]]>
        </example>
    </rule>

    <rule name="UnnecessaryBooleanAssertion"
          language="java"
          since="3.0"
          message="assertTrue(true) or similar statements are unnecessary"
          class="net.sourceforge.pmd.lang.rule.XPathRule"
          externalInfoUrl="${pmd.website.baseurl}/pmd_rules_java_errorprone.html#unnecessarybooleanassertion">
        <description>
A JUnit test assertion with a boolean literal is unnecessary since it always will evaluate to the same thing.
Consider using flow control (in case of assertTrue(false) or similar) or simply removing
statements like assertTrue(true) and assertFalse(false).  If you just want a test to halt after finding
an error, use the fail() method and provide an indication message of why it did.
        </description>
        <priority>3</priority>
        <properties>
            <property name="version" value="2.0"/>
            <property name="xpath">
                <value>
<![CDATA[
//ClassOrInterfaceDeclaration[
    pmd-java:typeIs('junit.framework.TestCase')
    or .//MarkerAnnotation/Name[
        pmd-java:typeIs('org.junit.Test')
        or pmd-java:typeIs('org.junit.jupiter.api.Test')
        or pmd-java:typeIs('org.junit.jupiter.api.RepeatedTest')
        or pmd-java:typeIs('org.junit.jupiter.api.TestFactory')
        or pmd-java:typeIs('org.junit.jupiter.api.TestTemplate')
        or pmd-java:typeIs('org.junit.jupiter.params.ParameterizedTest')
        ]
    ]
//StatementExpression
[
    PrimaryExpression/PrimaryPrefix/Name[@Image='assertTrue' or  @Image='assertFalse']
    and
    PrimaryExpression/PrimarySuffix/Arguments/ArgumentList/Expression[
        PrimaryExpression/PrimaryPrefix/Literal/BooleanLiteral
        or
        UnaryExpressionNotPlusMinus[@Image='!']
            /PrimaryExpression/PrimaryPrefix[Literal/BooleanLiteral or Name[count(../../*)=1]]
    ]
]
]]>
                </value>
            </property>
        </properties>
        <example>
<![CDATA[
public class SimpleTest extends TestCase {
    public void testX() {
        assertTrue(true);       // serves no real purpose
    }
}
]]>
        </example>
    </rule>

    <rule name="UnnecessaryCaseChange"
          language="java"
          since="3.3"
          message="Using equalsIgnoreCase() is cleaner than using toUpperCase/toLowerCase().equals()."
          class="net.sourceforge.pmd.lang.java.rule.errorprone.UnnecessaryCaseChangeRule"
          externalInfoUrl="${pmd.website.baseurl}/pmd_rules_java_errorprone.html#unnecessarycasechange">
        <description>
Using equalsIgnoreCase() is faster than using toUpperCase/toLowerCase().equals()
        </description>
        <priority>3</priority>
        <example>
<![CDATA[
boolean answer1 = buz.toUpperCase().equals("baz");              // should be buz.equalsIgnoreCase("baz")

boolean answer2 = buz.toUpperCase().equalsIgnoreCase("baz");    // another unnecessary toUpperCase()
]]>
        </example>
    </rule>

    <rule name="UnnecessaryConversionTemporary"
          language="java"
          since="0.1"
          message="Avoid unnecessary temporaries when converting primitives to Strings"
          class="net.sourceforge.pmd.lang.java.rule.errorprone.UnnecessaryConversionTemporaryRule"
          externalInfoUrl="${pmd.website.baseurl}/pmd_rules_java_errorprone.html#unnecessaryconversiontemporary">
        <description>
Avoid the use temporary objects when converting primitives to Strings. Use the static conversion methods
on the wrapper classes instead.
        </description>
        <priority>3</priority>
        <example>
<![CDATA[
public String convert(int x) {
    String foo = new Integer(x).toString(); // this wastes an object

    return Integer.toString(x);             // preferred approach
}
]]>
        </example>
    </rule>

    <rule name="UnusedNullCheckInEquals"
          language="java"
          since="3.5"
          message="Invoke equals() on the object you''ve already ensured is not null"
          class="net.sourceforge.pmd.lang.rule.XPathRule"
          externalInfoUrl="${pmd.website.baseurl}/pmd_rules_java_errorprone.html#unusednullcheckinequals">
        <description>
After checking an object reference for null, you should invoke equals() on that object rather than passing it to another object's equals() method.
        </description>
        <priority>3</priority>
        <properties>
            <property name="version" value="2.0"/>
            <property name="xpath">
                <value>
<![CDATA[
(//PrimaryPrefix[ends-with(Name/@Image, '.equals') and Name/@Image != 'Arrays.equals'] | //PrimarySuffix[@Image='equals' and not(../PrimaryPrefix/Literal)])
 /following-sibling::PrimarySuffix/Arguments/ArgumentList/Expression
 /PrimaryExpression[not(PrimarySuffix)]/PrimaryPrefix
 /Name[@Image = ./../../../../../../../../../../Expression/ConditionalAndExpression
 /EqualityExpression[@Image="!=" and not(./preceding-sibling::*) and
 ./PrimaryExpression/PrimaryPrefix/Literal/NullLiteral]
  /PrimaryExpression/PrimaryPrefix/Name/@Image]
]]>
                </value>
            </property>
        </properties>
        <example>
<![CDATA[
public class Test {

    public String method1() { return "ok";}
    public String method2() { return null;}

    public void method(String a) {
        String b;
        // I don't know it method1() can be "null"
        // but I know "a" is not null..
        // I'd better write a.equals(method1())

        if (a!=null && method1().equals(a)) { // will trigger the rule
            //whatever
        }

        if (method1().equals(a) && a != null) { // won't trigger the rule
            //whatever
        }

        if (a!=null && method1().equals(b)) { // won't trigger the rule
            //whatever
        }

        if (a!=null && "LITERAL".equals(a)) { // won't trigger the rule
            //whatever
        }

        if (a!=null && !a.equals("go")) { // won't trigger the rule
            a=method2();
            if (method1().equals(a)) {
                //whatever
            }
        }
    }
}
]]>
        </example>
    </rule>

    <rule name="UseCorrectExceptionLogging"
          language="java"
          since="3.2"
          message="Use the correct logging statement for logging exceptions"
          class="net.sourceforge.pmd.lang.rule.XPathRule"
          externalInfoUrl="${pmd.website.baseurl}/pmd_rules_java_errorprone.html#usecorrectexceptionlogging">
        <description>
To make sure the full stacktrace is printed out, use the logging statement with two arguments: a String and a Throwable.
        </description>
        <priority>3</priority>
        <properties>
            <property name="version" value="2.0"/>
            <property name="xpath">
                <value>
<![CDATA[
//CatchStatement/Block/BlockStatement/Statement/StatementExpression
    /PrimaryExpression
        [PrimaryPrefix/Name
            [starts-with(@Image,
             concat((ancestor::ClassOrInterfaceDeclaration/ClassOrInterfaceBody/ClassOrInterfaceBodyDeclaration/FieldDeclaration
                [Type//ClassOrInterfaceType[@Image='Log']]
                /VariableDeclarator/VariableDeclaratorId/@Name)[1], '.'))
            ]
        ]
        [PrimarySuffix/Arguments[@Size= 1]]
        [PrimarySuffix/Arguments//Name/@Image = ancestor::CatchStatement/FormalParameter/VariableDeclaratorId/@Name]
]]>
                </value>
            </property>
        </properties>
        <example>
<![CDATA[
public class Main {
    private static final Log _LOG = LogFactory.getLog( Main.class );
    void bar() {
        try {
        } catch( Exception e ) {
            _LOG.error( e ); //Wrong!
        } catch( OtherException oe ) {
            _LOG.error( oe.getMessage(), oe ); //Correct
        }
    }
}
]]>
        </example>
    </rule>

    <rule name="UseEqualsToCompareStrings"
          language="java"
          since="4.1"
          message="Use equals() to compare strings instead of ''=='' or ''!=''"
          class="net.sourceforge.pmd.lang.rule.XPathRule"
          externalInfoUrl="${pmd.website.baseurl}/pmd_rules_java_errorprone.html#useequalstocomparestrings">
        <description>
Using '==' or '!=' to compare strings only works if intern version is used on both sides.
Use the equals() method instead.
        </description>
        <priority>3</priority>
        <properties>
            <property name="version" value="2.0"/>
            <property name="xpath">
                <value>
<![CDATA[
//EqualityExpression/PrimaryExpression
[not(PrimarySuffix)]
[PrimaryPrefix/Literal
   [starts-with(@Image, '"')]
   [ends-with(@Image, '"')]]
]]>
                </value>
            </property>
        </properties>
        <example>
<![CDATA[
public boolean test(String s) {
    if (s == "one") return true;        // unreliable
    if ("two".equals(s)) return true;   // better
    return false;
}
]]>
        </example>
    </rule>

    <rule name="UselessOperationOnImmutable"
          language="java"
          since="3.5"
          message="An operation on an Immutable object (String, BigDecimal or BigInteger) won't change the object itself"
          class="net.sourceforge.pmd.lang.java.rule.errorprone.UselessOperationOnImmutableRule"
          externalInfoUrl="${pmd.website.baseurl}/pmd_rules_java_errorprone.html#uselessoperationonimmutable">
        <description>
An operation on an Immutable object (String, BigDecimal or BigInteger) won't change the object itself
since the result of the operation is a new object. Therefore, ignoring the operation result is an error.
        </description>
        <priority>3</priority>
        <example>
<![CDATA[
import java.math.*;

class Test {
    void method1() {
        BigDecimal bd=new BigDecimal(10);
        bd.add(new BigDecimal(5));      // this will trigger the rule
    }
    void method2() {
        BigDecimal bd=new BigDecimal(10);
        bd = bd.add(new BigDecimal(5)); // this won't trigger the rule
    }
}
]]>
        </example>
    </rule>

    <rule name="UseLocaleWithCaseConversions"
          language="java"
          since="2.0"
          message="When doing a String.toLowerCase()/toUpperCase() call, use a Locale"
          class="net.sourceforge.pmd.lang.rule.XPathRule"
          externalInfoUrl="${pmd.website.baseurl}/pmd_rules_java_errorprone.html#uselocalewithcaseconversions">
        <description>
            When doing `String::toLowerCase()/toUpperCase()` conversions, use an explicit locale argument to specify the case transformation rules.

            Using `String::toLowerCase()` without arguments implicitly uses `Locale::getDefault()`.
            The problem is that the default locale depends on the current JVM setup (and usually on the system in which it is running).
            Using the system default may be exactly what you want (e.g. if you are manipulating strings you got through standard input),
            but it may as well not be the case (e.g. if you are getting the string over the network or a file, and the encoding is well-defined
            and independent of the environment). In the latter case, using the default locale makes the case transformation brittle, as
            it may yield unexpected results on a machine whose locale has other case translation rules. For example, in Turkish, the
            uppercase form of `i` is `İ` (U+0130, not ASCII) and not `I` (U+0049) as in English.

            The rule is intended to *force* developers to think about locales when dealing with strings. By taking a conscious decision about
            the choice of locale at the time of writing, you reduce the risk of surprising behaviour down the line, and communicate your intent
            to future readers.
        </description>
        <priority>3</priority>
        <properties>
            <property name="version" value="2.0"/>
            <property name="xpath">
                <value>
<![CDATA[
//PrimaryExpression
[
PrimaryPrefix
[Name[ends-with(@Image, 'toLowerCase') or ends-with(@Image, 'toUpperCase')]]
[following-sibling::PrimarySuffix[position() = 1]/Arguments[@Size=0]]

or

PrimarySuffix
[ends-with(@Image, 'toLowerCase') or ends-with(@Image, 'toUpperCase')]
[following-sibling::PrimarySuffix[position() = 1]/Arguments[@Size=0]]
]
[not(PrimaryPrefix/Name[ends-with(@Image, 'toHexString')])]
]]>
                </value>
            </property>
        </properties>
        <example>
<![CDATA[
// violation - implicitly system-dependent conversion
if (x.toLowerCase().equals("list")) {}

// The above will not match "LIST" on a system with a Turkish locale.
// It could be replaced with
if (x.toLowerCase(Locale.US).equals("list")) { }
// or simply
if (x.equalsIgnoreCase("list")) { }

// ok - system independent conversion
String z = a.toLowerCase(Locale.ROOT);

// ok - explicit system-dependent conversion
String z2 = a.toLowerCase(Locale.getDefault());
]]>
        </example>
    </rule>

    <rule name="UseProperClassLoader"
          language="java"
          since="3.7"
          message="In J2EE, getClassLoader() might not work as expected.  Use Thread.currentThread().getContextClassLoader() instead."
          class="net.sourceforge.pmd.lang.rule.XPathRule"
          externalInfoUrl="${pmd.website.baseurl}/pmd_rules_java_errorprone.html#useproperclassloader">
        <description>
In J2EE, the getClassLoader() method might not work as expected. Use
Thread.currentThread().getContextClassLoader() instead.
        </description>
        <priority>3</priority>
        <properties>
            <property name="version" value="2.0"/>
            <property name="xpath">
                <value>//PrimarySuffix[@Image='getClassLoader'] | //PrimaryPrefix[ends-with(Name/@Image, '.getClassLoader')]</value>
            </property>
        </properties>
        <example>
<![CDATA[
public class Foo {
    ClassLoader cl = Bar.class.getClassLoader();
}
]]>
        </example>
    </rule>

</ruleset><|MERGE_RESOLUTION|>--- conflicted
+++ resolved
@@ -1159,11 +1159,8 @@
           since="3.9"
           message="Found ''{0}''-anomaly for variable ''{1}'' (lines ''{2}''-''{3}'')."
           class="net.sourceforge.pmd.lang.java.rule.errorprone.DataflowAnomalyAnalysisRule"
-<<<<<<< HEAD
-=======
           dfa="true"
           deprecated="true"
->>>>>>> b273774e
           externalInfoUrl="${pmd.website.baseurl}/pmd_rules_java_errorprone.html#dataflowanomalyanalysis">
         <description>The dataflow analysis tracks local definitions, undefinitions and references to variables on different paths on the data flow.
 From those informations there can be found various problems.
