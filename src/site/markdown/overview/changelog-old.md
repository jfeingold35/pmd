# Old Changelog

Previous versions of PMD can be downloaded here:
http://sourceforge.net/projects/pmd/files/pmd/


<<<<<<< HEAD
## 29-April-2017 - 5.6.1

The PMD team is pleased to announce PMD 5.6.1.
=======
## 29-April-2017 - 5.5.7

The PMD team is pleased to announce PMD 5.5.7.
>>>>>>> 3794f8ff

This is a bug fixing release.

### Fixed Issues

*   General
<<<<<<< HEAD
    *   [#363](https://github.com/pmd/pmd/issues/363): \[core] Rule documentation pages are missing
    *   [#364](https://github.com/pmd/pmd/issues/364): \[core] Stream closed exception when running through maven
    *   [#373](https://github.com/pmd/pmd/issues/373): \[core] RuleSetFactory - add more helper methods


## 22-April-2017 - 5.6.0

The PMD team is pleased to announce PMD 5.6.0.

The most significant changes are on analysis performance, support for Salesforce's Visualforce language
a whole new **Apex Security Rule Set** and the new **Braces Rule Set for Apex**.

We have added initial support for **incremental analysis**. The experimental feature allows
PMD to cache analysis results between executions to speed up the analysis for all
languages. New CLI flags and Ant options are available to configure it. Currently
*the feature is disabled by default*, but this may change as it matures.

Multithread performance has been enhanced by reducing thread-contention on a
bunch of areas. This is still an area of work, as the speedup of running
multithreaded analysis is still relatively small (4 threads produce less
than a 50% speedup). Future releases will keep improving on this area.

Once again, *Symbol Table* has been an area of great performance improvements.
This time we were able to further improve it's performance by roughly 10% on all
supported languages. In *Java* in particular, several more improvements were possible,
improving *Symbol Table* performance by a whooping 80%, that's over 15X faster
than PMD 5.5.1, when we first started working on it.

Java developers will also appreciate the revamp of `CloneMethodMustImplementCloneable`,
making it over 500X faster, and `PreserveStackTrace` which is now 7X faster.

### Table Of Contents

*   [New and noteworthy](#New_and_noteworthy)
    *   [Incremental Analysis](#Incremental_Analysis)
    *   [Visualforce Support](#Visualforce_support)
    *   [Apex Security Rule Set](#Apex_Security_Rule_Set)
    *   [Apex Braces Rule Set](#Apex_Braces_Rule_Set)
    *   [New Rules](#New_Rules)
    *   [Modified Rules](#Modified_Rules)
    *   [CPD Suppression](#CPD_Suppression)
    *   [CPD filelist command line option](#CPD_filelist_command_line_option)
*   [Fixed Issues](#Fixed_Issues)
*   [API Changes](#API_Changes)
*   [External Contributions](#External_Contributions)

### New and noteworthy

#### Incremental Analysis

PMD now supports incremental analysis. Analysis results can be cached and reused between runs.
This allows PMD to skip files without violations that have remained unchanged. In future releases,
we plan to extend this behavior to unchanged files with violations too.

The cache is automatically invalidated if:
 * the used PMD version changes
 * the `auxclasspath` changed and any rules require type resolution
 * the configured rule set has changed

This feature is *incubating* and is disabled by default. It's only enabled if you
specifically configure a cache file.

To configure the cache file from CLI, a new `-cache <path/to/file>` flag has been added.

For Ant, a new `cacheLocation` attribute has been added. For instance:

```xml
    <target name="pmd">
        <taskdef name="pmd" classname="net.sourceforge.pmd.ant.PMDTask"/>
        <pmd cacheLocation="build/pmd/pmd.cache">
            <ruleset>rulesets/java/design.xml</ruleset>
            <ruleset>java-basic</ruleset>
            <formatter type="xml" toFile="c:\pmd_report.xml"/>
            <fileset dir="/usr/local/j2sdk1.4.1_01/src/">
                <include name="java/lang/*.java"/>
            </fileset>
        </pmd>
    </target>
```

#### Visualforce Support

Salesforce developers rejoice. To out growing Apex support we have added full Visualforce support.
Both CPD and PD are available. So far only a security ruleset is available (`vf-security`).

##### Visualforce Security Rule Set

###### VfUnescapeEl

The rule looks for Expression Language occurances printing unescaped values from the backend. These
could lead to XSS attacks.

###### VfCsrf

The rule looks for `<apex:page>` tags performing an action on page load, definish such `action`
through Expression Language, as doing so is vulnerable to CSRF attacks.

#### Apex Security Rule Set

A new ruleset focused on security has been added, consisting of a wide range of rules
to detect most common security problems.

##### ApexBadCrypto

The rule makes sure you are using randomly generated IVs and keys for `Crypto` calls.
Hard-wiring these values greatly compromises the security of encrypted data.

For instance, it would report violations on code such as:

```
public class without sharing Foo {
    Blob hardCodedIV = Blob.valueOf('Hardcoded IV 123');
    Blob hardCodedKey = Blob.valueOf('0000000000000000');
    Blob data = Blob.valueOf('Data to be encrypted');
    Blob encrypted = Crypto.encrypt('AES128', hardCodedKey, hardCodedIV, data);
}

```

##### ApexCRUDViolation

The rule validates you are checking for access permissions before a SOQL/SOSL/DML operation.
Since Apex runs in system mode not having proper permissions checks results in escalation of 
privilege and may produce runtime errors. This check forces you to handle such scenarios.

For example, the following code is considered valid:

```
public class Foo {
    public Contact foo(String status, String ID) {
        Contact c = [SELECT Status__c FROM Contact WHERE Id=:ID];

        // Make sure we can update the database before even trying
        if (!Schema.sObjectType.Contact.fields.Name.isUpdateable()) {
            return null;
        }

        c.Status__c = status;
        update c;
        return c;
    }
}
```

##### ApexCSRF

Check to avoid making DML operations in Apex class constructor/init method. This prevents
modification of the database just by accessing a page.

For instance, the following code would be invalid:

```
public class Foo {
    public init() {
        insert data;
    }

    public Foo() {
        insert data;
    }
}
```

##### ApexDangerousMethods

Checks against calling dangerous methods.

For the time being, it reports:

* Against `FinancialForce`'s `Configuration.disableTriggerCRUDSecurity()`. Disabling CRUD security
opens the door to several attacks and requires manual validation, which is unreliable.
* Calling `System.debug` passing sensitive data as parameter, which could lead to exposure
of private data.

##### ApexInsecureEndpoint

Checks against accessing endpoints under plain **http**. You should always use
**https** for security.

##### ApexOpenRedirect

Checks against redirects to user-controlled locations. This prevents attackers from
redirecting users to phishing sites.

For instance, the following code would be reported:

```
public class without sharing Foo {
    String unsafeLocation = ApexPage.getCurrentPage().getParameters.get('url_param');
    PageReference page() {
       return new PageReference(unsafeLocation);
    }
}
```

##### ApexSharingViolations

Detect classes declared without explicit sharing mode if DML methods are used. This
forces the developer to take access restrictions into account before modifying objects.

##### ApexSOQLInjection

Detects the usage of untrusted / unescaped variables in DML queries.

For instance, it would report on:

```
public class Foo {
    public void test1(String t1) {
        Database.query('SELECT Id FROM Account' + t1);
    }
}
```

##### ApexSuggestUsingNamedCred

Detects hardcoded credentials used in requests to an endpoint.

You should refrain from hardcoding credentials:
  * They are hard to mantain by being mixed in application code
  * Particularly hard to update them when used from different classes
  * Granting a developer access to the codebase means granting knowledge
     of credentials, keeping a two-level access is not possible.
  * Using different credentials for different environments is troublesome
     and error-prone.

Instead, you should use *Named Credentials* and a callout endpoint.

For more information, you can check [this](https://developer.salesforce.com/docs/atlas.en-us.apexcode.meta/apexcode/apex_callouts_named_credentials.htm)

##### ApexXSSFromEscapeFalse

Reports on calls to `addError` with disabled escaping. The message passed to `addError`
will be displayed directly to the user in the UI, making it prime ground for XSS
attacks if unescaped.

##### ApexXSSFromURLParam

Makes sure that all values obtained from URL parameters are properly escaped / sanitized
to avoid XSS attacks.

#### Apex Braces Rule Set

The Braces Rule Set has been added and serves the same purpose as the Braces Rule Set from Java:
It checks the use and placement of braces around if-statements, for-loops and so on.

##### IfStmtsMustUseBraces

Avoid using if statements without using braces to surround the code block. If the code
formatting or indentation is lost then it becomes difficult to separate the code being
controlled from the rest.

For instance, the following code shows the different. PMD would report on the not recommended approach:

```
if (foo)    // not recommended
    x++;

if (foo) {  // preferred approach
    x++;
}
```

##### WhileLoopsMustUseBraces

Avoid using 'while' statements without using braces to surround the code block. If the code
formatting or indentation is lost then it becomes difficult to separate the code being
controlled from the rest.

For instance, the following code shows the different. PMD would report on the not recommended approach:

```
while (true)    // not recommended
      x++;

while (true) {  // preferred approach
      x++;
}
```

##### IfElseStmtsMustUseBraces

Avoid using if..else statements without using surrounding braces. If the code formatting
or indentation is lost then it becomes difficult to separate the code being controlled
from the rest.

For instance, the following code shows the different. PMD would report on the not recommended approach:

```
// this is not recommended
if (foo)
       x = x+1;
   else
       x = x-1;

// preferred approach
if (foo) {
   x = x+1;
} else {
   x = x-1;
}
```

##### ForLoopsMustUseBraces

Avoid using 'for' statements without using surrounding braces. If the code formatting or
indentation is lost then it becomes difficult to separate the code being controlled
from the rest.

For instance, the following code shows the different. PMD would report on the not recommended approach:

```
for (int i = 0; i < 42; i++) // not recommended
    foo();

for (int i = 0; i < 42; i++) { // preferred approach
    foo();
}
```

#### New Rules

##### AccessorMethodGeneration (java-design)

When accessing a private field / method from another class, the Java compiler will generate an accessor method
with package-private visibility. This adds overhead, and to the dex method count on Android. This situation can
be avoided by changing the visibility of the field / method from private to package-private.

For instance, it would report violations on code such as:

```
public class OuterClass {
    private int counter;
    /* package */ int id;

    public class InnerClass {
        InnerClass() {
            OuterClass.this.counter++; // wrong, accessor method will be generated
        }

        public int getOuterClassId() {
            return OuterClass.this.id; // id is package-private, no accessor method needed
        }
    }
}
```

This new rule is part of the `java-design` ruleset.

#### Modified Rules

*   The Java rule `UnnecessaryLocalBeforeReturn` (ruleset java-design) now has a new property `statementOrderMatters`.
    It is enabled by default to stay backwards compatible. But if this property is set to `false`, this rule
    no longer requires the variable declaration
    and return statement to be on consecutive lines. Any variable that is used solely in a return statement will be
    reported.

*   The Java rule `UseLocaleWithCaseConversions` (ruleset java-design) has been modified, to detect calls
    to `toLowerCase` and to `toUpperCase` also within method call chains. This leads to more detected cases
    and potentially new false positives.
    See also [bugfix #1556](https://sourceforge.net/p/pmd/bugs/1556/).

*   The Java rule `AvoidConstantsInterface` (ruleset java-design) has been removed. It is completely replaced by
    the rule `ConstantsInInterface`.

*   The Java rule `UnusedModifier` (ruleset java-unusedcode) has been moved to the ruleset java-unnecessary
    and has been renamed to `UnnecessaryModifier`.
    Additionally, it has been expanded to consider more redundant modifiers:
    *   Annotations marked as `abstract`.
    *   Nested annotations marked as `static`.
    *   Nested annotations within another interface or annotation marked as `public`.
    *   Classes, interfaces or annotations nested within an annotation marked as `public` or `static`.
    *   Nested enums marked as `static`.

*   The Java rule `JUnitTestsShouldIncludeAssert` (ruleset java-junit) now accepts usage of `@Rule` `ExpectedException`
    to set expectations on exceptions, and are considered as valid assertions.

#### CPD Suppression

It is now possible to allow CPD suppression through comments in **Java**. You tell CPD to ignore
the following code with a comment containin `CPD-OFF` and with `CPD-ON` you tell CPD to resume
analysis. The old approach via `@SuppressWarnings` annotation is still supported, but is considered
**deprecated**, since it is limited to locations where the `SuppressWarnings` annotation is allowed.
See [PR #250](https://github.com/pmd/pmd/pull/250).

For example:

```java
    public Object someMethod(int x) throws Exception {
        // some unignored code

        // tell cpd to start ignoring code - CPD-OFF

        // mission critical code, manually loop unroll
        goDoSomethingAwesome(x + x / 2);
        goDoSomethingAwesome(x + x / 2);
        goDoSomethingAwesome(x + x / 2);
        goDoSomethingAwesome(x + x / 2);
        goDoSomethingAwesome(x + x / 2);
        goDoSomethingAwesome(x + x / 2);

        // resume CPD analysis - CPD-ON

        // further code will *not* be ignored
    }
```

#### CPD filelist command line option

CPD now supports the command line option `--filelist`. With that, you can specify a file, which
contains the names and paths of the files, that should be analyzed. This is similar to PMD's filelist option.
You need to use this, if you have a large project with many files, and you hit the command line length limit.


### Fixed Issues

*   General
    *   [#1511](https://sourceforge.net/p/pmd/bugs/1511/): \[core] Inconsistent behavior of Rule.start/Rule.end
    *   [#234](https://github.com/pmd/pmd/issues/234): \[core] Zip file stream closes spuriously when loading rulesets
    *   [#256](https://github.com/pmd/pmd/issues/256): \[core] shortnames option is broken with relative paths
    *   [#305](https://github.com/pmd/pmd/issues/305): \[core] PMD not executing under git bash
    *   [#324](https://github.com/pmd/pmd/issues/324): \[core] Automated release - github release notes missing
    *   [#337](https://github.com/pmd/pmd/issues/337): \[core] Version 5.5.4 seems to hold file lock on rules JAR (affects Windows only)
*   apex-apexunit
    *   [#1543](https://sourceforge.net/p/pmd/bugs/1543/): \[apex] ApexUnitTestClassShouldHaveAsserts assumes APEX is case sensitive
*   apex-complexity
    *   [#183](https://github.com/pmd/pmd/issues/183): \[apex] NCSS Method length is incorrect when using method chaining
    *   [#251](https://github.com/pmd/pmd/issues/251): \[apex] NCSS Type length is incorrect when using method chaining
*   apex-security
    *   [#264](https://github.com/pmd/pmd/issues/264): \[apex] ApexXSSFromURLParamRule shouldn't enforce ESAPI usage. String.escapeHtml4 is sufficient.
    *   [#315](https://github.com/pmd/pmd/issues/315): \[apex] Documentation flaw on Apex Sharing Violations
*   java
    *   [#185](https://github.com/pmd/pmd/issues/185): \[java] CPD runs into NPE when analyzing Lucene
    *   [#206](https://github.com/pmd/pmd/issues/206): \[java] Parse error on annotation fields with generics
    *   [#207](https://github.com/pmd/pmd/issues/207): \[java] Parse error on method reference with generics
    *   [#208](https://github.com/pmd/pmd/issues/208): \[java] Parse error with local class with 2 or more annotations
    *   [#213](https://github.com/pmd/pmd/issues/213): \[java] CPD: OutOfMemory when analyzing Lucene
    *   [#309](https://github.com/pmd/pmd/issues/309): \[java] Parse error on method reference
    *   [#1542](https://sourceforge.net/p/pmd/bugs/1542/): \[java] CPD throws an NPE when parsing enums with -ignore-identifiers
    *   [#1545](https://sourceforge.net/p/pmd/bugs/1545/): \[java] Symbol Table fails to resolve inner classes
*   java-basic
    *   [#232](https://github.com/pmd/pmd/issues/232): \[java] SimplifiedTernary: Incorrect ternary operation can be simplified.
*   java-coupling
    *   [#270](https://github.com/pmd/pmd/issues/270): \[java] LoD false positive
*   java-design
    *   [#933](https://sourceforge.net/p/pmd/bugs/933/): \[java] UnnecessaryLocalBeforeReturn false positive for SuppressWarnings annotation
    *   [#1448](https://sourceforge.net/p/pmd/bugs/1448/): \[java] ImmutableField: Private field in inner class gives false positive with lambdas
    *   [#1495](https://sourceforge.net/p/pmd/bugs/1495/): \[java] UnnecessaryLocalBeforeReturn with assert
    *   [#1496](https://sourceforge.net/p/pmd/bugs/1496/): \[java] New Rule: AccesorMethodGeneration - complements accessor class rule
    *   [#1512](https://sourceforge.net/p/pmd/bugs/1512/): \[java] Combine rules AvoidConstantsInInterface and ConstantsInInterface
    *   [#1552](https://sourceforge.net/p/pmd/bugs/1552/): \[java] MissingBreakInSwitch - False positive for continue
    *   [#1556](https://sourceforge.net/p/pmd/bugs/1556/): \[java] UseLocaleWithCaseConversions does not works with `ResultSet` (false negative)
    *   [#177](https://github.com/pmd/pmd/issues/177): \[java] SingularField with lambdas as final fields
    *   [#216](https://github.com/pmd/pmd/issues/216): \[java] \[doc] NonThreadSafeSingleton: Be more explicit as to why double checked locking is not recommended
    *   [#219](https://github.com/pmd/pmd/issues/219): \[java] UnnecessaryLocalBeforeReturn: ClassCastException in switch case with local variable returned
    *   [#240](https://github.com/pmd/pmd/issues/240): \[java] UnnecessaryLocalBeforeReturn: Enhance by checking usages
    *   [#274](https://github.com/pmd/pmd/issues/274): \[java] AccessorMethodGeneration: Method inside static inner class incorrectly reported
    *   [#275](https://github.com/pmd/pmd/issues/275): \[java] FinalFieldCouldBeStatic: Constant in @interface incorrectly reported as "could be made static"
    *   [#282](https://github.com/pmd/pmd/issues/282): \[java] UnnecessaryLocalBeforeReturn false positive when cloning Maps
    *   [#291](https://github.com/pmd/pmd/issues/291): \[java] Improve quality of AccessorClassGeneration
    *   [#310](https://github.com/pmd/pmd/issues/310): \[java] UnnecessaryLocalBeforeReturn enhancement is overly restrictive -- method order matters
    *   [#352](https://github.com/pmd/pmd/issues/352): \[java] AccessorClassGeneration throws ClassCastException when seeing array construction
*   java-imports
    *   [#338](https://github.com/pmd/pmd/issues/338): \[java] False positive on DontImportJavaLang when importing java.lang.ProcessBuilder
    *   [#339](https://github.com/pmd/pmd/issues/339): \[java] False positive on DontImportJavaLang when importing Java 7's java.lang.invoke.MethodHandles
    *   [#1546](https://sourceforge.net/p/pmd/bugs/1546/): \[java] UnnecessaryFullyQualifiedNameRule doesn't take into consideration conflict resolution
    *   [#1547](https://sourceforge.net/p/pmd/bugs/1547/): \[java] UnusedImportRule - False Positive for only usage in Javadoc - {@link ClassName#CONSTANT}
    *   [#1555](https://sourceforge.net/p/pmd/bugs/1555/): \[java] UnnecessaryFullyQualifiedName: Really necessary fully qualified name
*   java-junit
    *   [#285](https://github.com/pmd/pmd/issues/285): \[java] JUnitTestsShouldIncludeAssertRule should support @Rule as well as @Test(expected = ...)
    *   [#330](https://github.com/pmd/pmd/issues/330): \[java] NPE applying rule JUnitTestsShouldIncludeAssert
*   java-logging-java
    *   [#1541](https://sourceforge.net/p/pmd/bugs/1541/): \[java] InvalidSlf4jMessageFormat: False positive with placeholder and exception
    *   [#1551](https://sourceforge.net/p/pmd/bugs/1551/): \[java] InvalidSlf4jMessageFormat: fails with NPE
*   java-optimizations
    *   [#215](https://github.com/pmd/pmd/issues/215): \[java] RedundantFieldInitializer report for annotation field not explicitly marked as final
    *   [#222](https://github.com/pmd/pmd/issues/222): \[java] UseStringBufferForStringAppends: False Positive with ternary operator
*   java-strings
    *   [#202](https://github.com/pmd/pmd/issues/202): \[java] \[doc] ConsecutiveAppendsShouldReuse is not really an optimization
    *   [#290](https://github.com/pmd/pmd/issues/290): \[java] InefficientEmptyStringCheck misses String.trim().isEmpty()
*   java-unnecessary
    *   [#199](https://github.com/pmd/pmd/issues/199): \[java] UselessParentheses: Parentheses in return statement are incorrectly reported as useless
*   java-unusedcode
    *   [#246](https://github.com/pmd/pmd/issues/246): \[java] UnusedModifier doesn't check annotations
    *   [#247](https://github.com/pmd/pmd/issues/247): \[java] UnusedModifier doesn't check annotations inner classes
    *   [#248](https://github.com/pmd/pmd/issues/248): \[java] UnusedModifier doesn't check static keyword on nested enum declaration
    *   [#257](https://github.com/pmd/pmd/issues/257): \[java] UnusedLocalVariable false positive
*   XML
    *   [#1518](https://sourceforge.net/p/pmd/bugs/1518/): \[xml] Error while processing xml file with ".webapp" in the file or directory name
*   psql
    *   [#1549](https://sourceforge.net/p/pmd/bugs/1549/): \[plsql] Parse error for IS [NOT] NULL construct
*   javascript
    *   [#201](https://github.com/pmd/pmd/issues/201): \[javascript] template strings are not correctly parsed


### API Changes

*   `net.sourceforge.pmd.RuleSetFactory` is now immutable and its behavior cannot be changed anymore.
    It provides constructors to create new adjusted instances. This allows to avoid synchronization in RuleSetFactory.
    See [PR #131](https://github.com/pmd/pmd/pull/131).
*   `net.sourceforge.pmd.RuleSet` is now immutable, too, and can only be created via `RuleSetFactory`.
    See [PR #145](https://github.com/pmd/pmd/pull/145).
*   `net.sourceforge.pmd.cli.XPathCLI` has been removed. It's functionality is fully covered by the Designer.
*   `net.sourceforge.pmd.Report` now works with `ThreadSafeReportListener`s. Both `ReportListener` and
    `SynchronizedReportListener` are deprecated in favor of `net.sourceforge.pmd.ThreadSafeReportListener`.
    Therefore, the methods `getSynchronizedListeners()` and `addSynchronizedListeners(...)` have been
    replaced by `getListeners()` and `addListeners(...)`. See [PR #193](https://github.com/pmd/pmd/pull/193).

### External Contributions

*   [#123](https://github.com/pmd/pmd/pull/123): \[apex] Changing method names to lowercase so casing doesn't matter
*   [#129](https://github.com/pmd/pmd/pull/129): \[plsql] Added correct parse of IS [NOT] NULL and multiline DML
*   [#137](https://github.com/pmd/pmd/pull/137): \[apex] Adjusted remediation points
*   [#146](https://github.com/pmd/pmd/pull/146): \[apex] Detection of missing Apex CRUD checks for SOQL/DML operations
*   [#147](https://github.com/pmd/pmd/pull/147): \[apex] Adding XSS detection to return statements
*   [#148](https://github.com/pmd/pmd/pull/148): \[apex] Improving detection of SOQL injection
*   [#149](https://github.com/pmd/pmd/pull/149): \[apex] Whitelisting String.isEmpty and casting
*   [#152](https://github.com/pmd/pmd/pull/152): \[java] fixes #1552 continue does not require break
*   [#154](https://github.com/pmd/pmd/pull/154): \[java] Fix #1547: UnusedImports: Adjust regex to support underscores
*   [#158](https://github.com/pmd/pmd/pull/158): \[apex] Reducing FPs in SOQL with VF getter methods
*   [#160](https://github.com/pmd/pmd/pull/160): \[apex] Flagging of dangerous method call
*   [#163](https://github.com/pmd/pmd/pull/163): \[apex] Flagging of System.debug
*   [#165](https://github.com/pmd/pmd/pull/165): \[apex] Improving open redirect rule to avoid test classes/methods
*   [#167](https://github.com/pmd/pmd/pull/167): \[apex] GC and thread safety changes
*   [#169](https://github.com/pmd/pmd/pull/169): \[apex] Improving detection for DML with inline new object
*   [#170](https://github.com/pmd/pmd/pull/170): \[core] Ant Task Formatter encoding issue with XMLRenderer
*   [#172](https://github.com/pmd/pmd/pull/172): \[apex] Bug fix, detects both Apex fields and class members
*   [#175](https://github.com/pmd/pmd/pull/175): \[apex] ApexXSSFromURLParam: Adding missing casting methods
*   [#176](https://github.com/pmd/pmd/pull/176): \[apex] Bug fix for FP: open redirect for strings prefixed with / is safe
*   [#179](https://github.com/pmd/pmd/pull/179): \[apex] Legacy test class declaration support
*   [#181](https://github.com/pmd/pmd/pull/181): \[apex] Control flow based CRUD rule checking
*   [#184](https://github.com/pmd/pmd/pull/184): \[apex] Improving open redirect detection for static fields & assignment operations
*   [#189](https://github.com/pmd/pmd/pull/189): \[apex] Bug fix of SOQL concatenated vars detection
*   [#191](https://github.com/pmd/pmd/pull/191): \[apex] Detection of sharing violation when Database. methods are used
*   [#192](https://github.com/pmd/pmd/pull/192): \[apex] Dead code removal
*   [#200](https://github.com/pmd/pmd/pull/200): \[javascript] Templatestring grammar fix
*   [#204](https://github.com/pmd/pmd/pull/204): \[apex] Sharing violation SOQL detection bug fix
*   [#214](https://github.com/pmd/pmd/pull/214): \[apex] Sharing violation improving reporting of the correct node, de-duping
*   [#217](https://github.com/pmd/pmd/pull/217): \[core] Make it build on Windows
*   [#227](https://github.com/pmd/pmd/pull/227): \[apex] Improving detection of getters
*   [#228](https://github.com/pmd/pmd/pull/228): \[apex] Excluding count from CRUD/FLS checks
*   [#229](https://github.com/pmd/pmd/pull/229): \[apex] Dynamic SOQL is safe against Integer, Boolean, Double
*   [#231](https://github.com/pmd/pmd/pull/231): \[apex] CRUD/FLS rule - add support for fields
*   [#266](https://github.com/pmd/pmd/pull/266): \[java] corrected invalid reporting of LoD violation
*   [#268](https://github.com/pmd/pmd/pull/268): \[apex] Support safe escaping via String method
*   [#273](https://github.com/pmd/pmd/pull/273): \[apex] Shade jackson on apex
*   [#279](https://github.com/pmd/pmd/pull/279): \[vf] New Salesforce VisualForce language support
*   [#280](https://github.com/pmd/pmd/pull/280): \[apex] Support for Aggregate Result in CRUD rules
*   [#281](https://github.com/pmd/pmd/pull/281): \[apex] Add Braces Rule Set
*   [#283](https://github.com/pmd/pmd/pull/283): \[vf] CSRF in VF controller pages
*   [#284](https://github.com/pmd/pmd/pull/284): \[vf] Adding support for parsing EL in script tags
*   [#288](https://github.com/pmd/pmd/pull/288): \[vf] Setting the tab size to 4 for VF
*   [#289](https://github.com/pmd/pmd/pull/289): \[apex] Complex SOQL Crud check bug fixes
*   [#296](https://github.com/pmd/pmd/pull/296): \[apex] Adding String.IsNotBlank to the whitelist to prevent False positives
*   [#297](https://github.com/pmd/pmd/pull/297): \[core] CPD: Adding the --filelist option from pmd to cpd
*   [#303](https://github.com/pmd/pmd/pull/303): \[java] InefficientEmptyStringCheckRule now reports String.trim().isEmpty() 
*   [#307](https://github.com/pmd/pmd/pull/307): \[java] Fix false positive with UseStringBufferForStringAppendsRule
*   [#308](https://github.com/pmd/pmd/pull/308): \[java] JUnitTestsShouldIncludeAssertRule supports @Rule annotated ExpectedExceptions
*   [#313](https://github.com/pmd/pmd/pull/313): \[vf] Apex:iFrame not being detected - bug fix
*   [#314](https://github.com/pmd/pmd/pull/314): \[vf] Bug fixes for incorrect Id detection and escaping
*   [#316](https://github.com/pmd/pmd/pull/316): \[apex] Ignoring certain rules in Batch classes, Queueable, and install scripts
*   [#317](https://github.com/pmd/pmd/pull/317): \[apex] Add support for safe ID assignment from URL param
*   [#326](https://github.com/pmd/pmd/pull/326): \[vf] Quote detection improvement and method argument detection
*   [#327](https://github.com/pmd/pmd/pull/327): \[apex] Fixed SOQL injection detection for escaped vars
*   [#331](https://github.com/pmd/pmd/pull/331): \[java] JunitTestsShouldIncludeAssertRule now handles AllocationExpression correctly
*   [#332](https://github.com/pmd/pmd/pull/332): \[java] Future-proof DontImportJavaLangRule
*   [#340](https://github.com/pmd/pmd/pull/340): \[vf] Multiple parser bug fixes
*   [#341](https://github.com/pmd/pmd/pull/341): \[vf] JSON.parse(..) and NOT(..) are safely evaluated
*   [#343](https://github.com/pmd/pmd/pull/343): \[apex] int,id,boolean,ternary operator condition are not injection in Soql
*   [#344](https://github.com/pmd/pmd/pull/344): \[apex] ApexCRUDViolationRule: Bug fix for ClassCastException
*   [#351](https://github.com/pmd/pmd/pull/351): \[vf] Fixing regression introduced by #341
=======
    *   [#364](https://github.com/pmd/pmd/issues/364): \[core] Stream closed exception when running through maven
>>>>>>> 3794f8ff


## 19-April-2017 - 5.5.6

The PMD team is pleased to announce PMD 5.5.6.

This is a bug fixing release.

### Fixed Issues

*   General
    *   [#324](https://github.com/pmd/pmd/issues/324): \[core] Automated release - github release notes missing
    *   [#337](https://github.com/pmd/pmd/issues/337): \[core] Version 5.5.4 seems to hold file lock on rules JAR (affects Windows only)


## 27-March-2017 - 5.5.5

The PMD team is pleased to announce PMD 5.5.5.


### Table Of Contents

* [Fixed Issues](#Fixed_Issues)
* [External Contributions](#External_Contributions)

### Fixed Issues

*   general:
    *   [#305](https://github.com/pmd/pmd/issues/305): \[core] PMD not executing under git bash
*   java:
    *   [#309](https://github.com/pmd/pmd/issues/309): \[java] Parse error on method reference
*   java-design
    *   [#274](https://github.com/pmd/pmd/issues/274): \[java] AccessorMethodGeneration: Method inside static inner class incorrectly reported
    *   [#275](https://github.com/pmd/pmd/issues/275): \[java] FinalFieldCouldBeStatic: Constant in @interface incorrectly reported as "could be made static"
    *   [#282](https://github.com/pmd/pmd/issues/282): \[java] UnnecessaryLocalBeforeReturn false positive when cloning Maps
    *   [#291](https://github.com/pmd/pmd/issues/291): \[java] Improve quality of AccessorClassGeneration
*   java-junit:
    *   [#285](https://github.com/pmd/pmd/issues/285): \[java] JUnitTestsShouldIncludeAssertRule should support @Rule as well as @Test(expected = ...)
*   java-optimizations:
    *   [#222](https://github.com/pmd/pmd/issues/222): \[java] UseStringBufferForStringAppends: False Positive with ternary operator
*   java-strings:
    *   [#290](https://github.com/pmd/pmd/issues/290): \[java] InefficientEmptyStringCheck misses String.trim().isEmpty()

### External Contributions

*   [#280](https://github.com/pmd/pmd/pull/280): \[apex] Support for Aggregate Result in CRUD rules
*   [#289](https://github.com/pmd/pmd/pull/289): \[apex] Complex SOQL Crud check bug fixes
*   [#296](https://github.com/pmd/pmd/pull/296): \[apex] Adding String.IsNotBlank to the whitelist to prevent False positives
*   [#303](https://github.com/pmd/pmd/pull/303): \[java] InefficientEmptyStringCheckRule now reports String.trim().isEmpty() 
*   [#307](https://github.com/pmd/pmd/pull/307): \[java] Fix false positive with UseStringBufferForStringAppendsRule
*   [#308](https://github.com/pmd/pmd/pull/308): \[java] JUnitTestsShouldIncludeAssertRule supports @Rule annotated ExpectedExceptions


## 25-Februar-2017 - 5.5.4

The PMD team is pleased to announce PMD 5.5.4


### Table Of Contents

*   [New and noteworthy](#New_and_noteworthy)
    *   [New Rules](#New_Rules)
    *   [Modified Rules](#Modified_Rules)
*   [Fixed Issues](#Fixed_Issues)
*   [External Contributions](#External_Contributions)


### New and noteworthy

#### New Rules

##### AccessorMethodGeneration (java-design)

When accessing a private field / method from another class, the Java compiler will generate a accessor methods
with package-private visibility. This adds overhead, and to the dex method count on Android. This situation can
be avoided by changing the visibility of the field / method from private to package-private.

For instance, it would report violations on code such as:

```
public class OuterClass {
    private int counter;
    /* package */ int id;

    public class InnerClass {
        InnerClass() {
            OuterClass.this.counter++; // wrong, accessor method will be generated
        }

        public int getOuterClassId() {
            return OuterClass.this.id; // id is package-private, no accessor method needed
        }
    }
}
```

This new rule is part of the `java-design` ruleset.

#### Modified Rules

*   The Java rule `UnusedModifier` (ruleset java-unusedcode) has been expanded to consider more redundant modifiers.
    *   Annotations marked as `abstract`.
    *   Nested annotations marked as `static`.
    *   Nested annotations within another interface or annotation marked as `public`.
    *   Classes, interfaces or annotations nested within an annotation marked as `public` or `static`.
    *   Nested enums marked as `static`.

*   The Java rule `UnnecessaryLocalBeforeReturn` (ruleset java-design) no longer requires the variable declaration
    and return statement to be on consecutive lines. Any variable that is used solely in a return statement will be
    reported.

### Fixed Issues

*   General
    *   [#234](https://github.com/pmd/pmd/issues/234): \[core] Zip file stream closes spuriously when loading rulesets
    *   [#256](https://github.com/pmd/pmd/issues/256): \[core] shortnames option is broken with relative paths
*   apex-complexity
    *   [#251](https://github.com/pmd/pmd/issues/251): \[apex] NCSS Type length is incorrect when using method chaining
*   apex-security
    *   [#264](https://github.com/pmd/pmd/issues/264): \[apex] ApexXSSFromURLParamRule shouldn't enforce ESAPI usage. String.escapeHtml4 is sufficient.
*   java-basic
    *   [#232](https://github.com/pmd/pmd/issues/232): \[java] SimplifiedTernary: Incorrect ternary operation can be simplified.
*   java-coupling
    *   [#270](https://github.com/pmd/pmd/issues/270): \[java] LoD false positive
*   java-design
    *   [#933](https://sourceforge.net/p/pmd/bugs/933/): \[java] UnnecessaryLocalBeforeReturn false positive for SuppressWarnings annotation
    *   [#1496](https://sourceforge.net/p/pmd/bugs/1496/): \[java] New Rule: AccesorMethodGeneration - complements accessor class rule
    *   [#216](https://github.com/pmd/pmd/issues/216): \[java] \[doc] NonThreadSafeSingleton: Be more explicit as to why double checked locking is not recommended
    *   [#219](https://github.com/pmd/pmd/issues/219): \[java] UnnecessaryLocalBeforeReturn: ClassCastException in switch case with local variable returned
    *   [#240](https://github.com/pmd/pmd/issues/240): \[java] UnnecessaryLocalBeforeReturn: Enhance by checking usages
*   java-optimizations
    *   [#215](https://github.com/pmd/pmd/issues/215): \[java] RedundantFieldInitializer report for annotation field not explicitly marked as final
*   java-unusedcode
    *   [#246](https://github.com/pmd/pmd/issues/246): \[java] UnusedModifier doesn't check annotations
    *   [#247](https://github.com/pmd/pmd/issues/247): \[java] UnusedModifier doesn't check annotations inner classes
    *   [#248](https://github.com/pmd/pmd/issues/248): \[java] UnusedModifier doesn't check static keyword on nested enum declaration
    *   [#257](https://github.com/pmd/pmd/issues/257): \[java] UnusedLocalVariable false positive


### External Contributions

*   [#227](https://github.com/pmd/pmd/pull/227): \[apex] Improving detection of getters
*   [#228](https://github.com/pmd/pmd/pull/228): \[apex] Excluding count from CRUD/FLS checks
*   [#229](https://github.com/pmd/pmd/pull/229): \[apex] Dynamic SOQL is safe against Integer, Boolean, Double
*   [#231](https://github.com/pmd/pmd/pull/231): \[apex] CRUD/FLS rule - add support for fields
*   [#266](https://github.com/pmd/pmd/pull/266): \[java] corrected invalid reporting of LoD violation
*   [#268](https://github.com/pmd/pmd/pull/268): \[apex] Support safe escaping via String method
*   [#273](https://github.com/pmd/pmd/pull/273): \[apex] Shade jackson on apex


## 28-January-2017 - 5.5.3

The PMD team is pleased to announce PMD 5.5.3

The most significant changes are on analysis performance and a whole new **Apex Security Rule Set**.

Multithread performance has been enhanced by reducing thread-contention on a
bunch of areas. This is still an area of work, as the speedup of running
multithreaded analysis is still relatively small (4 threads produce less
than a 50% speedup). Future releases will keep improving on this area.

Once again, *Symbol Table* has been an area of great performance improvements.
This time we were able to further improve it's performance by roughly 10% on all
supported languages. In *Java* in particular, several more improvements were possible,
improving *Symbol Table* performance by a whooping 30%, that's over 5X faster
than PMD 5.5.1, when we first started working on it.

Java developers will also appreciate the revamp of `CloneMethodMustImplementCloneable`,
making it over 500X faster, and `PreserveStackTrace` which is now 7X faster.

### Table Of Contents

* [New and noteworthy](#New_and_noteworthy)
    * [Apex Security Rule Set](#Apex_Security_Rule_Set)
    * [Modified Rules](#Modified_Rules)
* [Fixed Issues](#Fixed_Issues)
* [API Changes](#API_Changes)
* [External Contributions](#External_Contributions)

### New and noteworthy

#### Apex Security Rule Set

A new ruleset focused on security has been added, consisting of a wide range of rules
to detect most common security problems.

##### ApexBadCrypto

The rule makes sure you are using randomly generated IVs and keys for `Crypto` calls.
Hard-wiring these values greatly compromises the security of encrypted data.

For instance, it would report violations on code such as:

```
public class without sharing Foo {
    Blob hardCodedIV = Blob.valueOf('Hardcoded IV 123');
    Blob hardCodedKey = Blob.valueOf('0000000000000000');
    Blob data = Blob.valueOf('Data to be encrypted');
    Blob encrypted = Crypto.encrypt('AES128', hardCodedKey, hardCodedIV, data);
}

```

##### ApexCRUDViolation

The rule validates you are checking for access permissions before a SOQL/SOSL/DML operation.
Since Apex runs in system mode not having proper permissions checks results in escalation of 
privilege and may produce runtime errors. This check forces you to handle such scenarios.

For example, the following code is considered valid:

```
public class Foo {
    public Contact foo(String status, String ID) {
        Contact c = [SELECT Status__c FROM Contact WHERE Id=:ID];

        // Make sure we can update the database before even trying
        if (!Schema.sObjectType.Contact.fields.Name.isUpdateable()) {
            return null;
        }

        c.Status__c = status;
        update c;
        return c;
    }
}
```

##### ApexCSRF

Check to avoid making DML operations in Apex class constructor/init method. This prevents
modification of the database just by accessing a page.

For instance, the following code would be invalid:

```
public class Foo {
    public init() {
        insert data;
    }

    public Foo() {
        insert data;
    }
}
```

##### ApexDangerousMethods

Checks against calling dangerous methods.

For the time being, it reports:

* Against `FinancialForce`'s `Configuration.disableTriggerCRUDSecurity()`. Disabling CRUD security
opens the door to several attacks and requires manual validation, which is unreliable.
* Calling `System.debug` passing sensitive data as parameter, which could lead to exposure
of private data.

##### ApexInsecureEndpoint

Checks against accessing endpoints under plain **http**. You should always use
**https** for security.

##### ApexOpenRedirect

Checks against redirects to user-controlled locations. This prevents attackers from
redirecting users to phishing sites.

For instance, the following code would be reported:

```
public class without sharing Foo {
    String unsafeLocation = ApexPage.getCurrentPage().getParameters.get('url_param');
    PageReference page() {
       return new PageReference(unsafeLocation);
    }
}
```

##### ApexSharingViolations

Detect classes declared without explicit sharing mode if DML methods are used. This
forces the developer to take access restrictions into account before modifying objects.

##### ApexSOQLInjection

Detects the usage of untrusted / unescaped variables in DML queries.

For instance, it would report on:

```
public class Foo {
    public void test1(String t1) {
        Database.query('SELECT Id FROM Account' + t1);
    }
}
```

##### ApexSuggestUsingNamedCred

Detects hardcoded credentials used in requests to an endpoint.

You should refrain from hardcoding credentials:
  * They are hard to mantain by being mixed in application code
  * Particularly hard to update them when used from different classes
  * Granting a developer access to the codebase means granting knowledge
     of credentials, keeping a two-level access is not possible.
  * Using different credentials for different environments is troublesome
     and error-prone.

Instead, you should use *Named Credentials* and a callout endpoint.

For more information, you can check [this](https://developer.salesforce.com/docs/atlas.en-us.apexcode.meta/apexcode/apex_callouts_named_credentials.htm)

##### ApexXSSFromEscapeFalse

Reports on calls to `addError` with disabled escaping. The message passed to `addError`
will be displayed directly to the user in the UI, making it prime ground for XSS
attacks if unescaped.

##### ApexXSSFromURLParam

Makes sure that all values obtained from URL parameters are properly escaped / sanitized
to avoid XSS attacks.

#### Modified Rules

The Java rule "UseLocaleWithCaseConversions" (ruleset java-design) has been modified, to detect calls
to `toLowerCase` and to `toUpperCase` also within method call chains. This leads to more detected cases
and potentially new false positives.
See also [bugfix #1556](https://sourceforge.net/p/pmd/bugs/1556/).


### Fixed Issues

*   General
    *   [#1511](https://sourceforge.net/p/pmd/bugs/1511/): \[core] Inconsistent behavior of Rule.start/Rule.end
*   apex-apexunit
    *   [#1543](https://sourceforge.net/p/pmd/bugs/1543/): \[apex] ApexUnitTestClassShouldHaveAsserts assumes APEX is case sensitive
*   apex-complexity
    *   [#183](https://github.com/pmd/pmd/issues/183): \[apex] NCSS Method length is incorrect when using method chaining
*   java
    *   [#185](https://github.com/pmd/pmd/issues/185): \[java] CPD runs into NPE when analyzing Lucene
    *   [#206](https://github.com/pmd/pmd/issues/206): \[java] Parse error on annotation fields with generics
    *   [#207](https://github.com/pmd/pmd/issues/207): \[java] Parse error on method reference with generics
    *   [#208](https://github.com/pmd/pmd/issues/208): \[java] Parse error with local class with 2 or more annotations
    *   [#213](https://github.com/pmd/pmd/issues/213): \[java] CPD: OutOfMemory when analyzing Lucene
    *   [#1542](https://sourceforge.net/p/pmd/bugs/1542/): \[java] CPD throws an NPE when parsing enums with -ignore-identifiers
    *   [#1545](https://sourceforge.net/p/pmd/bugs/1545/): \[java] Symbol Table fails to resolve inner classes
*   java-design
    *   [#1448](https://sourceforge.net/p/pmd/bugs/1448/): \[java] ImmutableField: Private field in inner class gives false positive with lambdas
    *   [#1495](https://sourceforge.net/p/pmd/bugs/1495/): \[java] UnnecessaryLocalBeforeReturn with assert
    *   [#1552](https://sourceforge.net/p/pmd/bugs/1552/): \[java] MissingBreakInSwitch - False positive for continue
    *   [#1556](https://sourceforge.net/p/pmd/bugs/1556/): \[java] UseLocaleWithCaseConversions does not works with `ResultSet` (false negative)
    *   [#177](https://github.com/pmd/pmd/issues/177): \[java] SingularField with lambdas as final fields
*   java-imports
    *   [#1546](https://sourceforge.net/p/pmd/bugs/1546/): \[java] UnnecessaryFullyQualifiedNameRule doesn't take into consideration conflict resolution
    *   [#1547](https://sourceforge.net/p/pmd/bugs/1547/): \[java] UnusedImportRule - False Positive for only usage in Javadoc - {@link ClassName#CONSTANT}
    *   [#1555](https://sourceforge.net/p/pmd/bugs/1555/): \[java] UnnecessaryFullyQualifiedName: Really necessary fully qualified name
*   java-logging-java
    *   [#1541](https://sourceforge.net/p/pmd/bugs/1541/): \[java] InvalidSlf4jMessageFormat: False positive with placeholder and exception
    *   [#1551](https://sourceforge.net/p/pmd/bugs/1551/): \[java] InvalidSlf4jMessageFormat: fails with NPE
*   java-unnecessary
    *   [#199](https://github.com/pmd/pmd/issues/199): \[java] UselessParentheses: Parentheses in return statement are incorrectly reported as useless
*   java-strings
    *   [#202](https://github.com/pmd/pmd/issues/202): \[java] \[doc] ConsecutiveAppendsShouldReuse is not really an optimization
*   XML
    *   [#1518](https://sourceforge.net/p/pmd/bugs/1518/): \[xml] Error while processing xml file with ".webapp" in the file or directory name
*   psql
    *   [#1549](https://sourceforge.net/p/pmd/bugs/1549/): \[plsql] Parse error for IS [NOT] NULL construct
*   javascript
    *   [#201](https://github.com/pmd/pmd/issues/201): \[javascript] template strings are not correctly parsed


### API Changes

*   `net.sourceforge.pmd.RuleSetFactory` is now immutable and its behavior cannot be changed anymore.
    It provides constructors to create new adjusted instances. This allows to avoid synchronization in RuleSetFactory.
    See [PR #131](https://github.com/pmd/pmd/pull/131).

### External Contributions

*   [#123](https://github.com/pmd/pmd/pull/123): \[apex] Changing method names to lowercase so casing doesn't matter
*   [#129](https://github.com/pmd/pmd/pull/129): \[plsql] Added correct parse of IS [NOT] NULL and multiline DML
*   [#137](https://github.com/pmd/pmd/pull/137): \[apex] Adjusted remediation points
*   [#146](https://github.com/pmd/pmd/pull/146): \[apex] Detection of missing Apex CRUD checks for SOQL/DML operations
*   [#147](https://github.com/pmd/pmd/pull/147): \[apex] Adding XSS detection to return statements
*   [#148](https://github.com/pmd/pmd/pull/148): \[apex] Improving detection of SOQL injection
*   [#149](https://github.com/pmd/pmd/pull/149): \[apex] Whitelisting String.isEmpty and casting
*   [#152](https://github.com/pmd/pmd/pull/152): \[java] fixes #1552 continue does not require break
*   [#154](https://github.com/pmd/pmd/pull/154): \[java] Fix #1547: UnusedImports: Adjust regex to support underscores
*   [#158](https://github.com/pmd/pmd/pull/158): \[apex] Reducing FPs in SOQL with VF getter methods
*   [#160](https://github.com/pmd/pmd/pull/160): \[apex] Flagging of dangerous method call
*   [#163](https://github.com/pmd/pmd/pull/163): \[apex] Flagging of System.debug
*   [#165](https://github.com/pmd/pmd/pull/165): \[apex] Improving open redirect rule to avoid test classes/methods
*   [#167](https://github.com/pmd/pmd/pull/167): \[apex] GC and thread safety changes
*   [#169](https://github.com/pmd/pmd/pull/169): \[apex] Improving detection for DML with inline new object
*   [#170](https://github.com/pmd/pmd/pull/170): \[core] Ant Task Formatter encoding issue with XMLRenderer
*   [#172](https://github.com/pmd/pmd/pull/172): \[apex] Bug fix, detects both Apex fields and class members
*   [#175](https://github.com/pmd/pmd/pull/175): \[apex] ApexXSSFromURLParam: Adding missing casting methods
*   [#176](https://github.com/pmd/pmd/pull/176): \[apex] Bug fix for FP: open redirect for strings prefixed with / is safe
*   [#179](https://github.com/pmd/pmd/pull/179): \[apex] Legacy test class declaration support
*   [#181](https://github.com/pmd/pmd/pull/181): \[apex] Control flow based CRUD rule checking
*   [#184](https://github.com/pmd/pmd/pull/184): \[apex] Improving open redirect detection for static fields & assignment operations
*   [#189](https://github.com/pmd/pmd/pull/189): \[apex] Bug fix of SOQL concatenated vars detection
*   [#191](https://github.com/pmd/pmd/pull/191): \[apex] Detection of sharing violation when Database. methods are used
*   [#192](https://github.com/pmd/pmd/pull/192): \[apex] Dead code removal
*   [#200](https://github.com/pmd/pmd/pull/200): \[javascript] Templatestring grammar fix
*   [#204](https://github.com/pmd/pmd/pull/204): \[apex] Sharing violation SOQL detection bug fix
*   [#214](https://github.com/pmd/pmd/pull/214): \[apex] Sharing violation improving reporting of the correct node, de-duping


## 05-November-2016 - 5.5.2

**Summary:**

*   1 new language for CPD: Groovy
*   1 new rule: plsql-strictsyntax/MisplacedPragma
*   12 pull requests
*   17 bug fixes

**New Supported Languages:**

*   CPD now supports Groovy. See [PR#107](https://github.com/pmd/pmd/pull/107).

**Feature Requests and Improvements:**

*   plsql
    *   [#1539](https://sourceforge.net/p/pmd/bugs/1539/): \[plsql] Create new rule for strict syntax checking: MisplacedPragma

**New Rules:**

*   New Rules for plsql
    *   plsql-strictsyntax: MisplacedPragma

**Pull Requests:**

*   [#106](https://github.com/pmd/pmd/pull/106): \[java] CPD: Keep constructor names under ignoreIdentifiers
*   [#107](https://github.com/pmd/pmd/pull/107): \[groovy] Initial support for CPD Groovy
*   [#110](https://github.com/pmd/pmd/pull/110): \[java] Fix parser error (issue 1530)
*   [#111](https://github.com/pmd/pmd/pull/111): \[java] Fix BooleanInstantiationRule for Java 8
*   [#112](https://github.com/pmd/pmd/pull/112): \[java] Fix ClassCastException on CloneMethodMustImplementCloneable
*   [#113](https://github.com/pmd/pmd/pull/113): \[java] Fix ClassCastException on SignatureDeclareThrowsException
*   [#114](https://github.com/pmd/pmd/pull/114): \[core] Remove multihreading workaround for JRE5, as no PMD version supports running on JRE5 anymore
*   [#115](https://github.com/pmd/pmd/pull/115): \[java] Simplify lambda parsing
*   [#116](https://github.com/pmd/pmd/pull/116): \[core] \[java] Improve collection usage
*   [#117](https://github.com/pmd/pmd/pull/117): \[java] Improve symboltable performance
*   [#118](https://github.com/pmd/pmd/pull/118): \[java] Simplify VariableDeclaratorId parsing
*   [#119](https://github.com/pmd/pmd/pull/119): \[plsql] Fix PMD issue 1531- endless loop followed by OOM while parsing (PL)SQL

**Bugfixes:**

*   apex-apexunit
    *   [#1521](https://sourceforge.net/p/pmd/bugs/1521/): \[apex] ApexUnitTestClassShouldHaveAsserts: Parsing error on APEX class: expected one element but was: <BlockStatement, BlockStatement>
*   Java
    *   [#1530](https://sourceforge.net/p/pmd/bugs/1530/): \[java] Parser exception on Java code
    *   [#1490](https://sourceforge.net/p/pmd/bugs/1490/): \[java] PMD Error while processing - NullPointerException
*   java-basic/BooleanInstantiation
    *   [#1533](https://sourceforge.net/p/pmd/bugs/1533/): \[java] BooleanInstantiation: ClassCastException with Annotation
*   java-comments
    *   [#1522](https://sourceforge.net/p/pmd/bugs/1522/): \[java] CommentRequired: false positive
*   java-design/SingularField
    *   [#1494](https://sourceforge.net/p/pmd/bugs/1494/): \[java] SingularField: lombok.Data false positive
*   java-imports/UnusedImports
    *   [#1529](https://sourceforge.net/p/pmd/bugs/1529/): \[java] UnusedImports: The created rule violation has no class name
*   java-logging-java
    *   [#1500](https://sourceforge.net/p/pmd/bugs/1500/) \[java] InvalidSlf4jMessageFormat: doesn't ignore exception param
    *   [#1509](https://sourceforge.net/p/pmd/bugs/1509/) \[java] InvalidSlf4jMessageFormat: NPE
*   java-typeresolution/CloneMethodMustImplementCloneable
    *   [#1532](https://sourceforge.net/p/pmd/bugs/1532/): \[java] CloneMethodMustImplementCloneable: Implemented Interface extends Cloneable
    *   [#1534](https://sourceforge.net/p/pmd/bugs/1534/): \[java] CloneMethodMustImplementCloneable: ClassCastException with Annotation (java8)
*   java-typeresolution/SignatureDeclareThrowsException
    *   [#1535](https://sourceforge.net/p/pmd/bugs/1535/): \[java] SignatureDeclareThrowsException: ClassCastException with Annotation
*   PLSQL
    *   [#1520](https://sourceforge.net/p/pmd/bugs/1520/): \[plsql] Missing PL/SQL language constructs in parser: Is Of Type, Using
    *   [#1527](https://sourceforge.net/p/pmd/bugs/1527/): \[plsql] PRAGMA AUTONOMOUS_TRANSACTION gives processing errors
    *   [#1531](https://sourceforge.net/p/pmd/bugs/1531/): \[plsql] OOM/Endless loop while parsing (PL)SQL
*   General
    *   [#1506](https://sourceforge.net/p/pmd/bugs/1506/): \[core] When runing any RuleTst, start/end methods not called
    *   [#1517](https://sourceforge.net/p/pmd/bugs/1517/): \[java] CPD reports on Java constructors when using ignoreIdentifiers


## 27-July-2016 - 5.5.1

**New Rules:**

*   New rules for Salesforce.com Apex:
    *   apex-apexunit: ApexUnitTestClassShouldHaveAsserts, ApexUnitTestShouldNotUseSeeAllDataTrue

**Pull Requests:**

*   [#101](https://github.com/pmd/pmd/pull/101): \[java] Improve multithreading performance: do not lock on classloader
*   [#102](https://github.com/pmd/pmd/pull/102): \[apex] Restrict AvoidLogicInTrigger rule to max. 1 violation per file
*   [#103](https://github.com/pmd/pmd/pull/103): \[java] \[apex] Fix for 1501: CyclomaticComplexity rule causes OOM when class reporting is disabled
*   [#104](https://github.com/pmd/pmd/pull/104): \[core] \[java] Close opened file handles
*   [apex #43](https://github.com/Up2Go/pmd/pull/43): \[apex] Basic apex unit test rules

**Bugfixes:**

*   Apex
    *   [#1501](https://sourceforge.net/p/pmd/bugs/1501/): \[java] \[apex] CyclomaticComplexity rule causes OOM when class reporting is disabled
*   Java
    *   [#1501](https://sourceforge.net/p/pmd/bugs/1501/): \[java] \[apex] CyclomaticComplexity rule causes OOM when class reporting is disabled
*   General
    *   [#1499](https://sourceforge.net/p/pmd/bugs/1499/): \[core] CPD test break PMD 5.5.1 build on Windows
    *   [#1508](https://sourceforge.net/p/pmd/bugs/1508/): \[core] \[java] PMD is leaking file handles


## 25-June-2016 - 5.5.0

**System requirements:**

PMD and CPD need at least a java7 runtime environment. For analyzing Salesforce.com Apex source code,
you'll need a java8 runtime environment.

**New Supported Languages:**

*   Salesforce.com Apex is now supported by PMD and CPD. See [PR#86](https://github.com/pmd/pmd/pull/86).
*   CPD now supports Perl. See [PR#82](https://github.com/pmd/pmd/pull/82).
*   CPD now supports Swift. See [PR#33](https://github.com/adangel/pmd/pull/33).

**New and modified Rules:**

*   New rules in Java:
    *   java-logging-java/InvalidSlf4jMessageFormat: Check for invalid message format in slf4j loggers.
        See [PR#73](https://github.com/pmd/pmd/pull/73).
    *   java-design/ConstantsInInterface: Avoid constants in interfaces.
        Interfaces should define types, constants are implementation details
        better placed in classes or enums. See Effective Java, item 19.
        See [PR#93](https://github.com/pmd/pmd/pull/93).

*   Modified rules in Java:
    *   java-comments/CommentRequired: New property `serialVersionUIDCommentRequired` which controls the comment requirements
        for *serialVersionUID* fields. By default, no comment is required for this field.
    *   java-design/UseVargs: public static void main method is ignored now and so are methods, that are annotated
        with Override. See [PR#79](https://github.com/pmd/pmd/pull/79).

*   New rules for Salesforce.com Apex:
    *   apex-complexity: AvoidDeeplyNestedIfStmts, ExcessiveParameterList, ExcessiveClassLength,
        NcssMethodCount, NcssTypeCount, NcssConstructorCount, StdCyclomaticComplexity,
        TooManyFields, ExcessivePublicCount
    *   apex-performance: AvoidDmlStatementsInLoops, AvoidSoqlInLoops
    *   apex-style: VariableNamingConventions, MethodNamingConventions, ClassNamingConventions,
        MethodWithSameNameAsEnclosingClass, AvoidLogicInTrigger, AvoidGlobalModifier

*   Javascript
    *   New Rule: ecmascript-unnecessary/NoElseReturn: The else block in a if-else-construct is
        unnecessary if the `if` block contains a return. Then the content of the else block can be
        put outside. See [#1486](https://sourceforge.net/p/pmd/bugs/1486/).

**Improvements and CLI changes:**

*   A JSON-renderer for PMD which is compatible with CodeClimate. See [PR#83](https://github.com/pmd/pmd/pull/83).
*   [#1360](https://sourceforge.net/p/pmd/bugs/1360/): \[core] \[java] Provide backwards compatibility for PMD configuration file
*   CPD: If a complete filename is specified, the language dependent filename filter is not applied. This allows
    to scan files, that are not using the standard file extension. If a directory is specified, the filename filter
    is still applied and only those files with the correct file extension of the language are scanned.
*   CPD: If no problems found, an empty report will be output instead of nothing. See also [#1481](https://sourceforge.net/p/pmd/bugs/1481/)
*   CPD: New command line parameter `--ignore-usings`: Ignore using directives in C# when comparing text.
*   PMD: New command line parameter: `-norulesetcompatibility` - this disables the ruleset factory
    compatibility filter and fails, if e.g. an old rule name is used in the ruleset.
    See also [#1360](https://sourceforge.net/p/pmd/bugs/1360/).
    This option is also available for the ant task: `<noRuleSetCompatibility>true</noRuleSetCompatibility>`.
*   PMD: New command line parameter: `-filelist`- this provides an alternative way to define, which
    files should be process by PMD. With this option, you can provide the path to a single file containing a comma
    delimited list of files to analyze. If this is given, then you don't need to provide `-dir`.
    See [PR#98](https://github.com/pmd/pmd/pull/98).

**Pull Requests:**

*   [#25](https://github.com/adangel/pmd/pull/25): \[cs] Added option to exclude C# using directives from CPD analysis
*   [#27](https://github.com/adangel/pmd/pull/27): \[cpp] Added support for Raw String Literals (C++11).
*   [#29)(https://github.com/adangel/pmd/pull/29): \[jsp] Added support for files with UTF-8 BOM to JSP tokenizer.
*   [#30](https://github.com/adangel/pmd/pull/30): \[core] CPD: Removed file filter for files that are explicitly specified on the CPD command line using the '--files' command line option.
*   [#31](https://github.com/adangel/pmd/pull/31): \[core] CPD: Added file encoding detection to CPD.
*   [#32](https://github.com/adangel/pmd/pull/32): \[objectivec] Extended Objective-C grammar to accept UTF-8 escapes (\uXXXX) in string literals.
*   [#33](https://github.com/adangel/pmd/pull/33): \[swift] Added support for Swift to CPD.
*   [#34](https://github.com/adangel/pmd/pull/34): multiple code improvements: squid:S1192, squid:S1118, squid:S1066, squid:S1854, squid:S2864
*   [#35](https://github.com/adangel/pmd/pull/35): \[javascript] Javascript tokenizer now ignores comment tokens.
*   [#72](https://github.com/pmd/pmd/pull/72): \[java] \[jsp] Added capability in Java and JSP parser for tracking tokens.
*   [#73](https://github.com/pmd/pmd/pull/73): \[java] InvalidSlf4jMessageFormat: Add rule to look for invalid message format in slf4j loggers
*   [#74](https://github.com/pmd/pmd/pull/74): \[java] CommentDefaultAccessModifier: Fix rendering CommentDefaultAccessModifier description as code
*   [#75](https://github.com/pmd/pmd/pull/75): \[core] RuleSetFactory Performance Enhancement
*   [#76](https://github.com/pmd/pmd/pull/76): \[java] DoNotCallGarbageCollectionExplicitly: fix formatting typos in an example
*   [#77](https://github.com/pmd/pmd/pull/77): \[java] \[plsql] Fix various typos
*   [#78](https://github.com/pmd/pmd/pull/78): \[java] MissingStaticMethodInNonInstantiatableClass: Add Builder pattern check
*   [#79](https://github.com/pmd/pmd/pull/79): \[java] UseVarargs: do not flag public static void main(String[]), ignore @Override
*   [#80](https://github.com/pmd/pmd/pull/80): \[site] Update mvn-plugin.md
*   [#82](https://github.com/pmd/pmd/pull/82): \[perl] Add Perl support to CPD.
*   [#83](https://github.com/pmd/pmd/pull/83): \[core] CodeClimateRenderer: Adds new Code Climate-compliant JSON renderer
*   [#84](https://github.com/pmd/pmd/pull/84): \[java] EmptyMethodInAbstractClassShouldBeAbstract: Change rule's description.
*   [#85](https://github.com/pmd/pmd/pull/85): \[java] UseStringBufferForStringAppends: False Positive with Ternary Operator (#1340)
*   [#86](https://github.com/pmd/pmd/pull/86): \[apex] Added language module for Salesforce.com Apex incl. rules ported from Java and new ones.
*   [#87](https://github.com/pmd/pmd/pull/87): \[core] \[apex] Customize Code Climate Json "categories" + "remediation_points" as PMD rule properties
*   [#88](https://github.com/pmd/pmd/pull/88): \[core] \[apex] Fixed typo in ruleset.xml and problems with the CodeClimate renderer
*   [#89](https://github.com/pmd/pmd/pull/89): \[core] Some code enhancements
*   [#90](https://github.com/pmd/pmd/pull/90): \[core] Refactored two test to stop using the deprecated ant class BuildFileTest
*   [#91](https://github.com/pmd/pmd/pull/91): \[core] \[java] \[jsp] \[plsql] \[test] \[vm] Small code enhancements, basically reordering variable declarations, constructors and variable modifiers
*   [#92](https://github.com/pmd/pmd/pull/92): \[core] \[apex] Improved Code Climate Renderer Output and a Bugfix for Apex StdCyclomaticComplexityRule on triggers
*   [#93](https://github.com/pmd/pmd/pull/93): \[java] ConstantsInInterface: Add ConstantsInInterface rule. Effective Java, 19
*   [#94](https://github.com/pmd/pmd/pull/94): \[core] \[apex] Added property, fixed code climate renderer output and deleted unused rulessets
*   [#95](https://github.com/pmd/pmd/pull/95): \[apex] AvoidDmlStatementsInLoops: New apex rule AvoidDmlStatementsInLoops
*   [#96](https://github.com/pmd/pmd/pull/96): \[core] CodeClimateRenderer: Clean up Code Climate renderer
*   [#97](https://github.com/pmd/pmd/pull/97): \[java] BooleanGetMethodName: Don't report bad method names on @Override
*   [#98](https://github.com/pmd/pmd/pull/98): \[core] PMD: Input filelist parameter
*   [#99](https://github.com/pmd/pmd/pull/99): \[apex] Fixed Trigger name is reported incorrectly
*   [#100](https://github.com/pmd/pmd/pull/100): \[core] CSVRenderer: escape filenames with commas in csvrenderer

**Bugfixes:**

*   java-basic
    *   [#1471](https://sourceforge.net/p/pmd/bugs/1471/): \[java] DoubleCheckedLocking: False positives
    *   [#1424](https://sourceforge.net/p/pmd/bugs/1424/): \[java] SimplifiedTernary: False positive with ternary operator
*   java-codesize
    *   [#1457](https://sourceforge.net/p/pmd/bugs/1457/): \[java] TooManyMethods: counts inner class methods
*   java-comments
    *   [#1430](https://sourceforge.net/p/pmd/bugs/1430/): \[java] CommentDefaultAccessModifier: triggers on field
        annotated with @VisibleForTesting
    *   [#1434](https://sourceforge.net/p/pmd/bugs/1434/): \[java] CommentRequired: raises violation on serialVersionUID field
*   java-controversial
    *   [#1449](https://sourceforge.net/p/pmd/bugs/1449/): \[java] AvoidUsingShortType: false positive when casting a variable to short
*   java-design
    *   [#1452](https://sourceforge.net/p/pmd/bugs/1452/): \[java] AccessorClassGenerationRule: ArrayIndexOutOfBoundsException with Annotations
    *   [#1479](https://sourceforge.net/p/pmd/bugs/1479/): \[java] CloseResource: false positive on Statement
    *   [#1438](https://sourceforge.net/p/pmd/bugs/1438/): \[java] UseNotifyAllInsteadOfNotify: false positive
    *   [#1467](https://sourceforge.net/p/pmd/bugs/1467/): \[java] UseUtilityClass: can't correctly check functions with multiple annotations
*   java-finalizers
    *   [#1440](https://sourceforge.net/p/pmd/bugs/1440/): \[java] AvoidCallingFinalize: NPE
*   java-imports
    *   [#1436](https://sourceforge.net/p/pmd/bugs/1436/): \[java] UnnecessaryFullyQualifiedName: false positive on clashing static imports with enums
    *   [#1465](https://sourceforge.net/p/pmd/bugs/1465/): \[java] UnusedImports: False Positve with javadoc @link
*   java-junit
    *   [#1373](https://sourceforge.net/p/pmd/bugs/1373/): \[java] JUnitAssertionsShouldIncludeMessage: is no longer compatible with TestNG
    *   [#1453](https://sourceforge.net/p/pmd/bugs/1453/): \[java] TestClassWithoutTestCases: false positive
*   java-migrating
    *   [#1446](https://sourceforge.net/p/pmd/bugs/1446/): \[java] JUnit4TestShouldUseBeforeAnnotation: False positive when TestNG is used
*   java-naming
    *   [#1431](https://sourceforge.net/p/pmd/bugs/1431/): \[java] SuspiciousEqualsMethodName: false positive
*   java-optimizations
    *   [#1443](https://sourceforge.net/p/pmd/bugs/1443/): \[java] RedundantFieldInitializer: False positive for small floats
    *   [#1340](https://sourceforge.net/p/pmd/bugs/1340/): \[java] UseStringBufferForStringAppends: False Positive with ternary operator
*   java-sunsecure
    *   [#1476](https://sourceforge.net/p/pmd/bugs/1476/): \[java] ArrayIsStoredDirectly: False positive
    *   [#1475](https://sourceforge.net/p/pmd/bugs/1475/): \[java] MethodReturnsInternalArray: False positive
*   java-unnecessary
    *   [#1464](https://sourceforge.net/p/pmd/bugs/1464/): \[java] UnnecessaryFinalModifier: false positive on a @SafeVarargs method
    *   [#1422](https://sourceforge.net/p/pmd/bugs/1422/): \[java] UselessQualifiedThis: False positive with Java 8 Function
*   java-unusedcode
    *   [#1456](https://sourceforge.net/p/pmd/bugs/1456/): \[java] UnusedFormalParameter: should ignore overriding methods
    *   [#1484](https://sourceforge.net/p/pmd/bugs/1484/): \[java] UnusedLocalVariable: false positive - parenthesis
    *   [#1480](https://sourceforge.net/p/pmd/bugs/1480/): \[java] UnusedModifier: false positive on public modifier used with inner interface in enum
    *   [#1428](https://sourceforge.net/p/pmd/bugs/1428/): \[java] UnusedPrivateField: False positive when local variable hides member variable
        hides member variable
*   General
    *   [#1425](https://sourceforge.net/p/pmd/bugs/1425/): \[core] XMLRenderer: Invalid XML Characters in Output
    *   [#1429](https://sourceforge.net/p/pmd/bugs/1429/): \[java] Parser Error: Cast in return expression
    *   [#1441](https://sourceforge.net/p/pmd/bugs/1441/): \[site] PMD: Update documentation how to compile after modularization
    *   [#1442](https://sourceforge.net/p/pmd/bugs/1442/): \[java] PDMASMClassLoader: Java 9 Jigsaw readiness
    *   [#1455](https://sourceforge.net/p/pmd/bugs/1455/): \[java] Parser: PMD doesn't handle Java 8 explicit receiver parameters
    *   [#1458](https://sourceforge.net/p/pmd/bugs/1458/): \[xml] Performance degradation scanning large XML files with XPath custom rules
    *   [#1461](https://sourceforge.net/p/pmd/bugs/1461/): \[core] RuleSetFactory: Possible threading issue due to PR#75
    *   [#1470](https://sourceforge.net/p/pmd/bugs/1470/): \[java] Parser: Error with type-bound lambda
    *   [#1478](https://sourceforge.net/p/pmd/bugs/1478/): \[core] PMD CLI: Use first language as default if Java is not available
    *   [#1481](https://sourceforge.net/p/pmd/bugs/1481/): \[core] CPD: no problems found results in blank file instead of empty xml
    *   [#1485](https://sourceforge.net/p/pmd/bugs/1485/): \[apex] Analysis of some apex classes cause a stackoverflow error
    *   [#1488](https://sourceforge.net/p/pmd/bugs/1488/): \[apex] Windows line endings falsify the location of issues
    *   [#1491](https://sourceforge.net/p/pmd/bugs/1491/): \[core] CodeClimateRenderer: corrupt JSON output with real line breaks
    *   [#1492](https://sourceforge.net/p/pmd/bugs/1492/): \[core] PMD CLI: IncompatibleClassChangeError when running PMD


## 27-March-2017 - 5.4.6

The PMD team is pleased to announce PMD 5.4.6.

This is a bug fixing release.

### Table Of Contents

* [Fixed Issues](#Fixed_Issues)
* [External Contributions](#External_Contributions)

### Fixed Issues

*   general:
    *   [#305](https://github.com/pmd/pmd/issues/305): \[core] PMD not executing under git bash
*   java:
    *   [#309](https://github.com/pmd/pmd/issues/309): \[java] Parse error on method reference
*   java-design:
    *   [#275](https://github.com/pmd/pmd/issues/275): \[java] FinalFieldCouldBeStatic: Constant in @interface incorrectly reported as "could be made static"
*   java-junit:
    *   [#285](https://github.com/pmd/pmd/issues/285): \[java] JUnitTestsShouldIncludeAssertRule should support @Rule as well as @Test(expected = ...)
*   java-optimizations:
    *   [#222](https://github.com/pmd/pmd/issues/222): \[java] UseStringBufferForStringAppends: False Positive with ternary operator
*   java-strings:
    *   [#290](https://github.com/pmd/pmd/issues/290): \[java] InefficientEmptyStringCheck misses String.trim().isEmpty()

### External Contributions

*   [#303](https://github.com/pmd/pmd/pull/303): \[java] InefficientEmptyStringCheckRule now reports String.trim().isEmpty() 
*   [#307](https://github.com/pmd/pmd/pull/307): \[java] Fix false positive with UseStringBufferForStringAppendsRule
*   [#308](https://github.com/pmd/pmd/pull/308): \[java] JUnitTestsShouldIncludeAssertRule supports @Rule annotated ExpectedExceptions


## 25-Februar-2017 - 5.4.5

The PMD team is pleased to announce PMD 5.4.5

This is a bug fixing release.

### Table Of Contents

* [New and noteworthy](#New_and_noteworthy)
    *   [Modified Rules](#Modified_Rules)
* [Fixed Issues](#Fixed_Issues)
* [External Contributions](#External_Contributions)

### New and noteworthy

#### Modified Rules

*   The Java rule `UnusedModifier` (ruleset java-unusedcode) has been expanded to consider more redundant modifiers.
    *   Annotations marked as `abstract`.
    *   Nested annotations marked as `static`.
    *   Nested annotations within another interface or annotation marked as `public`.
    *   Classes, interfaces or annotations nested within an annotation marked as `public` or `static`.
    *   Nested enums marked as `static`.

### Fixed Issues

*   general
    *   [#234](https://github.com/pmd/pmd/issues/234): \[core] Zip file stream closes spuriously when loading rulesets
    *   [#256](https://github.com/pmd/pmd/issues/256): \[core] shortnames option is broken with relative paths
*   java-basic
    *   [#232](https://github.com/pmd/pmd/issues/232): \[java] SimplifiedTernary: Incorrect ternary operation can be simplified.
*   java-coupling
    *   [#270](https://github.com/pmd/pmd/issues/270): \[java] LoD false positive
*   java-design
    *   [#216](https://github.com/pmd/pmd/issues/216): \[java] \[doc] NonThreadSafeSingleton: Be more explicit as to why double checked locking is not recommended
    *   [#219](https://github.com/pmd/pmd/issues/219): \[java] UnnecessaryLocalBeforeReturn: ClassCastException in switch case with local variable returned
*   java-optimizations
    *   [#215](https://github.com/pmd/pmd/issues/215): \[java] RedundantFieldInitializer report for annotation field not explicitly marked as final
*   java-unusedcode
    *   [#246](https://github.com/pmd/pmd/issues/246): \[java] UnusedModifier doesn't check annotations
    *   [#247](https://github.com/pmd/pmd/issues/247): \[java] UnusedModifier doesn't check annotations inner classes
    *   [#248](https://github.com/pmd/pmd/issues/248): \[java] UnusedModifier doesn't check static keyword on nested enum declaration
    *   [#257](https://github.com/pmd/pmd/issues/257): \[java] UnusedLocalVariable false positive


### External Contributions

*   [#266](https://github.com/pmd/pmd/pull/266): \[java] corrected invalid reporting of LoD violation


## 28-January-2017 - 5.4.4

The PMD team is pleased to announce PMD 5.4.4

This is a bug fixing release. The most significant changes are on analysis performance.

Multithread performance has been enhanced by reducing thread-contention on a
bunch of areas. This is still an area of work, as the speedup of running
multithreaded analysis is still relatively small (4 threads produce less
than a 50% speedup). Future releases will keep improving on this area.

Once again, *Symbol Table* has been an area of great performance improvements.
This time we were able to further improve it's performance by roughly 10% on all
supported languages. In *Java* in particular, several more improvements were possible,
improving *Symbol Table* performance by a whooping 30%, that's over 5X faster
than PMD 5.4.2, when we first started working on it.

Java developers will also appreciate the revamp of `CloneMethodMustImplementCloneable`,
making it over 500X faster, and `PreserveStackTrace` which is now 7X faster.

### Table Of Contents

* [New and noteworthy](#New_and_noteworthy)
    * [Modified Rules](#Modified_Rules)
* [Fixed Issues](#Fixed_Issues)
* [API Changes](#API_Changes)
* [External Contributions](#External_Contributions)

### New and noteworthy

This is a bug fixing release, no major changes were introduced.

#### Modified Rules

The Java rule "UseLocaleWithCaseConversions" (ruleset java-design) has been modified, to detect calls
to `toLowerCase` and to `toUpperCase` also within method call chains. This leads to more detected cases
and potentially new false positives.
See also [bugfix #1556](https://sourceforge.net/p/pmd/bugs/1556/).


### Fixed Issues

*   java
    *   [#206](https://github.com/pmd/pmd/issues/206): \[java] Parse error on annotation fields with generics
    *   [#207](https://github.com/pmd/pmd/issues/207): \[java] Parse error on method reference with generics
    *   [#208](https://github.com/pmd/pmd/issues/208): \[java] Parse error with local class with 2 or more annotations
    *   [#213](https://github.com/pmd/pmd/issues/213): \[java] CPD: OutOfMemory when analyzing Lucene
*   java-design
    *   [#1448](https://sourceforge.net/p/pmd/bugs/1448/): \[java] ImmutableField: Private field in inner class gives false positive with lambdas
    *   [#1495](https://sourceforge.net/p/pmd/bugs/1495/): \[java] UnnecessaryLocalBeforeReturn with assert
    *   [#1552](https://sourceforge.net/p/pmd/bugs/1552/): \[java] MissingBreakInSwitch - False positive for continue
    *   [#1556](https://sourceforge.net/p/pmd/bugs/1556/): \[java] UseLocaleWithCaseConversions does not works with `ResultSet` (false negative)
    *   [#177](https://github.com/pmd/pmd/issues/177): \[java] SingularField with lambdas as final fields
*   java-imports
    *   [#1546](https://sourceforge.net/p/pmd/bugs/1546/): \[java] UnnecessaryFullyQualifiedNameRule doesn't take into consideration conflict resolution
    *   [#1547](https://sourceforge.net/p/pmd/bugs/1547/): \[java] UnusedImportRule - False Positive for only usage in Javadoc - {@link ClassName#CONSTANT}
    *   [#1555](https://sourceforge.net/p/pmd/bugs/1555/): \[java] UnnecessaryFullyQualifiedName: Really necessary fully qualified name
*   java-unnecessary
    *   [#199](https://github.com/pmd/pmd/issues/199): \[java] UselessParentheses: Parentheses in return statement are incorrectly reported as useless
*   java-strings
    *   [#202](https://github.com/pmd/pmd/issues/202): \[java] \[doc] ConsecutiveAppendsShouldReuse is not really an optimization
*   XML
    *   [#1518](https://sourceforge.net/p/pmd/bugs/1518/): \[xml] Error while processing xml file with ".webapp" in the file or directory name
*   psql
    *   [#1549](https://sourceforge.net/p/pmd/bugs/1549/): \[plsql] Parse error for IS [NOT] NULL construct
*   javascript
    *   [#201](https://github.com/pmd/pmd/issues/201): \[javascript] template strings are not correctly parsed
*   General
    *   [#1511](https://sourceforge.net/p/pmd/bugs/1511/): \[core] Inconsistent behavior of Rule.start/Rule.end


### External Contributions

*   [#129](https://github.com/pmd/pmd/pull/129): \[plsql] Added correct parse of IS [NOT] NULL and multiline DML
*   [#152](https://github.com/pmd/pmd/pull/152): \[java] fixes #1552 continue does not require break
*   [#154](https://github.com/pmd/pmd/pull/154): \[java] Fix #1547: UnusedImports: Adjust regex to support underscores
*   [#170](https://github.com/pmd/pmd/pull/170): \[core] Ant Task Formatter encoding issue with XMLRenderer
*   [#200](https://github.com/pmd/pmd/pull/200): \[javascript] Templatestring grammar fix


## 04-November-2016 - 5.4.3

**Summary:**

*   7 pull requests
*   16 bug fixes

**Pull Requests:**

*   [#35](https://github.com/adangel/pmd/pull/35): \[javascript] Javascript tokenizer now ignores comment tokens.
*   [#103](https://github.com/pmd/pmd/pull/103): \[java] Fix for 1501: CyclomaticComplexity rule causes OOM when class reporting is disabled
*   [#110](https://github.com/pmd/pmd/pull/110): \[java] Fix parser error (issue 1530)
*   [#111](https://github.com/pmd/pmd/pull/111): \[java] Fix BooleanInstantiationRule for Java 8
*   [#112](https://github.com/pmd/pmd/pull/112): \[java] Fix ClassCastException on CloneMethodMustImplementCloneable
*   [#113](https://github.com/pmd/pmd/pull/113): \[java] Fix ClassCastException on SignatureDeclareThrowsException
*   [#119](https://github.com/pmd/pmd/pull/119): \[plsql] Fix PMD issue 1531- endless loop followed by OOM while parsing (PL)SQL

**Bugfixes:**

*   Java
    *   [#1501](https://sourceforge.net/p/pmd/bugs/1501/): \[java] CyclomaticComplexity rule causes OOM when class reporting is disabled
    *   [#1530](https://sourceforge.net/p/pmd/bugs/1530/): \[java] Parser exception on Java code
    *   [#1490](https://sourceforge.net/p/pmd/bugs/1490/): \[java] PMD Error while processing - NullPointerException
*   java-basic/BooleanInstantiation
    *   [#1533](https://sourceforge.net/p/pmd/bugs/1533/): \[java] BooleanInstantiation: ClassCastException with Annotation
*   java-comments
    *   [#1522](https://sourceforge.net/p/pmd/bugs/1522/): \[java] CommentRequired: false positive
*   java-design/SingularField
    *   [#1494](https://sourceforge.net/p/pmd/bugs/1494/): \[java] SingularField: lombok.Data false positive
*   java-imports/UnusedImports
    *   [#1529](https://sourceforge.net/p/pmd/bugs/1529/): \[java] UnusedImports: The created rule violation has no class name
*   java-typeresolution/CloneMethodMustImplementCloneable
    *   [#1532](https://sourceforge.net/p/pmd/bugs/1532/): \[java] CloneMethodMustImplementCloneable: Implemented Interface extends Cloneable
    *   [#1534](https://sourceforge.net/p/pmd/bugs/1534/): \[java] CloneMethodMustImplementCloneable: ClassCastException with Annotation (java8)
*   java-typeresolution/SignatureDeclareThrowsException
    *   [#1535](https://sourceforge.net/p/pmd/bugs/1535/): \[java] SignatureDeclareThrowsException: ClassCastException with Annotation
*   PLSQL
    *   [#1520](https://sourceforge.net/p/pmd/bugs/1520/): \[plsql] Missing PL/SQL language constructs in parser: Is Of Type, Using
    *   [#1527](https://sourceforge.net/p/pmd/bugs/1527/): \[plsql] PRAGMA AUTONOMOUS_TRANSACTION gives processing errors
    *   [#1531](https://sourceforge.net/p/pmd/bugs/1531/): \[plsql] OOM/Endless loop while parsing (PL)SQL
*   General
    *   [#1499](https://sourceforge.net/p/pmd/bugs/1499/): \[core] CPD test break PMD 5.5.1 build on Windows
    *   [#1506](https://sourceforge.net/p/pmd/bugs/1506/): \[core] When runing any RuleTst, start/end methods not called
    *   [#1508](https://sourceforge.net/p/pmd/bugs/1508/): \[core] \[java] PMD is leaking file handles


## 29-May-2016 - 5.4.2

**New Supported Languages:**

*   CPD supports now Swift (see [PR#33](https://github.com/adangel/pmd/pull/33)).

**Feature Request and Improvements:**

*   A JSON-renderer for PMD which is compatible with CodeClimate. See [PR#83](https://github.com/pmd/pmd/pull/83).
*   [#1360](https://sourceforge.net/p/pmd/bugs/1360/): Provide backwards compatibility for PMD configuration file

**Modified Rules:**

*   java-design/UseVargs: public static void main method is ignored now and so are methods, that are annotated
    with Override. See [PR#79](https://github.com/pmd/pmd/pull/79).

**Pull Requests:**

*   [#27](https://github.com/adangel/pmd/pull/27): Added support for Raw String Literals (C++11).
*   [#29](https://github.com/adangel/pmd/pull/29): Added support for files with UTF-8 BOM to JSP tokenizer.
*   [#30](https://github.com/adangel/pmd/pull/30): Removed file filter for files that are explicitly specified on the CPD command line using the '--files' command line option.
*   [#31](https://github.com/adangel/pmd/pull/31): Added file encoding detection to CPD.
*   [#32](https://github.com/adangel/pmd/pull/32): Extended Objective-C grammar to accept UTF-8 escapes (\uXXXX) in string literals.
*   [#33](https://github.com/adangel/pmd/pull/33): Added support for Swift to CPD.
*   [#79](https://github.com/pmd/pmd/pull/79): do not flag public static void main(String[]) as UseVarargs; ignore @Override for UseVarargs
*   [#80](https://github.com/pmd/pmd/pull/80): Update mvn-plugin.md
*   [#83](https://github.com/pmd/pmd/pull/83): Adds new Code Climate-compliant JSON renderer
*   [#85](https://github.com/pmd/pmd/pull/85): #1340 UseStringBufferForStringAppends False Positive with Ternary Operator

**Bugfixes:**

*   java-basic/DoubleCheckedLocking:
    *   [#1471](https://sourceforge.net/p/pmd/bugs/1471/): False positives for DoubleCheckedLocking
*   java-basic/SimplifiedTernary:
    *   [#1424](https://sourceforge.net/p/pmd/bugs/1424/): False positive with ternary operator
*   java-codesize/TooManyMethods:
    *   [#1457](https://sourceforge.net/p/pmd/bugs/1457/): TooManyMethods counts inner class methods
*   java-controversial/AvoidUsingShortType:
    *   [#1449](https://sourceforge.net/p/pmd/bugs/1449/): false positive when casting a variable to short
*   java-design/AccessorClassGeneration:
    *   [#1452](https://sourceforge.net/p/pmd/bugs/1452/): ArrayIndexOutOfBoundsException with Annotations for AccessorClassGenerationRule
*   java-design/CloseResource
    *   [#1479](https://sourceforge.net/p/pmd/bugs/1479/): CloseResource false positive on Statement
*   java-design/UseUtilityClass:
    *   [#1467](https://sourceforge.net/p/pmd/bugs/1467/): UseUtilityClass can't correctly check functions with multiple annotations
*   java-imports/UnusedImports:
    *   [#1465](https://sourceforge.net/p/pmd/bugs/1465/): False Positve UnusedImports with javadoc @link
*   java-junit/TestClassWithoutTestCases:
    *   [#1453](https://sourceforge.net/p/pmd/bugs/1453/): Test Class Without Test Cases gives false positive
*   java-optimizations/UseStringBufferForStringAppends:
    *   [#1340](https://sourceforge.net/p/pmd/bugs/1340/): UseStringBufferForStringAppends False Positive with ternary operator
*   java-sunsecure/ArrayIsStoredDirectly:
    *   [#1475](https://sourceforge.net/p/pmd/bugs/1475/): False positive of MethodReturnsInternalArray
    *   [#1476](https://sourceforge.net/p/pmd/bugs/1476/): False positive of ArrayIsStoredDirectly
*   java-unnecessary/UnnecessaryFinalModifier:
    *   [#1464](https://sourceforge.net/p/pmd/bugs/1464/): UnnecessaryFinalModifier false positive on a @SafeVarargs method
*   java-unusedcode/UnusedFormalParameter:
    *   [#1456](https://sourceforge.net/p/pmd/bugs/1456/): UnusedFormalParameter should ignore overriding methods
*   java-unusedcode/UnusedLocalVariable
    *   [#1484](https://sourceforge.net/p/pmd/bugs/1484/): UnusedLocalVariable - false positive - parenthesis
*   java-unusedcode/UnusedModifier
    *   [#1480](https://sourceforge.net/p/pmd/bugs/1480/): false positive on public modifier used with inner interface in enum
*   General
    *   [#1455](https://sourceforge.net/p/pmd/bugs/1455/): PMD doesn't handle Java 8 explicit receiver parameters
    *   [#1458](https://sourceforge.net/p/pmd/bugs/1458/): Performance degradation scanning large XML files with XPath custom rules
    *   [#1461](https://sourceforge.net/p/pmd/bugs/1461/): Possible threading issue due to PR#75
    *   [#1470](https://sourceforge.net/p/pmd/bugs/1470/): Error with type-bound lambda
    *   [#1481](https://sourceforge.net/p/pmd/bugs/1481/): no problems found results in blank file instead of empty xml

**CLI Changes:**

*   CPD: If a complete filename is specified, the language dependent filename filter is not applied. This allows
    to scan files, that are not using the standard file extension. If a directory is specified, the filename filter
    is still applied and only those files with the correct file extension of the language are scanned.
*   CPD: If no problems found, an empty report will be output instead of nothing. See also [#1481](https://sourceforge.net/p/pmd/bugs/1481/)
*   New command line parameter for PMD: `-norulesetcompatibility` - this disables the ruleset factory
    compatibility filter and fails, if e.g. an old rule name is used in the ruleset.
    See also [#1360](https://sourceforge.net/p/pmd/bugs/1360/).
    This option is also available for the ant task: `<noRuleSetCompatibility>true</noRuleSetCompatibility>`.


## 04-December-2015 - 5.4.1

**Feature Request and Improvements:**

*   CPD: New command line parameter `--ignore-usings`: Ignore using directives in C# when comparing text.

**Modified Rules:**

*   java-comments/CommentRequired: New property `serialVersionUIDCommentRequired` which controls the comment requirements
    for *serialVersionUID* fields. By default, no comment is required for this field.

**Pull Requests:**

*   [#25](https://github.com/adangel/pmd/pull/25): Added option to exclude C# using directives from CPD analysis
*   [#72](https://github.com/pmd/pmd/pull/72): Added capability in Java and JSP parser for tracking tokens.
*   [#74](https://github.com/pmd/pmd/pull/74): Fix rendering CommentDefaultAccessModifier description as code
*   [#75](https://github.com/pmd/pmd/pull/75): RuleSetFactory Performance Enhancement

**Bugfixes:**

*   java-comments/CommentDefaultAccessModifier
    *   [#1430](https://sourceforge.net/p/pmd/bugs/1430/): CommentDefaultAccessModifier triggers on field
        annotated with @VisibleForTesting
*   java-comments/CommentRequired
    *   [#1434](https://sourceforge.net/p/pmd/bugs/1434/): CommentRequired raises violation on serialVersionUID field
*   java-design/UseNotifyAllInsteadOfNotify
    *   [#1438](https://sourceforge.net/p/pmd/bugs/1438/): UseNotifyAllInsteadOfNotify gives false positive
*   java-finalizers/AvoidCallingFinalize
    *   [#1440](https://sourceforge.net/p/pmd/bugs/1440/): NPE in AvoidCallingFinalize
*   java-imports/UnnecessaryFullyQualifiedName
    *   [#1436](https://sourceforge.net/p/pmd/bugs/1436/): UnnecessaryFullyQualifiedName false positive on clashing static imports with enums
*   java-junit/JUnitAssertionsShouldIncludeMessage
    *   [#1373](https://sourceforge.net/p/pmd/bugs/1373/): JUnitAssertionsShouldIncludeMessage is no longer compatible with TestNG
*   java-migrating/JUnit4TestShouldUseBeforeAnnotation
    *   [#1446](https://sourceforge.net/p/pmd/bugs/1446/): False positive with JUnit4TestShouldUseBeforeAnnotation when TestNG is used
*   java-naming/SuspiciousEqualsMethodName
    *   [#1431](https://sourceforge.net/p/pmd/bugs/1431/): SuspiciousEqualsMethodName false positive
*   java-optimizations/RedundantFieldInitializer
    *   [#1443](https://sourceforge.net/p/pmd/bugs/1443/): RedundantFieldInitializer: False positive for small floats
*   java-unnecessary/UselessQualifiedThis
    *   [#1422](https://sourceforge.net/p/pmd/bugs/1422/): UselessQualifiedThis: False positive with Java 8 Function
*   java-unusedcode/UnusedPrivateField
    *   [#1428](https://sourceforge.net/p/pmd/bugs/1428/): False positive in UnusedPrivateField when local variable
        hides member variable
*   General
    *   [#1425](https://sourceforge.net/p/pmd/bugs/1425/): Invalid XML Characters in Output
    *   [#1429](https://sourceforge.net/p/pmd/bugs/1429/): Java - Parse Error: Cast in return expression
    *   [#1441](https://sourceforge.net/p/pmd/bugs/1441/): PMD: Update documentation how to compile after modularization


## 04-October-2015 - 5.4.0


<div style="border: 1px solid red; border-radius: 5px; border-left-width: 10px; padding: 5px 1em; background-color: lightyellow;">
<strong>Note</strong>: PMD 5.4.0 requires JDK 1.7 or above.
</div>

**Summary:**

* 9 new rules
* 4 features requests
* 18 pull requests


**Feature Request and Improvements:**

*   [#1344](https://sourceforge.net/p/pmd/bugs/1344/): AbstractNaming should check reverse
*   [#1361](https://sourceforge.net/p/pmd/bugs/1361/): ShortVariable and ShortMethodName configuration
*   [#1414](https://sourceforge.net/p/pmd/bugs/1414/): Command line parameter to disable "failOnViolation" behavior
    PMD and CPD Command Line Interfaces have a new optional parameter: `failOnViolation`. Executing PMD with the option
    `-failOnViolation false` will perform the PMD checks but won't fail the build and still exit with status 0.
    This is useful if you only want to generate the report with violations but don't want to fail your build.
*   [#1420](https://sourceforge.net/p/pmd/bugs/1420/): UnusedPrivateField: Ignore fields if using lombok

**New Rules:**

*   Java:

    *   Basic: **SimplifiedTernary** (rulesets/java/basic.xml/SimplifiedTernary)<br/>
        Ternary operator with a boolean literal can be simplified with a boolean
        expression.

    *   Clone: **CloneMethodMustBePublic** (rulesets/java/clone.xml/CloneMethodMustBePublic)<br/>
        The java manual says "By convention,
        classes that implement the `Cloneable` interface should override `Object.clone` (which is protected)
        with a public method."

    *   Clone: **CloneMethodReturnTypeMustMatchClassName** (rulesets/java/clone.xml/CloneMethodReturnTypeMustMatchClassName)<br/>
        If a class implements `Cloneable`
        the return type of the method `clone()` must be the class name.

    *   Comments: **CommentDefaultAccessModifier** (rulesets/java/comments.xml/CommentDefaultAccessModifier)<br/>
        In order to avoid mistakes with
        forgotten access modifiers for methods, this rule ensures, that you explicitly mark the usage of the
        default access modifier by placing a comment.

    *   Design: **SingletonClassReturningNewInstance** (rulesets/java/design.xml/SingletonClassReturningNewInstance)<br/>
        Verifies that the method called `getInstance` returns a cached instance and not always a fresh, new instance.

    *   Design: **SingleMethodRule** (rulesets/java/design.xml/SingleMethodSingletonRule)<br/>
        Verifies that there is only one method called
        `getInstance`. If there are more methods that return the singleton, then it can easily happen, that these
        are not the same instances - and thus no singleton.

    *   Unnecessary: **UselessQualifiedThis** (rulesets/java/unnecessary.xml/UselessQualifiedThis)<br/>
        Flags unnecessary qualified usages
        of this, when `this` alone would be unique. E.g. use just `this` instead of `Foo.this`.

*   Maven POM: (The rules can be found in the *pmd-xml* module)

    *   Basic: **ProjectVersionAsDependencyVersion** (rulesets/pom/basic.xml/ProjectVersionAsDependencyVersion)<br/>
        Checks the usage of `${project.version}` in Maven POM files.

    *   Basic: **InvalidDependencyTypes** (rulesets/pom/basic.xml/InvalidDependencyTypes)<br/>
        Verifies that only the default types (jar, war, ...) for dependencies are used.

Ruleset snippet to activate the new rules:

    <rule ref="rulesets/java/basic.xml/SimplifiedTernary"/>
    <rule ref="rulesets/java/clone.xml/CloneMethodReturnTypeMustMatchClassName"/>
    <rule ref="rulesets/java/clone.xml/CloneMethodMustBePublic"/>
    <rule ref="rulesets/java/comments.xml/CommentDefaultAccessModifier"/>
    <rule ref="rulesets/java/design.xml/SingleMethodSingleton"/>
    <rule ref="rulesets/java/design.xml/SingletonClassReturningNewInstance"/>
    <rule ref="rulesets/java/unnecessary.xml/UselessQualifiedThis"/>

    <rule ref="rulesets/pom/basic.xml/ProjectVersionAsDependencyVersion"/>
    <rule ref="rulesets/pom/basic.xml/InvalidDependencyTypes"/>


**Modified Rules:**

*   Java

    *   Basic: **CheckResultSet** (rulesets/java/basic.xml/CheckResultSet)<br/>
        Do not require to check the result of a navigation method, if it is returned.

    *   JUnit: **UseAssertTrueInsteadOfAssertEquals** (rulesets/java/junit.xml/UseAssertTrueInsteadOfAssertEquals)<br/>
        This rule also flags assertEquals, that use Boolean.TRUE/FALSE constants.

    *   Naming: **AbstractNaming** (rulesets/java/naming.xml/AbstractNaming)<br/>
        By default, this rule flags now classes,
        that are named "Abstract" but are not abstract. This behavior can be disabled by setting
        the new property `strict` to false.

    *   Naming: **ShortMethodName** (rulesets/java/naming.xml/ShortMethodName)<br/>
        Additional property `minimum` to configure the minimum required length of a method name.

    *   Naming: **ShortVariable** (rulesets/java/naming.xml/ShortVariable)<br/>
        Additional property `minimum` to configure the minimum required length of a variable name.

    *   UnusedCode: **UnusedPrivateField** (rulesets/java/unusedcode.xml/UnusedPrivateField)<br/>
        This rule won't trigger anymore if [Lombok](https://projectlombok.org) is in use.
        See [#1420](https://sourceforge.net/p/pmd/bugs/1420/).

**Renamed Rules:**

*   Java
    *   Design: **<del>UseSingleton</del>** - **UseUtilityClass** (rulesets/java/design.xml/UseUtilityClass)<br/>
        The rule "UseSingleton" *has been renamed* to "UseUtilityClass".
        See also bugs [#1059](https://sourceforge.net/p/pmd/bugs/1059) and [#1339](https://sourceforge.net/p/pmd/bugs/1339/).

**Removed Rules:**

*   Java
    *   Basic: The following rules of ruleset "Basic" were marked as deprecated and are removed with this release now:<br/>
        <br/>
        EmptyCatchBlock, EmptyIfStatement, EmptyWhileStmt, EmptyTryBlock, EmptyFinallyBlock, EmptySwitchStatements, EmptySynchronizedBlock, EmptyStatementNotInLoop, EmptyInitializer, EmptyStatementBlock, EmptyStaticInitializer
        <br/><br/>
        UnnecessaryConversionTemporary, UnnecessaryReturn, UnnecessaryFinalModifier, UselessOverridingMethod, UselessOperationOnImmutable, UnusedNullCheckInEquals, UselessParentheses
        <br/><br/>
        These rules are still available in the rulesets "Empty" (rulesets/java/empty.xml) and
        "Unnecessary" (rulesets/java/unnecessary.xml) respectively.

    *   Design: The rule "UncommentedEmptyMethod" has been renamed last release to "UncommentedEmptyMethodBody". The
        old rule name reference has been removed with this release now.

    *   Controversial: The rule "BooleanInversion" has been deprecated last release
        and has been removed with this release completely.

**Pull Requests:**

*   [#21](https://github.com/adangel/pmd/pull/21): Added PMD Rules for Singleton pattern violations.
*   [#23](https://github.com/adangel/pmd/pull/23): Extended Objective-C grammar to accept Unicode characters in identifiers
*   [#54](https://github.com/pmd/pmd/pull/54): Add a new rulesets for Maven's POM rules
*   [#55](https://github.com/pmd/pmd/pull/55): Fix run.sh for paths with spaces
*   [#56](https://github.com/pmd/pmd/pull/56): Adding support for WSDL rules
*   [#57](https://github.com/pmd/pmd/pull/57): Add default access modifier as comment rule
*   [#58](https://github.com/pmd/pmd/pull/58): Add rule for unnecessary literal boolean in ternary operators
*   [#59](https://github.com/pmd/pmd/pull/59): Add check to Boxed booleans in UseAssertTrueInsteadOfAssertEquals rule
*   [#60](https://github.com/pmd/pmd/pull/60): Add UselessQualifiedThisRule
*   [#61](https://github.com/pmd/pmd/pull/61): Add CloneMethodReturnTypeMustMatchClassName rule
*   [#62](https://github.com/pmd/pmd/pull/62): Add CloneMethodMustBePublic rule
*   [#63](https://github.com/pmd/pmd/pull/63): Change CheckResultSet to allow for the result of the navigation methods to be returned
*   [#65](https://github.com/pmd/pmd/pull/65): Fix ClassCastException in UselessOverridingMethodRule.
*   [#66](https://github.com/pmd/pmd/pull/66): #1370 ConsecutiveAppendsShouldReuse not detected properly on StringBuffer
*   [#67](https://github.com/pmd/pmd/pull/67): Use Path instead of string to check file exclusions to fix windows-only bug
*   [#68](https://github.com/pmd/pmd/pull/68): #1370 ConsecutiveAppendsShouldReuse not detected properly on StringBuffer
*   [#69](https://github.com/pmd/pmd/pull/69): #1371 InsufficientStringBufferDeclaration not detected properly on StringBuffer
*   [#70](https://github.com/pmd/pmd/pull/70): Fix code example


**Bugfixes:**

*   java-unusedcode/UnusedPrivateMethod:
    *   [#1412](https://sourceforge.net/p/pmd/bugs/1412/): UnusedPrivateMethod false positive: Issue #1403 not completely solved

**API Changes:**

*   pmd requires now JDK 1.7 or above.

*   pmd-core: `net.sourceforge.pmd.lang.symboltable.Scope`:

    The method `addNameOccurrence` returns now a Set of
    NameDeclarations to which the given occurrence has been added. This is useful in case there are ambiguous declarations
    of methods.

*   pmd-core: `net.sourceforge.pmd.lang.symboltable.AbstractScope`:

    The method `findVariableHere` returns now
    a Set of NameDeclarations which match the given occurrence.  This is useful in case there are ambiguous declarations
    of methods.


## 04-November-2016 - 5.3.8

**Summary**

*   1 feature requests
*   6 pull requests
*   17 bug fixes

**Feature Requests and Improvements:**

*   [#1360](https://sourceforge.net/p/pmd/bugs/1360/): \[core] \[java] Provide backwards compatibility for PMD configuration file

**Pull Requests:**

*   [#35](https://github.com/adangel/pmd/pull/35): \[javascript] Javascript tokenizer now ignores comment tokens.
*   [#103](https://github.com/pmd/pmd/pull/103): \[java] Fix for 1501: CyclomaticComplexity rule causes OOM when class reporting is disabled
*   [#111](https://github.com/pmd/pmd/pull/111): \[java] Fix BooleanInstantiationRule for Java 8
*   [#112](https://github.com/pmd/pmd/pull/112): \[java] Fix ClassCastException on CloneMethodMustImplementCloneable
*   [#113](https://github.com/pmd/pmd/pull/113): \[java] Fix ClassCastException on SignatureDeclareThrowsException
*   [#119](https://github.com/pmd/pmd/pull/119): \[plsql] Fix PMD issue 1531- endless loop followed by OOM while parsing (PL)SQL

**Bugfixes:**

*   java
    *   [#1501](https://sourceforge.net/p/pmd/bugs/1501/): \[java] \[apex] CyclomaticComplexity rule causes OOM when class reporting is disabled
*   java-basic/BooleanInstantiation
    *   [#1533](https://sourceforge.net/p/pmd/bugs/1533/): \[java] BooleanInstantiation: ClassCastException with Annotation
*   java-comments
    *   [#1522](https://sourceforge.net/p/pmd/bugs/1522/): \[java] CommentRequired: false positive
*   java-design/CloseResource
    *   [#1479](https://sourceforge.net/p/pmd/bugs/1479/): \[java] CloseResource: false positive on Statement
*   java-imports/UnusedImports
    *   [#1529](https://sourceforge.net/p/pmd/bugs/1529/): \[java] UnusedImports: The created rule violation has no class name
*   java-typeresolution/CloneMethodMustImplementCloneable
    *   [#1532](https://sourceforge.net/p/pmd/bugs/1532/): \[java] CloneMethodMustImplementCloneable: Implemented Interface extends Cloneable
    *   [#1534](https://sourceforge.net/p/pmd/bugs/1534/): \[java] CloneMethodMustImplementCloneable: ClassCastException with Annotation (java8)
*   java-typeresolution/SignatureDeclareThrowsException
    *   [#1535](https://sourceforge.net/p/pmd/bugs/1535/): \[java] SignatureDeclareThrowsException: ClassCastException with Annotation
*   java-unusedcode/UnusedLocalVariable
    *   [#1484](https://sourceforge.net/p/pmd/bugs/1484/): \[java] UnusedLocalVariable: false positive - parenthesis
*   java-unusedcode/UnusedModifier
    *   [#1480](https://sourceforge.net/p/pmd/bugs/1480/): \[java] UnusedModifier: false positive on public modifier used with inner interface in enum
*   plsql
    *   [#1520](https://sourceforge.net/p/pmd/bugs/1520/): \[plsql] Missing PL/SQL language constructs in parser: Is Of Type, Using
    *   [#1527](https://sourceforge.net/p/pmd/bugs/1527/): \[plsql] PRAGMA AUTONOMOUS_TRANSACTION gives processing errors
    *   [#1531](https://sourceforge.net/p/pmd/bugs/1531/): \[plsql] OOM/Endless loop while parsing (PL)SQL
*   General
    *   [#1481](https://sourceforge.net/p/pmd/bugs/1481/): \[core] CPD: no problems found results in blank file instead of empty xml
    *   [#1499](https://sourceforge.net/p/pmd/bugs/1499/): \[core] CPD test break PMD 5.5.1 build on Windows
    *   [#1506](https://sourceforge.net/p/pmd/bugs/1506/): \[core] When runing any RuleTst, start/end methods not called
    *   [#1508](https://sourceforge.net/p/pmd/bugs/1508/): \[core] \[java] PMD is leaking file handles

**API Changes:**

*   New command line parameter for PMD: `-norulesetcompatibility` - this disables the ruleset factory
    compatibility filter and fails, if e.g. an old rule name is used in the ruleset.
    See also [#1360](https://sourceforge.net/p/pmd/bugs/1360/).
    This option is also available for the ant task: `<noRuleSetCompatibility>true</noRuleSetCompatibility>`.
*   CPD: If no problems found, an empty report will be output instead of nothing. See also [#1481](https://sourceforge.net/p/pmd/bugs/1481/)


## 30-April-2016 - 5.3.7

**New Supported Languages:**

*   CPD supports now Swift (see [PR#33](https://github.com/adangel/pmd/pull/33)).

**Feature Request and Improvements:**

*   A JSON-renderer for PMD which is compatible with CodeClimate. See [PR#83](https://github.com/pmd/pmd/pull/83).

**Modified Rules:**

*   java-design/UseVargs: public static void main method is ignored now and so are methods, that are annotated
    with Override. See [PR#79](https://github.com/pmd/pmd/pull/79).

**Pull Requests:**

*   [#27](https://github.com/adangel/pmd/pull/27): Added support for Raw String Literals (C++11).
*   [#29](https://github.com/adangel/pmd/pull/29): Added support for files with UTF-8 BOM to JSP tokenizer.
*   [#30](https://github.com/adangel/pmd/pull/30): Removed file filter for files that are explicitly specified on the CPD command line using the '--files' command line option.
*   [#31](https://github.com/adangel/pmd/pull/31): Added file encoding detection to CPD.
*   [#32](https://github.com/adangel/pmd/pull/32): Extended Objective-C grammar to accept UTF-8 escapes (\uXXXX) in string literals.
*   [#33](https://github.com/adangel/pmd/pull/33): Added support for Swift to CPD.
*   [#79](https://github.com/pmd/pmd/pull/79): do not flag public static void main(String[]) as UseVarargs; ignore @Override for UseVarargs
*   [#80](https://github.com/pmd/pmd/pull/80): Update mvn-plugin.md
*   [#83](https://github.com/pmd/pmd/pull/83): Adds new Code Climate-compliant JSON renderer
*   [#85](https://github.com/pmd/pmd/pull/85): #1340 UseStringBufferForStringAppends False Positive with Ternary Operator

**Bugfixes:**

*   java-basic/DoubleCheckedLocking:
    *   [#1471](https://sourceforge.net/p/pmd/bugs/1471/): False positives for DoubleCheckedLocking
*   java-codesize/TooManyMethods:
    *   [#1457](https://sourceforge.net/p/pmd/bugs/1457/): TooManyMethods counts inner class methods
*   java-controversial/AvoidUsingShortType:
    *   [#1449](https://sourceforge.net/p/pmd/bugs/1449/): false positive when casting a variable to short
*   java-design/AccessorClassGeneration:
    *   [#1452](https://sourceforge.net/p/pmd/bugs/1452/): ArrayIndexOutOfBoundsException with Annotations for AccessorClassGenerationRule
*   java-design/UseUtilityClass:
    *   [#1467](https://sourceforge.net/p/pmd/bugs/1467/): UseUtilityClass can't correctly check functions with multiple annotations
*   java-imports/UnusedImports:
    *   [#1465](https://sourceforge.net/p/pmd/bugs/1465/): False Positve UnusedImports with javadoc @link
*   java-junit/TestClassWithoutTestCases:
    *   [#1453](https://sourceforge.net/p/pmd/bugs/1453/): Test Class Without Test Cases gives false positive
*   java-optimizations/UseStringBufferForStringAppends:
    *   [#1340](https://sourceforge.net/p/pmd/bugs/1340/): UseStringBufferForStringAppends False Positive with ternary operator
*   java-sunsecure/ArrayIsStoredDirectly:
    *   [#1475](https://sourceforge.net/p/pmd/bugs/1475/): False positive of MethodReturnsInternalArray
    *   [#1476](https://sourceforge.net/p/pmd/bugs/1476/): False positive of ArrayIsStoredDirectly
*   java-unnecessary/UnnecessaryFinalModifier:
    *   [#1464](https://sourceforge.net/p/pmd/bugs/1464/): UnnecessaryFinalModifier false positive on a @SafeVarargs method
*   java-unusedcode/UnusedFormalParameter:
    *   [#1456](https://sourceforge.net/p/pmd/bugs/1456/): UnusedFormalParameter should ignore overriding methods
*   General
    *   [#1455](https://sourceforge.net/p/pmd/bugs/1455/): PMD doesn't handle Java 8 explicit receiver parameters
    *   [#1458](https://sourceforge.net/p/pmd/bugs/1458/): Performance degradation scanning large XML files with XPath custom rules
    *   [#1461](https://sourceforge.net/p/pmd/bugs/1461/): Possible threading issue due to PR#75
    *   [#1470](https://sourceforge.net/p/pmd/bugs/1470/): Error with type-bound lambda

**CLI Changes:**

*   CPD: If a complete filename is specified, the language dependent filename filter is not applied. This allows
    to scan files, that are not using the standard file extension. If a directory is specified, the filename filter
    is still applied and only those files with the correct file extension of the language are scanned.


## 04-December-2015 - 5.3.6

**Feature Request and Improvements:**

*   CPD: New command line parameter `--ignore-usings`: Ignore using directives in C# when comparing text.

**Modified Rules:**

*   java-comments/CommentRequired: New property `serialVersionUIDCommentRequired` which controls the comment requirements
    for *serialVersionUID* fields. By default, no comment is required for this field.

**Pull Requests:**

*   [#25](https://github.com/adangel/pmd/pull/25): Added option to exclude C# using directives from CPD analysis
    *   Note: This also contains the fix from [#23](https://github.com/adangel/pmd/pull/23)
*   [#72](https://github.com/pmd/pmd/pull/72): Added capability in Java and JSP parser for tracking tokens.
*   [#75](https://github.com/pmd/pmd/pull/75): RuleSetFactory Performance Enhancement

**Bugfixes:**

*   java-comments/CommentRequired
    *   [#1434](https://sourceforge.net/p/pmd/bugs/1434/): CommentRequired raises violation on serialVersionUID field
*   java-design/UseNotifyAllInsteadOfNotify
    *   [#1438](https://sourceforge.net/p/pmd/bugs/1438/): UseNotifyAllInsteadOfNotify gives false positive
*   java-finalizers/AvoidCallingFinalize
    *   [#1440](https://sourceforge.net/p/pmd/bugs/1440/): NPE in AvoidCallingFinalize
*   java-imports/UnnecessaryFullyQualifiedName
    *   [#1436](https://sourceforge.net/p/pmd/bugs/1436/): UnnecessaryFullyQualifiedName false positive on clashing static imports with enums
*   java-junit/JUnitAssertionsShouldIncludeMessage
    *   [#1373](https://sourceforge.net/p/pmd/bugs/1373/): JUnitAssertionsShouldIncludeMessage is no longer compatible with TestNG
*   java-migrating/JUnit4TestShouldUseBeforeAnnotation
    *   [#1446](https://sourceforge.net/p/pmd/bugs/1446/): False positive with JUnit4TestShouldUseBeforeAnnotation when TestNG is used
*   java-naming/SuspiciousEqualsMethodName
    *   [#1431](https://sourceforge.net/p/pmd/bugs/1431/): SuspiciousEqualsMethodName false positive
*   java-optimizations/RedundantFieldInitializer
    *   [#1443](https://sourceforge.net/p/pmd/bugs/1443/): RedundantFieldInitializer: False positive for small floats
*   java-unusedcode/UnusedPrivateField
    *   [#1428](https://sourceforge.net/p/pmd/bugs/1428/): False positive in UnusedPrivateField when local variable hides member variable
*   General
    *   [#1429](https://sourceforge.net/p/pmd/bugs/1429/): Java - Parse Error: Cast in return expression
    *   [#1425](https://sourceforge.net/p/pmd/bugs/1425/): Invalid XML Characters in Output
    *   [#1441](https://sourceforge.net/p/pmd/bugs/1441/): PMD: Update documentation how to compile after modularization


## 04-October-2015 - 5.3.5

**Modified Rules:**

*   java-design/CloseResource: New Property *closeAsDefaultTarget* which is *true* by default to stay
    backwards compatible. If this property is *true*, the rule will make sure, that `close` itself is
    always considered as a *closeTarget* - no matter whether it is configured with the *closeTargets* property
    or not.

**Pull Requests:**

*   [#71](https://github.com/pmd/pmd/pull/71): #1410 Improve description of DefaultPackage rule

**Bugfixes:**

*   java-controversial/DefaultPackage:
    *   [#1410](https://sourceforge.net/p/pmd/bugs/1410/): DefaultPackage triggers on field annotated with @VisibleForTesting
*   java-design/CloseResource:
    *   [#1387](https://sourceforge.net/p/pmd/bugs/1387/): CloseResource has false positive for ResultSet
*   java-optimizations/RedundantFieldInitializer
    *   [#1418](https://sourceforge.net/p/pmd/bugs/1418/): RedundantFieldInitializer false positive with large long value
*   java-strings/InsufficientStringBufferDeclaration:
    *   [#1409](https://sourceforge.net/p/pmd/bugs/1409/): NullPointerException in InsufficientStringBufferRule
    *   [#1413](https://sourceforge.net/p/pmd/bugs/1413/): False positive StringBuffer constructor with ?: int value
*   java-unnecessary/UselessParentheses:
    *   [#1407](https://sourceforge.net/p/pmd/bugs/1407/): UselessParentheses "&" and "+" operator precedence


## 18-September-2015 - 5.3.4

**Bugfixes:**

*   [#1370](https://sourceforge.net/p/pmd/bugs/1370/): ConsecutiveAppendsShouldReuse not detected properly on StringBuffer
*   [#1371](https://sourceforge.net/p/pmd/bugs/1371/): InsufficientStringBufferDeclaration not detected properly on StringBuffer
*   [#1380](https://sourceforge.net/p/pmd/bugs/1380/): InsufficientStringBufferDeclaration false positive when literal string passed to a lookup service
*   [#1384](https://sourceforge.net/p/pmd/bugs/1384/): NullPointerException in ConsecutiveLiteralAppendsRule
*   [#1388](https://sourceforge.net/p/pmd/bugs/1388/): ConstructorCallsOverridableMethodRule doesn't work with params?
*   [#1392](https://sourceforge.net/p/pmd/bugs/1392/): SimplifyStartsWith false-negative
*   [#1393](https://sourceforge.net/p/pmd/bugs/1393/): PMD hanging during DataflowAnomalyAnalysis
*   [#1394](https://sourceforge.net/p/pmd/bugs/1394/): dogfood.xml - Unable to exclude rules [UncommentedEmptyMethod]
*   [#1395](https://sourceforge.net/p/pmd/bugs/1395/): UnusedPrivateMethod false positive for array element method call
*   [#1396](https://sourceforge.net/p/pmd/bugs/1396/): PrematureDeclaration lambda false positive
*   [#1397](https://sourceforge.net/p/pmd/bugs/1397/): StringToString should ignore method references
*   [#1398](https://sourceforge.net/p/pmd/bugs/1398/): False positive for GuardLogStatementJavaUtil with Log4j
*   [#1399](https://sourceforge.net/p/pmd/bugs/1399/): False positive for VariableNamingConventions with annotation @interface
*   [#1400](https://sourceforge.net/p/pmd/bugs/1400/): False positive with JUnit4TestShouldUseBeforeAnnotation
*   [#1401](https://sourceforge.net/p/pmd/bugs/1401/): False positive for StringBuilder.append called with constructor
*   [#1402](https://sourceforge.net/p/pmd/bugs/1402/): Windows-Only: File exclusions are not case insensitive
*   [#1403](https://sourceforge.net/p/pmd/bugs/1403/): False positive UnusedPrivateMethod with JAVA8
*   [#1404](https://sourceforge.net/p/pmd/bugs/1404/): Java8 'Unnecessary use of fully qualified name' in Streams Collector
*   [#1405](https://sourceforge.net/p/pmd/bugs/1405/): UnusedPrivateMethod false positive?


## 25-July-2015 - 5.3.3

**Pull Requests:**

*   [#55](https://github.com/pmd/pmd/pull/55): Fix run.sh for paths with spaces

**Bugfixes:**

*   [#1364](https://sourceforge.net/p/pmd/bugs/1364/): FieldDeclarationsShouldBeAtStartOfClass false positive using multiple annotations
*   [#1365](https://sourceforge.net/p/pmd/bugs/1365/): Aggregated javadoc report is missing
*   [#1366](https://sourceforge.net/p/pmd/bugs/1366/): UselessParentheses false positive on multiple equality operators
*   [#1369](https://sourceforge.net/p/pmd/bugs/1369/): ConsecutiveLiteralAppends not detected properly on StringBuffer
*   [#1372](https://sourceforge.net/p/pmd/bugs/1372/): False Negative for CloseResource rule.
*   [#1375](https://sourceforge.net/p/pmd/bugs/1375/): CloseResource not detected properly
*   [#1376](https://sourceforge.net/p/pmd/bugs/1376/): CompareObjectsWithEquals fails for type annotated method parameter
*   [#1379](https://sourceforge.net/p/pmd/bugs/1379/): PMD CLI: Cannot specify multiple properties
*   [#1381](https://sourceforge.net/p/pmd/bugs/1381/): CPD Cannot use CSV/VS Renderers because they don't support encoding property


## 22-May-2015 - 5.3.2

**Bugfixes:**

*   [#1330](https://sourceforge.net/p/pmd/bugs/1330/): AvoidReassigningParameters does not work with varargs
*   [#1335](https://sourceforge.net/p/pmd/bugs/1335/): GuardLogStatementJavaUtil should not apply to SLF4J Logger
*   [#1342](https://sourceforge.net/p/pmd/bugs/1342/): UseConcurrentHashMap false positive (with documentation example)
*   [#1343](https://sourceforge.net/p/pmd/bugs/1343/): MethodNamingConventions for overrided methods
*   [#1345](https://sourceforge.net/p/pmd/bugs/1345/): UseCollectionIsEmpty throws NullPointerException
*   [#1353](https://sourceforge.net/p/pmd/bugs/1353/): False positive "Only One Return" with lambda
*   [#1354](https://sourceforge.net/p/pmd/bugs/1354/): Complex FieldDeclarationsShouldBeAtStartOfClass false positive with Spring annotations
*   [#1355](https://sourceforge.net/p/pmd/bugs/1355/): NullPointerException in a java file having a single comment line


## 20-April-2015 - 5.3.1

**New/Modified/Deprecated Rules:**

*   Language Java, ruleset design.xml: The rule "UseSingleton" *has been renamed* to "UseUtilityClass".
    See also bugs [#1059](https://sourceforge.net/p/pmd/bugs/1059) and [#1339](https://sourceforge.net/p/pmd/bugs/1339/).

**Pull Requests:**

*   [#53](https://github.com/pmd/pmd/pull/53): Fix some NullPointerExceptions

**Bugfixes:**

*   [#1332](https://sourceforge.net/p/pmd/bugs/1332/): False Positive: UnusedPrivateMethod
*   [#1333](https://sourceforge.net/p/pmd/bugs/1333/): Error while processing Java file with Lambda expressions
*   [#1337](https://sourceforge.net/p/pmd/bugs/1337/): False positive "Avoid throwing raw exception types" when exception is not thrown
*   [#1338](https://sourceforge.net/p/pmd/bugs/1338/): The pmd-java8 POM bears the wrong parent module version


## April 1, 2015 - 5.3.0

**New Supported Languages:**

* Matlab (CPD)
* Objective-C (CPD)
* Python (CPD)
* Scala (CPD)

**Feature Requests and Improvements:**

*   XML: Line numbers for XML documents are more accurate. This is a further improvement of [#1054](https://sourceforge.net/p/pmd/bugs/1054/).
*   CPD: New output format 'csv_with_linecount_per_file'
*   [#1320](https://sourceforge.net/p/pmd/bugs/1320/): Enhance SimplifyBooleanReturns checks
*   PMD exits with status `4` if any violations have been found. This behavior has been introduced to ease PMD
    integration into scripts or hooks, such as SVN hooks.

**New/Modified/Deprecated Rules:**

The following rules have been
<span style="border-radius: 0.25em; color: #fff; padding: 0.2em 0.6em 0.3em; display: inline; background-color: #5CB85C; font-size: 75%;">enhanced</span>
:

*   Language Java, ruleset design.xml: The rule "SimplifyBooleanReturns" now also marks methods where the else case is omitted and just a return.
    See also feature [#1320](https://sourceforge.net/p/pmd/bugs/1320/).

The following rules are marked as
<span style="border-radius: 0.25em; color: #fff; padding: 0.2em 0.6em 0.3em; display: inline; background-color: #d9534f; font-size: 75%;">deprecated</span>
and will be removed with the next release of PMD.

*   Language Java, ruleset basic.xml: The following rules have been *moved into the `empty.xml` ruleset*. You'll need
    to enable the "empty" ruleset explicitly from now on, if you want to have these rules executed:

    EmptyCatchBlock, EmptyIfStatement, EmptyWhileStmt, EmptyTryBlock, EmptyFinallyBlock, EmptySwitchStatements,
    EmptySynchronizedBlock, EmptyStatementNotInLoop, EmptyInitializer, EmptyStatementBlock, EmptyStaticInitializer.

*   Language Java, ruleset basic.xml: The following rules have been *moved into the `unnecessary.xml` ruleset*. You'll need
    to enable the "unnecessary" ruleset explicitly from now on, if you want to have these rules executed:

    UnnecessaryConversionTemporary, UnnecessaryReturn, UnnecessaryFinalModifier, UselessOverridingMethod,
    UselessOperationOnImmutable, UnusedNullCheckInEquals, UselessParentheses.

*   Language Java, ruleset design.xml: The rule "UncommentedEmptyMethod" *has been renamed* to "UncommentedEmptyMethodBody".
    See also bug [#1283](https://sourceforge.net/p/pmd/bugs/1283/).

*   Language Java, ruleset controversial.xml: The rule "BooleanInversion" is deprecated and *will be removed* with
    the next release. See [#1277](https://sourceforge.net/p/pmd/bugs/1277/) for more details.

**Pull Requests:**

* [#11](https://github.com/adangel/pmd/pull/11): Added support for Python to CPD.
* [#12](https://github.com/adangel/pmd/pull/12): Added support for Matlab to CPD.
* [#13](https://github.com/adangel/pmd/pull/13): Added support for Objective-C to CPD.
* [#14](https://github.com/adangel/pmd/pull/14): Added support for Scala to CPD.
* [#15](https://github.com/adangel/pmd/pull/15): (pmd-cs) Fixed incorrect line numbers after mutiline comments and verbatim strings.
* [#16](https://github.com/adangel/pmd/pull/16): Fixed several C++ lexical / tokenize errors.
* [#17](https://github.com/adangel/pmd/pull/17): Fixed '--files' command line option of CPD, so it also works for files and not only for directories.
* [#18](https://github.com/adangel/pmd/pull/18): Created extra CSV output format `csv_with_linecount_per_file` which outputs the correct line count per file.
* [#19](https://github.com/adangel/pmd/pull/19): Fixed exit status of PMD when error occurs
* [#48](https://github.com/pmd/pmd/pull/48): Handle NoClassDefFoundError along ClassNotFoundException
* [#49](https://github.com/pmd/pmd/pull/49): Fix some false positives in UnusedPrivateField
* [#50](https://github.com/pmd/pmd/pull/50): Add missing assertions in JUnitAssertionsShouldIncludeMessage test
* [#51](https://github.com/pmd/pmd/pull/51): [JUnit] Check assertion message present in assertEquals with delta
* [#52](https://github.com/pmd/pmd/pull/52): Improves JDK8 support for default methods and static methods in interfaces

**Bugfixes:**

* [#914](https://sourceforge.net/p/pmd/bugs/914/): False +ve from UnusedImports with wildcard static imports
* [#1197](https://sourceforge.net/p/pmd/bugs/1197/): JUnit4TestShouldUseTestAnnotation for private method
* [#1277](https://sourceforge.net/p/pmd/bugs/1277/): Delete BooleanInversion as it makes no sense
* [#1283](https://sourceforge.net/p/pmd/bugs/1283/): Rename UncommentedEmptyMethod to UncommentedEmptyMethodBody
* [#1296](https://sourceforge.net/p/pmd/bugs/1296/): PMD UnusedPrivateMethod invalid detection of 'private void method(int,boolean,Integer...)'
* [#1298](https://sourceforge.net/p/pmd/bugs/1298/): Member variable int type with value 0xff000000 causes processing error
* [#1299](https://sourceforge.net/p/pmd/bugs/1299/): MethodReturnsInternalArray false positive
* [#1302](https://sourceforge.net/p/pmd/bugs/1302/): False Positive: UnusedPrivateField when accessed by inner class
* [#1303](https://sourceforge.net/p/pmd/bugs/1303/): OverrideBothEqualsAndHashcodeRule does not work on class implements resolvable interfaces
* [#1304](https://sourceforge.net/p/pmd/bugs/1304/): UseCollectionIsEmpty false positive comparing to 1
* [#1305](https://sourceforge.net/p/pmd/bugs/1305/): variable declaration inside switch causes ClassCastException
* [#1306](https://sourceforge.net/p/pmd/bugs/1306/): False positive on duplicate when using static imports
* [#1307](https://sourceforge.net/p/pmd/bugs/1307/): False positive: SingularField and lambda-expression
* [#1308](https://sourceforge.net/p/pmd/bugs/1308/): PMD runs endlessly on some generated files
* [#1312](https://sourceforge.net/p/pmd/bugs/1312/): Rule reference must not override rule name of referenced rule
* [#1313](https://sourceforge.net/p/pmd/bugs/1313/): Missing assertion message in assertEquals with delta not detected
* [#1316](https://sourceforge.net/p/pmd/bugs/1316/): Multi Rule Properties with delimiter not possible
* [#1317](https://sourceforge.net/p/pmd/bugs/1317/): RuntimeException when parsing class with multiple lambdas
* [#1319](https://sourceforge.net/p/pmd/bugs/1319/): PMD stops with NoClassDefFoundError (typeresolution)
* [#1321](https://sourceforge.net/p/pmd/bugs/1321/): CPD format XML fails with NullPointer
* [#1322](https://sourceforge.net/p/pmd/bugs/1322/): MethodReturnsInternalArray on private methods
* [#1323](https://sourceforge.net/p/pmd/bugs/1323/): False positive case of UseAssertTrueInsteadOfAssertEquals
* [#1324](https://sourceforge.net/p/pmd/bugs/1324/): MethodReturnsInternalArray false positive with clone()
* [#1325](https://sourceforge.net/p/pmd/bugs/1325/): Inner class declared within a method fails to parse (ClassCastException)
* [#1326](https://sourceforge.net/p/pmd/bugs/1326/): PMD 5.3.0-SNAPSHOT doesn't compile under Windows

**API Changes:**

*   `net.sourceforge.pmd.cpd.Match.iterator()` now returns an iterator of the new type `net.sourceforge.pmd.cpd.Mark` instead
    of TokenEntry. A `Mark` contains all the informations about each single duplication, including the TokenEntry via `Mark.getToken()`.
    This Mark is useful for reporting the correct line count for each duplication. Previously only one line count was available.
    As for some languages CPD can be instructed to ignore comments, the line count could be different in the different files
    for the same duplication.

*   pmd-test: The utility class `StreamUtil` is deprecated. Just use Apache Commons IO Utils instead.


## December 21, 2014 - 5.2.3:

**Feature Requests and Improvements:**

* [#1288](https://sourceforge.net/p/pmd/bugs/1288/): MethodNamingConventions for native should be deactivated
* [#1293](https://sourceforge.net/p/pmd/bugs/1293/): Disable VariableNamingConventions for native methods

**Modified Rules:**

* [Java / Design / UseVarargs](http://pmd.sourceforge.net/pmd-java/rules/java/design.html#UseVarargs): if `byte[]` is used as the last argument, it is ignored and no violation will be reported.
* [Java / Naming / MethodNamingConventions](http://pmd.sourceforge.net/pmd-java/rules/java/naming.html#MethodNamingConventions): New property `checkNativeMethods`
* [Java / Naming / VariableNamingConventions](http://pmd.sourceforge.net/pmd-java/rules/java/naming.html#VariableNamingConventions): New property `checkNativeMethodParameters`

**Pull requests:**

* [#45](https://github.com/pmd/pmd/pull/45): #1290 RuleSetReferenceId does not process HTTP(S) correctly.
* [#46](https://github.com/pmd/pmd/pull/46): Allow byte[] as no-vargars last argument
* [#47](https://github.com/pmd/pmd/pull/47): Allow byte[] data and byte data[] as no-varargs last argument

**Bugfixes:**

* [#1252](https://sourceforge.net/p/pmd/bugs/1252/): net.sourceforge.pmd.lang.ast.TokenMgrError: Lexical error in file xxx.cpp
* [#1289](https://sourceforge.net/p/pmd/bugs/1289/): CommentRequired not ignored if javadoc {@inheritDoc} anon inner classes
* [#1290](https://sourceforge.net/p/pmd/bugs/1290/): RuleSetReferenceId does not process HTTP(S) correctly.
* [#1294](https://sourceforge.net/p/pmd/bugs/1294/): False positive UnusedPrivateMethod with public inner enum from another class


## December 3, 2014 - 5.2.2:

**New Parameters for CPD:**

For the language cpp, the following new parameters are supported:

* `--no-skip-blocks`: Disables skipping of code blocks like a pre-processor. This is by default enabled.
* `--skip-blocks-pattern`: Pattern to find the blocks to skip. Start and End pattern separated by "`|`". Default value is "`#if 0|#endif`".

**Bugfixes:**

* [#1090](https://sourceforge.net/p/pmd/bugs/1090/): cpp parser exception with inline asm
* [#1128](https://sourceforge.net/p/pmd/bugs/1128/): CompareObjectsWithEquals False Positive comparing boolean (primitive) values
* [#1254](https://sourceforge.net/p/pmd/bugs/1254/): CPD run that worked in 5.1.2 fails in 5.1.3 with OOM
* [#1276](https://sourceforge.net/p/pmd/bugs/1276/): False positive in UnusedPrivateMethod with inner enum
* [#1280](https://sourceforge.net/p/pmd/bugs/1280/): False Positive in UnusedImports when import used in javadoc
* [#1281](https://sourceforge.net/p/pmd/bugs/1281/): UnusedPrivateMethod incorrectly flagged for methods nested private classes
* [#1282](https://sourceforge.net/p/pmd/bugs/1282/): False Positive with implicit String.valuesOf() (Java)
* [#1285](https://sourceforge.net/p/pmd/bugs/1285/): Prevent to modify the System environment
* [#1286](https://sourceforge.net/p/pmd/bugs/1286/): UnusedPrivateMethod returns false positives for varags and enums


## November 3, 2014 - 5.2.1:

**Bugfixes:**

* [#550](https://sourceforge.net/p/pmd/bugs/550/): False +: MissingBreakInSwitch
* [#1252](https://sourceforge.net/p/pmd/bugs/1252/): net.sourceforge.pmd.lang.ast.TokenMgrError: Lexical error in file xxx.cpp
* [#1253](https://sourceforge.net/p/pmd/bugs/1253/): Document default behaviour when CPD command line arguments "encoding" and "ignoreAnnotations" are not specified
* [#1255](https://sourceforge.net/p/pmd/bugs/1255/): UseUtilityClass false positive with Exceptions
* [#1256](https://sourceforge.net/p/pmd/bugs/1256/): PositionLiteralsFirstInComparisons false positive with Characters
* [#1258](https://sourceforge.net/p/pmd/bugs/1258/): Java 8 Lambda parse error on direct field access
* [#1259](https://sourceforge.net/p/pmd/bugs/1259/): CloseResource rule ignores conditionnals within finally blocks
* [#1261](https://sourceforge.net/p/pmd/bugs/1261/): False positive "Avoid unused private methods" with Generics
* [#1262](https://sourceforge.net/p/pmd/bugs/1262/): False positive for MissingBreakInSwitch
* [#1263](https://sourceforge.net/p/pmd/bugs/1263/): PMD reports CheckResultSet violation in completely unrelated source files.
* [#1272](https://sourceforge.net/p/pmd/bugs/1272/): varargs in methods are causing IndexOutOfBoundException when trying to process files
* [#1273](https://sourceforge.net/p/pmd/bugs/1273/): CheckResultSet false positive in try-with-resources nested in if
* [#1274](https://sourceforge.net/p/pmd/bugs/1274/): ant integration broken with pmd-5.2.0
* [#1275](https://sourceforge.net/p/pmd/bugs/1275/): False positive: UnusedModifier rule for static inner class in enum


## October 17, 2014 - 5.2.0:

**Modularization of the source code:**

The source code of pmd was undergoing a major restructuring. Each language is separated
out into its own module. This reduces the size of the artifacts significantly, if only
one language is needed. It also makes it easier, to add new languages as extensions.

Therefore, the maven coordinates needed to change. In order to just use pmd with java support, you'll need
the following two dependencies:

    <dependency>
        <groupId>net.sourceforge.pmd</groupId>
        <artifactId>pmd-core</artifactId>
        <version>5.2.0</version>
    </dependency>
    <dependency>
        <groupId>net.sourceforge.pmd</groupId>
        <artifactId>pmd-java</artifactId>
        <version>5.2.0</version>
    </dependency>

The binary package still contains all languages and can be used as usual. Have a look at
[the central repository](http://search.maven.org/#search|ga|1|g%3Anet.sourceforge.pmd) for available modules.

**New Languages**

* CPD supports now [Go](https://golang.org/).

**Pull requests:**

* [#9](https://github.com/adangel/pmd/pull/9/): New rule: NoUnsanitizedJSPExpressionRule
* [#44](https://github.com/pmd/pmd/pull/44/): Add GoLang support to CPD

**New/Modified Rules:**

* JSP - Basic ruleset:
    * NoUnsanitizedJSPExpression: Using unsanitized JSP expression can lead to Cross Site Scripting (XSS) attacks


## August 31, 2014 - 5.1.3:

**Bugfixes:**

* [#1156](https://sourceforge.net/p/pmd/bugs/1156/): False failure with "Avoid unused private methods"
* [#1187](https://sourceforge.net/p/pmd/bugs/1187/): double variable with AvoidDecimalLiteralsInBigDecimalConstructor
* [#1228](https://sourceforge.net/p/pmd/bugs/1228/): UnusedPrivateMethod returns false positives
* [#1230](https://sourceforge.net/p/pmd/bugs/1230/): UseCollectionIsEmpty gets false positives
* [#1231](https://sourceforge.net/p/pmd/bugs/1231/): No Error Message on Missing Rule
* [#1233](https://sourceforge.net/p/pmd/bugs/1233/): UnusedPrivateMethod: False positive : method called on returned object. 
* [#1234](https://sourceforge.net/p/pmd/bugs/1234/): Unused private methods still giving false positives in 5.1.3 snapshot
* [#1235](https://sourceforge.net/p/pmd/bugs/1235/): scope dependencies in POM file
* [#1239](https://sourceforge.net/p/pmd/bugs/1239/): StackOverflowError in AbstractTokenizer.parseString running CPD on >1MB JS file
* [#1241](https://sourceforge.net/p/pmd/bugs/1241/): False+ AvoidProtectedMethodInFinalClassNotExtending
* [#1243](https://sourceforge.net/p/pmd/bugs/1243/): Useless Parentheses False Positive
* [#1245](https://sourceforge.net/p/pmd/bugs/1245/): False Positive for Law of Demeter
* [#1246](https://sourceforge.net/p/pmd/bugs/1246/): False positive from MissingBreakInSwitch
* [#1247](https://sourceforge.net/p/pmd/bugs/1247/): Not able to recognize JDK 8 Static Method References
* [#1249](https://sourceforge.net/p/pmd/bugs/1249/): Regression: UnusedPrivateMethod from 5.0.5 to 5.1.2
* [#1250](https://sourceforge.net/p/pmd/bugs/1250/): Method attribute missing for some violations
* [#1251](https://sourceforge.net/p/pmd/bugs/1251/): UnusedPrivateMethod false positives for boxing & unboxing arguments

**Feature Requests and Improvements:**

* [#1232](https://sourceforge.net/p/pmd/bugs/1232/): Make ShortClassName configurable
* [#1244](https://sourceforge.net/p/pmd/bugs/1244/): FieldDeclarationsShouldBeAtStartOfClass and anonymous classes

**New/Modified Rules:**

* FieldDeclarationsShouldBeAtStartOfClass (ruleset java-design) has a new property called `ignoreAnonymousClassDeclarations`:
  Ignore Field Declarations, that are initialized with anonymous class declarations. This property is enabled by default.
  See [feature #1244](https://sourceforge.net/p/pmd/bugs/1244/).
* ShortClassName (ruleset java-naming) has a new property called `minimum`: Number of characters that are required
  as a minimum for a class name. By default, 5 characters are required - if the class name is shorter, a violation
  will be reported. See [feature #1232](https://sourceforge.net/p/pmd/bugs/1232/).

## July 20, 2014 - 5.1.2:

**Bugfixes:**

* Fixed [bug #1181]: unused import false positive if used as parameter in javadoc only.
* Fixed [bug #1192]: Ecmascript fails to parse this operator " ^= "
* Fixed [bug #1198]: ConfusingTernary does not ignore else if blocks even when property is set
* Fixed [bug #1200]: setRuleSets method javadoc mistype commands instead commas
* Fixed [bug #1201]: Error "Can't find resource null" when ruleset contains spaces after comma
* Fixed [bug #1202]: StackOverflowError in RuleSetReferenceId
* Fixed [bug #1205]: Parse error on lambda with if
* Fixed [bug #1206]: SummaryHTMLRenderer always shows suppressed warnings/violations
* Fixed [bug #1208]: yahtml's outputDir property does not work
* Fixed [bug #1209]: XPath 2.0 following-sibling incorrectly includes context node
* Fixed [bug #1211]: PMD is failing with NPE for rule UseIndexOfChar while analyzing Jdk 8 Lambda expression
* Fixed [bug #1214]: UseCollectionIsEmpty misses some usage
* Fixed [bug #1215]: AvoidInstantiatingObjectsInLoops matches the right side of a list iteration loop
* Fixed [bug #1216]: AtLeastOneConstructor ignores classes with *any* methods
* Fixed [bug #1218]: TooFewBranchesForASwitchStatement misprioritized
* Fixed [bug #1219]: PrimarySuffix/@Image does not work in some cases in xpath 2.0
* Fixed [bug #1223]: UnusedPrivateMethod: Java 8 method reference causing false positives
* Fixed [bug #1224]: GuardDebugLogging broken in 5.1.1 - missing additive statement check in log statement
* Fixed [bug #1226]: False Positive: UnusedPrivateMethod overloading with varargs
* Fixed [bug #1227]: GuardLogStatementJavaUtil doesn't catch log(Level.FINE, "msg" + " msg") calls

[bug #1181]: https://sourceforge.net/p/pmd/bugs/1181/
[bug #1192]: https://sourceforge.net/p/pmd/bugs/1192/
[bug #1198]: https://sourceforge.net/p/pmd/bugs/1198/
[bug #1200]: https://sourceforge.net/p/pmd/bugs/1200/
[bug #1201]: https://sourceforge.net/p/pmd/bugs/1201/
[bug #1202]: https://sourceforge.net/p/pmd/bugs/1202/
[bug #1205]: https://sourceforge.net/p/pmd/bugs/1205/
[bug #1206]: https://sourceforge.net/p/pmd/bugs/1206/
[bug #1208]: https://sourceforge.net/p/pmd/bugs/1208/
[bug #1209]: https://sourceforge.net/p/pmd/bugs/1209/
[bug #1211]: https://sourceforge.net/p/pmd/bugs/1211/
[bug #1214]: https://sourceforge.net/p/pmd/bugs/1214/
[bug #1215]: https://sourceforge.net/p/pmd/bugs/1215/
[bug #1216]: https://sourceforge.net/p/pmd/bugs/1216/
[bug #1218]: https://sourceforge.net/p/pmd/bugs/1218/
[bug #1219]: https://sourceforge.net/p/pmd/bugs/1219/
[bug #1223]: https://sourceforge.net/p/pmd/bugs/1223/
[bug #1224]: https://sourceforge.net/p/pmd/bugs/1224/
[bug #1226]: https://sourceforge.net/p/pmd/bugs/1226/
[bug #1227]: https://sourceforge.net/p/pmd/bugs/1227/

**Feature Requests and Improvements:**

* [#1203]: Make GuardLogStatementJavaUtil configurable
* [#1213]: AvoidLiteralsInIfCondition -- switch for integer comparison with 0
* [#1217]: SystemPrintln always says "System.out.print is used"
* [#1221]: OneDeclarationPerLine really checks for one declaration each statement

[#1203]: https://sourceforge.net/p/pmd/bugs/1203/
[#1213]: https://sourceforge.net/p/pmd/bugs/1213/
[#1217]: https://sourceforge.net/p/pmd/bugs/1217/
[#1221]: https://sourceforge.net/p/pmd/bugs/1221/


**Pull requests:**

* [#41](https://github.com/pmd/pmd/pull/41): Update to use asm 5.0.2
* [#42](https://github.com/pmd/pmd/pull/42): Add SLF4j Logger type to MoreThanOneLogger rule
* [#43](https://github.com/pmd/pmd/pull/43): Standard and modified cyclomatic complexity

**New Rules:**

* Java - codesize ruleset:
    * StdCyclomaticComplexity: Like CyclomaticComplexityRule, but not including boolean operators
    * ModifiedCyclomaticComplexity: Like StdCyclomaticComplexity, but switch statement plus all cases count as 1
    * Thanks to Alan Hohn


## April 27, 2014 - 5.1.1:

**Bugfixes:**

* Fixed [bug 1165]: SimplifyConditional false positive
* Fixed [bug 1166]: PLSQL XPath Rules Fail for XPath 1.0
* Fixed [bug 1167]: Error while processing PLSQL file with BOM
* Fixed [bug 1168]: Designer errors when trying to copy xml to clipboard
* Fixed [bug 1170]: false positive with switch in loop
* Fixed [bug 1171]: Specifying minimum priority from command line gives NPE
* Fixed [bug 1173]: Java 8 support: method references
* Fixed [bug 1175]: false positive for StringBuilder.append called 2 consecutive times
* Fixed [bug 1176]: ShortVariable false positive with for-each loops
* Fixed [bug 1177]: Incorrect StringBuffer warning when that class is not used
* Fixed [bug 1178]: LexicalError while parsing Java code aborts CPD run
* Fixed [bug 1180]: False Positive for ConsecutiveAppendsShouldReuse on different variable names
* Fixed [bug 1185]: UnusedModifier throws NPE when parsing enum with a nested static interface
* Fixed [bug 1188]: False positive in UnusedPrivateField
* Fixed [bug 1191]: Ecmascript fails to parse "void(0)"
* Document that PMD requires Java 1.6, see [discussion].
* [Pull request 38]: Some fixes for AbstractCommentRule
* [Pull request 39]: Fixed NPE in ConsecutiveAppendsShouldReuseRule.getVariableAppended()
* [Pull request 40]: Added support for enums in CommentRequiredRule

[bug 1165]: https://sourceforge.net/p/pmd/bugs/1165/
[bug 1166]: https://sourceforge.net/p/pmd/bugs/1166/
[bug 1167]: https://sourceforge.net/p/pmd/bugs/1167/
[bug 1168]: https://sourceforge.net/p/pmd/bugs/1168/
[bug 1170]: https://sourceforge.net/p/pmd/bugs/1170/
[bug 1171]: https://sourceforge.net/p/pmd/bugs/1171/
[bug 1173]: https://sourceforge.net/p/pmd/bugs/1173/
[bug 1175]: https://sourceforge.net/p/pmd/bugs/1175/
[bug 1176]: https://sourceforge.net/p/pmd/bugs/1176/
[bug 1177]: https://sourceforge.net/p/pmd/bugs/1177/
[bug 1178]: https://sourceforge.net/p/pmd/bugs/1178/
[bug 1180]: https://sourceforge.net/p/pmd/bugs/1180/
[bug 1185]: https://sourceforge.net/p/pmd/bugs/1185/
[bug 1188]: https://sourceforge.net/p/pmd/bugs/1188/
[bug 1191]: https://sourceforge.net/p/pmd/bugs/1191/
[discussion]: https://sourceforge.net/p/pmd/discussion/188192/thread/6e86840c/
[Pull request 38]: https://github.com/pmd/pmd/pull/38
[Pull request 39]: https://github.com/pmd/pmd/pull/39
[Pull request 40]: https://github.com/pmd/pmd/pull/40

**CPD Changes:**

- Command Line
    - Added option "--skip-lexical-errors" to skip files, which can't be tokenized
      due to invalid characters instead of aborting CPD. See also [bug 1178].
- Ant
    - New optional parameter "skipDuplicateFiles": Ignore multiple copies of files of the same name and length in
      comparison; defaults to "false".
      This was already a command line option, but now also available in in CPD's ant task.
    - New optional parameter "skipLexicalErros": Skip files which can't be tokenized due to invalid characters
      instead of aborting CPD; defaults to "false".

[bug 1178]: https://sourceforge.net/p/pmd/bugs/1178/


## February 11, 2014 - 5.1.0:

**New/Updated Languages:**

- Java 1.8 support added.
- PLSQL support added; thanks to Stuart Turton. See also http://pldoc.sourceforge.net/
- Apache Velocity support added; thanks to Andrey Utis. See also http://velocity.apache.org

**New/Updated Rulesets and Rules:**

- EcmaScript
    - Controversial ruleset, featuring AvoidWithStatement
    - UseBaseWithParseInt
- Java
    - GuardLogStatement
        - replace xpath implementation of GuardDebugLogging by GuardLogStatement (better perf)
    - CommentRequired
        - basic rule to check for existence for formal (javadoc) comments.
    - AvoidProtectedMethodInFinalClassNotExtending
        - rule to avoid protected methods in final classes that don't extend anything other than Object.
    - ConsecutiveAppendsShouldReuse
        - rule to encourage to reuse StringBuilder.append returned object for consecutive calls.
    - PositionLiteralsFirstInCaseInsensitiveComparisons
        - rule similar to PositionLiteralsFirstInComparisons, but for case insensitive comparisons (equalsIgnoreCase).
          Thanks to Larry Diamond
    - ConfusingTernary
        - new property "ignoreElseIf" to suppress this rule in case of if-else-if-else usage.
          See [feature 1161]: Confusing Ternary should skip else if statements (or have a property to do so)
    - FieldDeclarationsShouldBeAtStartOfClass
        - new property "ignoreEnumDeclarations" which is enabled by default. This relaxes the rule, so
          that enums can be declared before fields and the rule is not triggered.

[feature 1161]: http://sourceforge.net/p/pmd/bugs/1161/


**Bugfixes:**

<http://sourceforge.net/p/pmd/bugs/milestone/PMD-5.1.0/>

* Fixed [bug  881]: private final without setter is flagged
* Fixed [bug 1059]: Change rule name "Use Singleton" should be "Use Utility class"
* Fixed [bug 1106]: PMD 5.0.4 fails with NPE on parsing java enum with inner class instance creation
* Fixed [bug 1045]: //NOPMD not working (or not implemented) with ECMAscript
* Fixed [bug 1054]: XML Rules ever report a line -1 and not the line/column where the error occurs
* Fixed [bug 1115]: commentRequiredRule in pmd 5.1 is not working properly
* Fixed [bug 1120]: equalsnull false positive
* Fixed [bug 1121]: NullPointerException when invoking XPathCLI
* Fixed [bug 1123]: failure in help examples
* Fixed [bug 1124]: PMD.run() multithreading issue
* Fixed [bug 1125]: Missing Static Method In Non Instantiatable Class
* Fixed [bug 1126]: False positive with FieldDeclarationsShouldBeAtStartOfClass for static enums
* Fixed [bug 1130]: CloseResource doesn't recognize custom close method
* Fixed [bug 1131]: CloseResource should complain if code between declaration of resource and try
* Fixed [bug 1134]: UseStringBufferLength: false positives
* Fixed [bug 1135]: CheckResultSet ignores results set declared outside of try/catch
* Fixed [bug 1136]: ECMAScript: NullPointerException in getLeft() and getRight()
* Fixed [bug 1140]: public EcmascriptNode getBody(int index)
* Fixed [bug 1141]: ECMAScript: getFinallyBlock() is buggy.
* Fixed [bug 1142]: ECMAScript: getCatchClause() is buggy.
* Fixed [bug 1144]: CPD encoding argument has no effect
* Fixed [bug 1146]: UseArrayListInsteadOfVector false positive when using own Vector class
* Fixed [bug 1147]: EmptyMethodInAbstractClassShouldBeAbstract false positives
* Fixed [bug 1150]: "EmptyExpression" for valid statements!
* Fixed [bug 1154]: Call super onPause when there is no super
* Fixed [bug 1155]: maven pmd plugin does not like empty rule sets
* Fixed [bug 1159]: false positive UnusedFormalParameter readObject(ObjectInputStream) if not used
* Fixed [bug 1164]: Violations are not suppressed with @java.lang.SuppressWarnings("all")

[bug  881]: https://sourceforge.net/p/pmd/bugs/881
[bug 1059]: https://sourceforge.net/p/pmd/bugs/1059
[bug 1045]: https://sourceforge.net/p/pmd/bugs/1045
[bug 1054]: https://sourceforge.net/p/pmd/bugs/1054
[bug 1106]: https://sourceforge.net/p/pmd/bugs/1106
[bug 1115]: https://sourceforge.net/p/pmd/bugs/1115
[bug 1120]: https://sourceforge.net/p/pmd/bugs/1120
[bug 1121]: https://sourceforge.net/p/pmd/bugs/1121
[bug 1123]: https://sourceforge.net/p/pmd/bugs/1123
[bug 1124]: https://sourceforge.net/p/pmd/bugs/1124
[bug 1125]: https://sourceforge.net/p/pmd/bugs/1125
[bug 1126]: https://sourceforge.net/p/pmd/bugs/1126
[bug 1130]: https://sourceforge.net/p/pmd/bugs/1130
[bug 1131]: https://sourceforge.net/p/pmd/bugs/1131
[bug 1134]: https://sourceforge.net/p/pmd/bugs/1134
[bug 1135]: https://sourceforge.net/p/pmd/bugs/1135
[bug 1136]: https://sourceforge.net/p/pmd/bugs/1136
[bug 1140]: https://sourceforge.net/p/pmd/bugs/1140
[bug 1141]: https://sourceforge.net/p/pmd/bugs/1141
[bug 1142]: https://sourceforge.net/p/pmd/bugs/1142
[bug 1144]: https://sourceforge.net/p/pmd/bugs/1144
[bug 1146]: https://sourceforge.net/p/pmd/bugs/1146
[bug 1147]: https://sourceforge.net/p/pmd/bugs/1147
[bug 1150]: https://sourceforge.net/p/pmd/bugs/1150
[bug 1154]: https://sourceforge.net/p/pmd/bugs/1154
[bug 1155]: https://sourceforge.net/p/pmd/bugs/1155
[bug 1159]: https://sourceforge.net/p/pmd/bugs/1159
[bug 1164]: https://sourceforge.net/p/pmd/bugs/1164



**CPD Changes:**
- Command Line
    - Added non-recursive option "--non-recursive" to not scan sub-directories
    - Added option "--exclude" to exclude specific files from being scanned (thanks to Delmas for patch #272)
- CPD is now thread-safe, so that multiple instances of CPD can run concurrently without stepping
    on each other (eg: multi-module Maven projects.). Thanks to David Golpira.

**Miscellaneous:**

- Upgrade to javacc 5.0 (see patch #1109 Patch to build with Javacc 5.0)
- DBURI as DataSource possible - directly scan plsql code stored within the database

**API Changes**

- Deprecated APIs:
    - net.sourceforge.pmd.lang.ecmascript.ast.ASTFunctionNode: getBody(int index) deprecated, use getBody() instead
    - net.sourceforge.pmd.lang.ecmascript.ast.ASTTryStatement: isCatch() and isFinally() deprecated, use hasCatch() and hasBody() instead
- Generalize Symbol Table treatement
    - Added net.sourceforge.pmd.lang.symboltable.ScopedNode
    - Added net.sourceforge.pmd.lang.symboltable.Scope
    - Added net.sourceforge.pmd.lang.symboltable.NameDeclaration
    - Added net.sourceforge.pmd.lang.symboltable.NameOccurrence
    - Added net.sourceforge.pmd.lang.symboltable.AbstractScope
    - Added net.sourceforge.pmd.lang.symboltable.AbstractNameDeclaration


## August 11, 2013 - 5.0.5:

    Fixed bug  991: AvoidSynchronizedAtMethodLevel for static methods
    Fixed bug 1084: NPE at UselessStringValueOfRule.java:36
    Fixed bug 1091: file extension for fortran seems to be wrong in cpdgui tools
    Fixed bug 1092: Wrong Attribute "excludemarker" in Ant Task Documentation
    Fixed bug 1095: AvoidFinalLocalVariable false positive
    Fixed bug 1099: UseArraysAsList false positives
    Fixed bug 1102: False positive: shift operator parenthesis
    Fixed bug 1104: IdempotentOperation false positive
    Fixed bug 1107: PMD 5.0.4 couldn't parse call of parent outer java class method from inner class
    Fixed bug 1069: Eclipse plugin does not accept project-local config
    Fixed bug 1111: False positive: Useless parentheses
    Fixed bug 1114: CPD - Tokenizer not initialized with requested properties
    Fixed bug 1118: ClassCastException in pmd.lang.ecmascript.ast.ASTElementGet


## May 1, 2013 - 5.0.4:

    Fixed bug  254: False+ : UnusedImport with Javadoc @throws
    Fixed bug  794: False positive on PreserveStackTrace with anonymous inner
    Fixed bug 1063: False+: ArrayIsStoredDirectly
    Fixed bug 1080: net.sourceforge.pmd.cpd.CPDTest test failing
    Fixed bug 1081: Regression: CPD skipping all files when using relative paths
    Fixed bug 1082: CPD performance issue on larger projects
    Fixed bug 1085: NullPointerException by at net.sourceforge.pmd.lang.java.rule.design.GodClassRule.visit(GodClassRule.java:313)
    Fixed bug 1086: Unsupported Element and Attribute in Ant Task Example
    Fixed bug 1087: PreserveStackTrace (still) ignores initCause()
    Fixed bug 1089: When changing priority in a custom ruleset, violations reported twice


## April 5, 2013 - 5.0.3:

    Fixed bug  938: False positive on LooseCoupling for overriding methods
    Fixed bug  940: False positive on UnsynchronizedStaticDateFormatter
    Fixed bug  942: CheckResultSet False Positive and Negative
    Fixed bug  943: PreserveStackTrace false positive if a StringBuffer exists
    Fixed bug  945: PMD generates RuleSets it cannot read.
    Fixed bug  958: Intermittent NullPointerException while loading XPath node attributes
    Fixed bug  968: Issues with JUnit4 @Test annotation with expected exception (Thanks to Yiannis Paschalidis)
    Fixed bug  975: false positive in ClassCastExceptionWithToArray
    Fixed bug  976: UselessStringValueOf wrong when appending character arrays
    Fixed bug  977: MisplacedNullCheck makes false positives
    Fixed bug  984: Cyclomatic complexity should treat constructors like methods
    Fixed bug  985: Suppressed methods shouldn't affect avg CyclomaticComplexity
    Fixed bug  992: Class java.beans.Statement triggered in CloseResource rule
    Fixed bug  997: Rule NonThreadSafeSingleton gives analysis problem
    Fixed bug  999: Law of Demeter: False positives and negatives
    Fixed bug 1002: False +: FinalFieldCouldBeStatic on inner class
    Fixed bug 1005: False + for ConstructorCallsOverridableMethod - overloaded methods
    Fixed bug 1027: PMD Ant: java.lang.ClassCastException
    Fixed bug 1032: ImmutableField Rule: Private field in inner class gives false positive
    Fixed bug 1064: Exception running PrematureDeclaration
    Fixed bug 1068: CPD fails on broken symbolic links
    Fixed bug 1073: Hard coded violation messages CommentSize
    Fixed bug 1074: rule priority doesn't work on group definitions
    Fixed bug 1076: Report.treeIterator() does not return all violations
    Fixed bug 1077: Missing JavaDocs for Xref-Test Files
    Fixed bug 1078: Package statement introduces false positive UnnecessaryFullyQualifiedName violation
    Merged pull request #14: fix Nullpointer Exception when using -l jsp



## February 3, 2013 - 5.0.2:

    Fixed bug  878: False positive: UnusedFormalParameter for abstract methods
    Fixed bug  913: SignatureDeclareThrowsException is raised twice
    Fixed bug  947: CloseResource rule fails if field is marked with annotation
    Fixed bug 1004: targetjdk isn't attribute of PMD task
    Fixed bug 1007: Parse Exception with annotation
    Fixed bug 1011: CloseResource Rule ignores Constructors
    Fixed bug 1012: False positive: Useless parentheses.
    Fixed bug 1020: Parsing Error
    Fixed bug 1026: PMD doesn't handle 'value =' in SuppressWarnings annotation
    Fixed bug 1028: False-positive: Compare objects with equals for Enums
    Fixed bug 1030: CPD Java.lang.IndexOutOfBoundsException: Index:
    Fixed bug 1037: Facing a showstopper issue in PMD Report Class (report listeners)
    Fixed bug 1039: pmd-nicerhtml.xsl is packaged in wrong location
    Fixed bug 1043: node.getEndLine() always returns 0 (ECMAscript)
    Fixed bug 1044: Unknown option: -excludemarker
    Fixed bug 1046: ant task CPDTask doesn't accept ecmascript
    Fixed bug 1047: False Positive in 'for' loops for LocalVariableCouldBeFinal in 5.0.1
    Fixed bug 1048: CommentContent Rule, String Index out of range Exception
    Fixed bug 1049: Errors in "How to write a rule"
    Fixed bug 1055: Please add a colon in the ant output after line,column for Oracle JDeveloper IDE usage
    Fixed bug 1056: "Error while processing" while running on xml file with DOCTYPE reference
    Fixed bug 1060: GodClassRule >>> wrong method



## November 28, 2012 - 5.0.1:

    Fixed bug  820: False+ AvoidReassigningParameters
    Fixed bug 1008: pmd-5.0.0: ImmutableField false positive on self-inc/dec
    Fixed bug 1009: pmd-5.0.0: False + UselessParentheses
    Fixed bug 1003: newline characters stripped from CPD data in PMD 5.0.0
    Fixed bug 1001: InsufficientStringBufferDeclaration fails to parse hex
    Fixed bug  522: InefficientStringBuffering bug false +
    Fixed bug  953: String.InefficientStringBuffering false +
    Fixed bug  981: Unable to parse
    Fixed bug 1010: pmd: parsing of generic method call with super fails
    Fixed bug  996: pmd-4.2.6: MissingBreakInSwitch fails to report violation
    Fixed bug  993: Invalid NPath calculation in return statement. Thanks to Prabhjot Singh for the patch.
    Fixed bug 1023: c/c++ \ as a continuation character not supported
    Fixed bug 1033: False+ : SingularField
    Fixed bug 1025: Regression of Crash in PMDTask due to multithreading (Eclipse and Java 1.5)
    Fixed bug 1017: Type resolution very slow for big project. Thanks to Roman for the patch.
    Fixed bug 1036: Documentation: default threshold values removed from v5.0
    Fixed bug 1035: UseObjectForClearerAPI has misspelled message
    Fixed bug 1031: false DontImportJavaLang
    Fixed bug 1034: UseConcurrentHashMap flags calls to methods that return Map
    Fixed bug 1006: Problem with implementation of getPackageNameImage method
    Fixed bug 1014: AvoidLiteralsInIfCondition must NOT consider null
    Fixed bug 1013: jnlp link for CPD is wrong
    
    PMD Command Line Changes:
      Improved command line interface (CLI) parsing using JCommander.
      Note: this breaks compatibility, but should be easy to fix.
      With "-d" you specify nowtThe source files / source directory to be scanned.
      With "-f" you select the report format (like text, html, ...)
      With "-R" you select the rulesets to be used.
      Example: pmd -d c:\data\pmd\pmd\test-data\Unused1.java -f xml -R rulesets/java/unusedcode.xml
    
    Improved JSP parser to be less strict with not valid XML documents (like HTML). Thanks to Victor Bucutea.
    Fixed bgastviewer not working. Thanks to Victor Bucutea.
    Improved CPD: Support in CPD for IgnoreAnnotations and SuppressWarnings("CPD-START"). Thanks to Matthew Short.
    Fixed C# support for CPD - thanks to TIOBE Software.
    
    New Ecmascript rules:
    
        Basic ruleset: AvoidTrailingComma


## May, 1, 2012 - 5.0.0:

    Fixed bug 3515487: Inconsistent reference to ruleset file in documentation
    Fixed bug 3470274: Using Label for lines in XMLRenderer
    Fixed bug 3175710: NPE in InsufficientStringBufferDeclaration
    
    CPD:
    - Exit with status code 4 when CPD detects code duplication (Patch ID: 3497021)

## January 31, 2012 - 5.0-alpha:

    This version of PMD breaks API compatibility with prior versions of PMD, as well
    as RuleSet XML compatibility. Also the maven coordinates (groupId) have been changed.
    The decision to break compatibility, allows PMD
    internals and code organization to be improved to better handle additional
    languages.  This opportunity was used to remove depreciated APIs, and beat up
    any code which has thumbed its nose at the developers over the years. ;)
    
    The following is relatively complete list of the major changes (this may not be
    100% accurate, see actual source code when in doubt):
    
    Fixed bug (no number) - Fixed UseStringBufferLengthRule only worked once per class
    All StringBuffer-related rules now also catch StringBuilder-related issues in the same way
    
        API Change - Unification of treatment of languages within PMD core:
           Added - net.sourceforge.pmd.lang.Language (now an 'enum')
           Added - net.sourceforge.pmd.lang.LanguageVersion
           Added - net.sourceforge.pmd.lang.LanguageVersionDiscoverer
           Added - net.sourceforge.pmd.lang.LanguageVersionHandler
           Added - net.sourceforge.pmd.lang.XPathHandler
           Added - net.sourceforge.pmd.lang.ast.xpath.AbstractASTXPathHandler
           Added - net.sourceforge.pmd.lang.xpath.Initializer
           Added - net.sourceforge.pmd.lang.ast.AbstractTokenManager
           Added - net.sourceforge.pmd.lang.ast.CharStream
           Added - net.sourceforge.pmd.lang.ast.JavaCharStream
           Added - net.sourceforge.pmd.lang.ast.SimpleCharStream
           Added - net.sourceforge.pmd.lang.ast.TokenMgrError
           Added - net.sourceforge.pmd.lang.rule.stat.StatisticalRule
           Added - net.sourceforge.pmd.lang.rule.stat.StatisticalRuleHelper
           Added - net.sourceforge.pmd.lang.java.rule.AbstractStatisticalJavaRule
           Added - net.sourceforge.pmd.lang.rule.AbstractRuleViolationFactory
           Added - net.sourceforge.pmd.lang.rule.RuleViolationFactory
           Added - net.sourceforge.pmd.lang.java.rule.JavaRuleViolationFactory
           Added - net.sourceforge.pmd.lang.jsp.rule.JspRuleViolationFactory
           Renamed - net.sourceforge.pmd.AbstractRule to net.sourceforge.pmd.lang.rule.AbstractRule
           Renamed - net.sourceforge.pmd.AbstractJavaRule to net.sourceforge.pmd.lang.java.rule.AbstractJavaRule
           Renamed - net.sourceforge.pmd.AbstractRuleChainVisitor to net.sourceforge.pmd.lang.rule.AbstractRuleChainVisitor
           Renamed - net.sourceforge.pmd.RuleChainVisitor to net.sourceforge.pmd.lang.rule.RuleChainVisitor
           Renamed - net.sourceforge.pmd.SourceFileSelector to net.sourceforge.pmd.lang.rule.LanguageFilenameFilter
           Renamed - net.sourceforge.pmd.rule.XPathRule to net.sourceforge.pmd.lang.rule.XPathRule
           Renamed - net.sourceforge.pmd.jsp.rule.AbstractJspRule to net.sourceforge.pmd.lang.jsp.rule.AbstractJspRule
           Renamed - net.sourceforge.pmd.ast.CompilationUnit to net.sourceforge.pmd.lang.ast.RootNode
           Renamed - net.sourceforge.pmd.ast.JavaRuleChainVisitor to net.sourceforge.pmd.lang.java.rule.JavaRuleChainVisitor
           Renamed - net.sourceforge.pmd.jsp.ast.JspRuleChainVisitor to net.sourceforge.pmd.lang.jsp.rule.JspRuleChainVisitor
           Renamed - net.sourceforge.pmd.parser.Parser to net.sourceforge.pmd.lang.Parser
           Renamed - net.sourceforge.pmd.parser.TokenManager to net.sourceforge.pmd.lang.TokenManager
           Renamed - net.sourceforge.pmd.parser.* into net.sourceforge.pmd.lang.{Language}
           Renamed - net.sourceforge.pmd.sourcetypehandlers.SourceTypeHandler to net.sourceforge.pmd.lang.LanguageVersionHandler
           Renamed - net.sourceforge.pmd.sourcetypehandlers.VisitorStarter to net.sourceforge.pmd.lang.VisitorStarter
           Renamed - net.sourceforge.pmd.sourcetypehandlers.* into net.sourceforge.pmd.lang.{Language}
           Renamed - net.sourceforge.pmd.stat.StatisticalRule to net.sourceforge.pmd.lang.rule.StatisticalRuleHelper
           Renamed - net.sourceforge.pmd.jaxen.TypeOfFunction to net.sourceforge.pmd.lang.java.xpath.TypeOfFunction
           Renamed - net.sourceforge.pmd.jaxen.MatchesFunction to net.sourceforge.pmd.lang.xpath.MatchesFunction
           Renamed - net.sourceforge.pmd.jaxen.Attribute to net.sourceforge.pmd.lang.ast.xpath.Attribute
           Renamed - net.sourceforge.pmd.jaxen.AttributeAxisIterator to net.sourceforge.pmd.lang.ast.xpath.AttributeAxisIterator
           Renamed - net.sourceforge.pmd.jaxen.DocumentNavigator to net.sourceforge.pmd.lang.ast.xpath.DocumentNavigator
           Renamed - net.sourceforge.pmd.jaxen.NodeIterator to net.sourceforge.pmd.lang.ast.xpath.NodeIterator
           Renamed - net.sourceforge.pmd.ast.* into net.sourceforge.pmd.lang.java.ast.*
           Renamed - net.sourceforge.pmd.rules.* into net.sourceforge.pmd.lang.java.rule.* and updated to follow conventions
           Renamed - net.sourceforge.pmd.jsp.ast.* into net.sourceforge.pmd.lang.jsp.ast.*
           Renamed - net.sourceforge.pmd.jsp.rules.* into net.sourceforge.pmd.lang.jsp.ast.rule.* and updated to follow conventions
           Deleted - net.sourceforge.pmd.cpd.cppast.* into net.sourceforge.pmd.lang.cpp.ast.*
           Deleted - net.sourceforge.pmd.CommonAbstractRule
           Deleted - net.sourceforge.pmd.SourceFileConstants
           Deleted - net.sourceforge.pmd.SourceType
           Deleted - net.sourceforge.pmd.SourceTypeDiscoverer
           Deleted - net.sourceforge.pmd.SourceTypeToRuleLanguageMapper
           Deleted - net.sourceforge.pmd.TargetJDK1_3
           Deleted - net.sourceforge.pmd.TargetJDK1_4
           Deleted - net.sourceforge.pmd.TargetJDK1_5
           Deleted - net.sourceforge.pmd.TargetJDK1_6
           Deleted - net.sourceforge.pmd.TargetJDK1_7
           Deleted - net.sourceforge.pmd.TargetJDKVersion
           Deleted - net.sourceforge.pmd.cpd.SourceFileOrDirectoryFilter
           Deleted - net.sourceforge.pmd.sourcetypehandlers.SourceTypeHandlerBroker
           Deleted - net.sourceforge.pmd.ast.JavaCharStream
           Deleted - net.sourceforge.pmd.ast.CharStream
           Deleted - net.sourceforge.pmd.ast.TokenMgrError
           Deleted - net.sourceforge.pmd.jsp.ast.JspCharStream
           Deleted - net.sourceforge.pmd.jsp.ast.TokenMgrError
    
        API Change - Generalize RuleViolation treatment
           Renamed - net.sourceforge.pmd.IRuleViolation to net.sourceforge.pmd.RuleViolation
           Renamed - net.sourceforge.pmd.RuleViolation to net.sourceforge.pmd.lang.rule.AbstractRuleViolation
           Added - net.sourceforge.pmd.RuleViolationComparator
           Added - net.sourceforge.pmd.lang.java.rule.JavaRuleViolation
           Added - net.sourceforge.pmd.lang.jsp.rule.JspRuleViolation
    
        API Change - Generalize DFA treatment
           Renamed - net.sourceforge.pmd.dfa.IDataFlowNode to net.sourceforge.pmd.lang.dfa.DataFlowNode
           Renamed - net.sourceforge.pmd.dfa.DataFlowNode to net.sourceforge.pmd.lang.dfa.AbstractDataFlowNode
           Renamed - net.sourceforge.pmd.dfa.Linker to net.sourceforge.pmd.lang.dfa.Linker
           Renamed - net.sourceforge.pmd.dfa.LinkerException to net.sourceforge.pmd.lang.dfa.LinkerException
           Renamed - net.sourceforge.pmd.dfa.NodeType to net.sourceforge.pmd.lang.dfa.NodeType
           Renamed - net.sourceforge.pmd.dfa.StackObject to net.sourceforge.pmd.lang.dfa.StackObject
           Renamed - net.sourceforge.pmd.dfa.SequenceChecker to net.sourceforge.pmd.lang.dfa.SequenceChecker
           Renamed - net.sourceforge.pmd.dfa.SequenceException to net.sourceforge.pmd.lang.dfa.SequenceException
           Renamed - net.sourceforge.pmd.dfa.StartOrEndDataFlowNode to net.sourceforge.pmd.lang.dfa.StartOrEndDataFlowNode
           Renamed - net.sourceforge.pmd.dfa.Structure to net.sourceforge.pmd.lang.dfa.Structure
           Renamed - net.sourceforge.pmd.dfa.variableaccess.VariableAccess to net.sourceforge.pmd.lang.dfa.VariableAccess
           Renamed - net.sourceforge.pmd.dfa.variableaccess.VariableAccessException to net.sourceforge.pmd.lang.dfa.VariableAccessException
           Renamed - net.sourceforge.pmd.dfa.pathfinder.* to net.sourceforge.pmd.lang.dfa.pathfinder.*
           Renamed - net.sourceforge.pmd.dfa.report.* to net.sourceforge.pmd.lang.dfa.report.*
           Renamed - net.sourceforge.pmd.dfa.DaaRuleViolation to net.sourceforge.pmd.lang.java.dfa.DaaRuleViolation
           Renamed - net.sourceforge.pmd.dfa.DataFlowFacade to net.sourceforge.pmd.lang.java.dfa.DataFlowFacade
           Renamed - net.sourceforge.pmd.dfa.StatementAndBraceFinder to net.sourceforge.pmd.lang.java.dfa.StatementAndBraceFinder
           Renamed - net.sourceforge.pmd.dfa.variableaccess.VariableAccessVisitor to net.sourceforge.pmd.lang.java.dfa.VariableAccessVisitor
           Added - net.sourceforge.pmd.lang.java.dfa.JavaDataFlowNode
           Added - net.sourceforge.pmd.lang.DataFlowHandler
    
       API Change - Generalize Symbol Table treatement
           Deleted - net.sourceforge.pmd.symboltable.JspSymbolFacade
           Deleted - net.sourceforge.pmd.symboltable.JspScopeAndDeclarationFinder
           Renamed - net.sourceforge.pmd.symboltable.* to net.sourceforge.pmd.lang.java.symboltable.*
    
       API Change - Generalize Type Resolution treatment
           Renamed - net.sourceforge.pmd.typeresolution.* to net.sourceforge.pmd.lang.java.typeresolution.*
    
        API Change - Generalize Property Descriptor treatment
           Renamed - net.sourceforge.pmd.properties.* to net.sourceforge.pmd.lang.rule.properties.*
           Renamed - net.sourceforge.pmd.properties.AbstractPMDProperty to net.sourceforge.pmd.lang.rule.properties.AbstractProperty
           Changed - net.sourceforge.pmd.properties.PropertyDescriptor to use Generics, and other changes
           Added - net.sourceforge.pmd.lang.rule.properties.* new types and other API changes
    
        API Change - Generalize AST treatment
           Added - net.sourceforge.pmd.lang.ast.Node (interface extracted from old Node/SimpleNode)
           Added - net.sourceforge.pmd.lang.ast.AbstractNode
           Added - net.sourceforge.pmd.ast.DummyJavaNode
           Added - net.sourceforge.pmd.jsp.ast.AbstractJspNode
           Added - net.sourceforge.pmd.jsp.ast.JspNode
           Renamed - net.sourceforge.pmd.ast.SimpleJavaNode to net.sourceforge.pmd.ast.AbstractJavaNode
           Renamed - net.sourceforge.pmd.ast.SimpleJavaTypeNode to net.sourceforge.pmd.ast.AbstractJavaTypeNode
           Renamed - net.sourceforge.pmd.ast.SimpleJavaAccessNode to net.sourceforge.pmd.ast.AbstractJavaAccessNode
           Renamed - net.sourceforge.pmd.ast.SimpleJavaAccessTypeNode to net.sourceforge.pmd.ast.AbstractJavaAccessTypeNode
           Deleted - net.sourceforge.pmd.ast.Node
           Deleted - net.sourceforge.pmd.ast.SimpleNode
           Deleted - net.sourceforge.pmd.ast.AccessNodeInterface
           Deleted - net.sourceforge.pmd.jsp.ast.Node
           Deleted - net.sourceforge.pmd.jsp.ast.SimpleNode
    
        API Change - General code reorganization/cleanup
           Renamed - net.sourceforge.pmd.AbstractDelegateRule to net.sourceforge.pmd.lang.rule.AbstractDelegateRule
           Renamed - net.sourceforge.pmd.MockRule to net.sourceforge.pmd.lang.rule.MockRule
           Renamed - net.sourceforge.pmd.RuleReference to net.sourceforge.pmd.lang.rule.RuleReference
           Renamed - net.sourceforge.pmd.ScopedLogHandlersManager to net.sourceforge.pmd.util.log.ScopedLogHandlersManager
           Renamed - net.sourceforge.pmd.util.AntLogHandler to net.sourceforge.pmd.util.log.AntLogHandler
           Renamed - net.sourceforge.pmd.util.ConsoleLogHandler to net.sourceforge.pmd.util.log.ConsoleLogHandler
           Renamed - net.sourceforge.pmd.util.PmdLogFormatter to net.sourceforge.pmd.util.log.PmdLogFormatter
    
       API Change - Changes to Rule/RuleSet/RuleSets
          Removed - boolean Rule.include()
          Removed - void Rule.setInclude(boolean)
          Removed - String Rule.getRulePriorityName()
          Removed - String Rule.getExample()
          Removed - Rule.LOWEST_PRIORITY
          Removed - Rule.PRIORITIES
           Removed - Properties Rule.getProperties()
           Removed - Rule.addProperties(Properties)
           Removed - boolean Rule.hasProperty(String)
           Removed - RuleSet.applies(Language,Language)
           Removed - RuleSet.getLanguage()
           Removed - RuleSet.setLanguage(Language)
           Removed - RuleSets.applies(Language,Language)
          Changed - void Rule.setPriority(int) to void Rule.setPriority(RulePriority)
          Changed - int Rule.getPriority() to void RulePriority Rule.getPriority()
           Changed - XXX Rule.getXXXProperty(String) to <T> Rule.getProperty(PropertyDescriptor<T>)
           Changed - XXX Rule.getXXXProperty(PropertyDescriptor) to <T> Rule.getProperty(PropertyDescriptor<T>)
           Changed - Rule.addProperty(String, String) to Rule.setProperty(PropertyDescriptor<T>, T)
           Changed - Rule.setProperty(PropertyDescriptor, Object) to Rule.setProperty(PropertyDescriptor<T>, T)
           Changed - Rule.setProperty(PropertyDescriptor, Object[]) to Rule.setProperty(PropertyDescriptor<T>, T)
           Changed - Rule.propertyValuesByDescriptor() to Rule.getPropertiesByPropertyDescriptor()
           Changed - PropertyDescriptor Rule.propertyDescriptorFor(String) to PropertyDescriptor Rule.getPropertyDescriptor(String)
           Changed - boolean RuleSet.usesDFA() to boolean RuleSet.usesDFA(Language)
           Changed - boolean RuleSet.usesTypeResolution() to boolean RuleSet.usesTypeResolution(Language)
          Added - Rule.setLanguage(Language)
          Added - Language Rule.getLanguage()
          Added - Rule.setMinimumLanguageVersion(LanguageVersion)
          Added - LanguageVersion Rule.getMinimumLanguageVersion()
          Added - Rule.setMaximumLanguageVersion(LanguageVersion)
          Added - LanguageVersion Rule.getMaximumLanguageVersion()
          Added - Rule.setDeprecated(boolean)
          Added - boolean Rule.isDeprecated()
          Added - String Rule.dysfunctionReason();
           Added - Rule.definePropertyDescriptor(PropertyDescriptor)
           Added - List<PropertyDescriptor> Rule.getPropertyDescriptors()
           Added - RuleSet.applies(Rule,LanguageVersion)
    
       API Change - Changes to PMD class
          Renamed - PMD.EXCLUDE_MARKER to PMD.SUPPRESS_MARKER
          Removed - PMD.processFile(InputStream, RuleSet, RuleContext)
          Removed - PMD.processFile(InputStream, String, RuleSet, RuleContext)
          Removed - PMD.processFile(Reader, RuleSet, RuleContext)
          Removed - PMD.processFile(Reader, RuleSets, RuleContext, LanguageVersion)
          Moved - PMD.getExcludeMarker() to Configuration.getSuppressMarker()
          Moved - PMD.setExcludeMarker(String) to Configuration.getSuppressMarker(String)
          Moved - PMD.getClassLoader() to Configuration.getClassLoader()
          Moved - PMD.setClassLoader(ClassLoader) to Configuration.getClassLoader(ClassLoader)
          Moved - PMD.setDefaultLanguageVersion(LanguageVersion) to Configuration.setDefaultLanguageVersion(LanguageVersion)
          Moved - PMD.setDefaultLanguageVersions(List<LanguageVersion>) to Configuration.setDefaultLanguageVersions(List<LanguageVersion>)
          Moved - PMD.createClasspathClassLoader(String) to Configuration.createClasspathClassLoader(String)
    
       API Change - Changes to Node interface
          Renamed - Node.findChildrenOfType(Class) as Node.findDescendantsOfType(Class)
          Renamed - Node.getFirstChildOfType(Class) as Node.getFirstDescendantOfType(Class)
          Renamed - Node.containsChildOfType(Class) as Node.hasDescendantOfType(Class)
          Renamed - Node.getAsXml() as Node.getAsDocument()
          Added - Node.findChildrenOfType(Class), non recursive version
          Added - Node.getFirstChildOfType(Class), non recursive version
    
       API Change - Remove deprecated APIs
          Removed - AccessNode.setXXX() methods, use AccessNode.setXXX(boolean) instead.
          Removed - PMDException.getReason()
          Removed - RuleSetFactory.createRuleSet(String,ClassLoader), use RuleSetFactory.setClassLoader(ClassLoader) and RuleSetFactory.createRuleSets(String) instead.
          Removed - net.sourceforge.pmd.cpd.FileFinder use net.sourceforge.pmd.util.FileFinder instead.
    
       API Change - RuleSetFactory
            Added - RuleSetFactory.setClassLoader(ClassLoader)
            Added - RuleSetFactory.createRuleSets(List<RuleSetReferenceId>)
            Added - RuleSetFactory.createRuleSet(RuleSetReferenceId)
            Added - RuleSetFactory.setClassLoader(ClassLoader)
            Added - RuleSetReferenceId class to handle parsing of RuleSet strings, see RuleSetReferenceId.parse(String)
          Renamed - RuleSetFactory.createSingleRuleSet(String) to RuleSetFactory.createRuleSet(String);
          Removed - RuleSetFactory.createRuleSets(String, ClassLoader), use RuleSetFactory.createRuleSets(String) instead.
          Removed - RuleSetFactory.createSingleRuleSet(String, ClassLoader), use RuleSetFactory.createSingleRuleSet(String) instead.
          Removed - RuleSetFactory.createRuleSet(InputStream, ClassLoader), use RuleSetFactory.createRuleSet(RuleSetReferenceId) instead.
          Removed - ExternalRuleID, use RuleSetReferenceId instead
          Removed - SimpleRuleSetNameMapper, use RuleSetReferenceId instead
    
       API Change - Changes to Renderer class, and Renderer implementations
            Added - Renderer.getName()
            Added - Renderer.setName(String)
            Added - Renderer.getDescription()
            Added - Renderer.setDescription(String)
            Added - Renderer.getPropertyDefinitions()
            Added - Renderer.isShowSuppressedViolations()
            Added - AbstractAccumulatingRenderer
          Removed - Renderer.render(Report)
          Removed - Renderer.render(Report, Writer)
          Renamed - Renderer.showSuppressedViolations(boolean) to Renderer.setShowSuppressedViolations(boolean)
          Renamed - PapariTextRenderer to TextColorRenderer
          Renamed - OntheFlyRenderer to AbstractIncrementingRenderer
    
    PMD command line changes:
    
       Removed -lineprefix use -property linePrefix {value} instead
       Removed -linkprefix use -property linkPrefix {value} instead
       Removed -xslt use -property xsltFilename {value} instead
       Removed -nojsp now obsolete
       Removed -targetjdk use -version {name} {version} instead
       Added -version {name} {version} to set language version to use for a given language
       Added -property {name} {value} as generic way to pass properties to Renderers
       Added -showsuppressed as a means to show suppressed rule violations (consistent with Ant task behavior)
       Renamed 'nicehtml' report to 'xslt'
       Renamed 'papari' report to 'textcolor'
       Renamed -excludemarker option to -suppressmarker
       Renamed -cpus option to -threads
    
    Ant changes:
    
       Removed - <formatter> 'linkPrefix' attribute, use <param name="linkPrefix"> instead
       Removed - <formatter> 'linePrefix' attribute, use <param name="linePrefix"> instead
       Changed - <formatter> is optional - if not specified, falls back to "text" and console output.
       Removed - <pmd> 'targetJDK' attribute to <version>lang version</version> instead
         Added - <param name="name" value="value"/> as generic way to pass properties to Renderers on <formatter>
       Renamed - <pmd> 'excludeMarker' attribute to 'suppressMarker'
       Renamed - <pmd> 'cpus' attribute to 'threads'
    
    Maven changes:
       The new maven coordinates are: net.sourceforge.pmd:pmd, e.g.
       <dependency>
         <groupId>net.sourceforge.pmd</groupId>
         <artifactId>pmd</artifactId>
         <version>5.0</version>
       </dependency>
    
    New features:
    
    New Language 'ecmascript' added, for writing XPathRule and Java Rules against ECMAScript/JavaScript documents (must be standalone, not embedded in HTML).  Many thanks to Rhino!
    New Language 'xml' added, for writing XPathRules against XML documents
    New Language 'xsl' added, as a derivative from XML.
    Rules can now define a 'violationSuppressRegex' property to universally suppress violations with messages matching the given regular expression
    Rules can now define a 'violationSuppressXPath' property to universally suppress violations on nodes which match the given relative XPath expression
    Rules are now directly associated with a corresponding Language, and a can also be associated with a specific Language Version range if desired.
    Rules can now be flagged with deprecated='true' in the RuleSet XML to allow the PMD Project to indicate a Rule (1) is scheduled for removal, (2) has been removed, or (3) has been renamed/moved.
    XPathRules can now query using XPath 2.0 with 'version=2.0"', or XPath 2.0 in XPath 1.0 compatibility mode using 'version="1.0 compatibility"'.  Many thanks to Saxon!
    Rules can now use property values in messages, for example ${propertyName} will expand to the value of the 'propertyName' property on the Rule.
    Rules can now use violation specific values in messages, specifically ${variableName}, ${methodName}, ${className}, ${packageName}.
    New XPath function 'getCommentOn' can be used to search for strings in comments - Thanks to Andy Throgmorton
    
    CPD:
    Add .hxx and .hpp as valid file extension for CPD - Thanks to Ryan Pavlik
    Add options to to the CPD command line task - Thanks to Cd-Man
    Add C# support for CPD - thanks to Florian Bauer
    Fix small bug in Rule Designer UI
    Performance enhacement when parsing Javadoc (Patch ID: 3217201), thanks to Cd-Man
    Rework the XMLRenderer to use proper XML API and strictly uses the system value for encoding (Fix bug: 1435751)
    
    Other changes:
    Rule property API upgrades:
      All numeric property descriptors can specify upper & lower limits
      Newly functional Method & Type descriptors allow rule developers to incorporate/watch for individual methods or types
      Better initialization error detection
      Deprecated old string-keyed property API, will leave some methods behind for XPath rules however
    '41' and '42' shortcuts for rulesets added
    The default Java version processed by PMD is now uniformly Java 1.5.
    RuleViolations in Reports now uses List internally, and RuleViolationComparator is no longer broken
    TokenManager errors now include a file name whenever possible for every AST in PMD
    Added file encoding option to CPD GUI, which already existed for the command line and Ant
    AssignmentInOperand enhanced to catch assignment in 'for' condition, as well as use of increment/decrement operators.  Customization properties added to allow assignment in if/while/for, or use of increment/decrement.
    Fix false positive on CastExpressions for UselessParentheses
    Fix false positive where StringBuffer.setLength(0) was using default constructor size of 16, instead of actual constructor size.
    Fix false negative for non-primitive types for VariableNamingConventions, also expanded scope to local and method/constructors, and enhanced customization options to choose between members/locals/parameters (all checked by default)
    Fix false negative for UseArraysAsList when the array was passed as method parameter - thanks to Andy Throgmorton
    Improve TooManyMethods rule - thanks to a patch from Riku Nykanen
    Improve DoNotCallSystemExit - thanks to a patch from Steven Christou
    Correct -benchmark reporting of Rule visits via the RuleChain
    Creating an Empty Code Ruleset and moved the following rules from Basic ruleset:
            * Empty Code Rules
            * EmptyCatchBlock
            * EmptyIfStmt
            * EmptyWhileStmt
            * EmptyTryBlock
            * EmptyFinallyBlock
            * EmptySwitchStatements
            * EmptySynchronizedBlock
            * EmptyStatementNotInLoop
            * EmptyInitializer
            * EmptyStatementBlock
            * EmptyStaticInitializer
        Basic rulesets still includes a reference to those rules.
    Creating a unnecessary Code Ruleset and moved the following rules from Basic ruleset:
            * UnnecessaryConversionTemporary
            * UnnecessaryReturn
            * UnnecessaryFinalModifier
            * UselessOverridingMethod
            * UselessOperationOnImmutable
            * UnusedNullCheckInEquals
            * UselessParentheses
        Basic rulesets still includes a reference to those rules.
    
    Fixed bug 2920057 - Fixed False + on CloseResource
    Fixed bug 1808110 - Fixed performance issues on PreserveStackTrace
    Fixed bug 2832322 - cpd.xml file tag path attribute should be entity-encoded
    Fixed bug 2826119 - False +: DoubleCheckedLocking warning with volatile field
    Fixed bug 2835074 - False -: DoubleCheckedLocking with reversed null check
    Fixed bug 1932242 - EmptyMethodInAbstractClassShouldBeAbstract false +
    Fixed bug 1928009 - Error using migration ruleset in PMD 4.2
    Fixed bug 1808110 - PreserveStackTrace
    Fixed bug 1988829 - Violation reported without source file name (actually a fix to ConsecutiveLiteralAppends)
    Fixed bug 1989814 - false +: ConsecutiveLiteralAppends
    Fixed bug 1977230 - false positive: UselessOverridingMethod
    Fixed bug 1998185 - BeanMembersShouldSerialize vs @SuppressWarnings("serial")
    Fixed bug 2002722 - false + in UseStringBufferForStringAppends
    Fixed bug 2056318 - False positive for AvoidInstantiatingObjectsInLoops
    Fixed bug 1977438 - False positive for UselessStringValueOf
    Fixed bug 2050064 - False + SuspiciousOctalEscape with backslash literal
    Fixed bug 1556594 - Wonky detection of NullAssignment
    Fixed bug 1481051 - false + UnusedNullCheckInEquals (and other false positives too)
    Fixed bug 1943204 - Ant task: <ruleset> path should be relative to Ant basedir
    Fixed patch 2075906 - Add toString() to the rule UnnecessaryWrapperObjectCreation
    Fixed bug 2315623 - @SuppressWarnings("PMD.UseSingleton") has no effect
    Fixed bug 2230809 - False +: ClassWithOnlyPrivateConstructorsShouldBeFinal
    Fixed bug 2338341 - ArrayIndexOutOfBoundsException in CPD (on Ruby)
    Fixed bug 2315599 - False +: UseSingleton with class containing constructor
    Fixed bug 1955852 - false positives for UnusedPrivateMethod & UnusedLocalVariable
    Fixed bug 2404700 - UseSingleton should not act on enums
    Fixed bug - JUnitTestsShouldIncludeAssert now detects Junit 4 Assert.assert...  constructs
    Fixed bug 1609038 - Xslt report generators break if path contains "java"
    Fixed bug 2142986 - UselessOverridingMethod doesn't consider annotations
    Fixed bug 2027626 - False + : AvoidFinalLocalVariable
    Fixed bug 2606609 - False "UnusedImports" positive in package-info.java
    Fixed bug 2645268 - ClassCastException in UselessOperationOnImmutable.getDeclaration
    Fixed bug 2724653 - AvoidThreadGroup reports false positives
    Fixed bug 2904832 - Type resolution not working for ASTType when using an inner class
    Fixed bug 1435751 - XML format does not support UTF-8
    Fixed bug 3303811 - Deadlink on "Similar projects" page
    Fixed bug 3017616 - Updated documentation regarding Netbeans plugin - thanks to Jesse Glick
    Fixed bug 3427563 - Deprecated class (android.util.config) - thanks to Lukas Reschke for the patch
    
    ruleset.dtd and ruleset_xml_schema.xsd added to jar file in rulesets directory
    bin and java14/bin scripts:
        retroweaver version was not correct in java14/bin scripts
        support for extra languages in cpd.sh
        standard unix scripts can be used with cygwin
    Upgrading UselessOperationOnImmutable to detect more use cases, especially on String and fix false positives
    AvoidDuplicateLiteralRule now has 'skipAnnotations' boolean property
    Fixed false positive in UnusedImports: javadoc comments are parsed to check @see and other tags
    Fixed parsing bug: constant fields in annotation classes
    Bug fix: NPE in MoreThanOneLogger
    UnnecessaryParentheses now checks all expressions, not just return statements
    UnusedFormalParameter now reports violations on the parameter node, not the method/constructor node
    Updates to RuleChain to honor RuleSet exclude-pattern
    Optimizations and false positive fixes in PreserveStackTrace
    @SuppressWarnings("all") disables all warnings
    SingularField now checks for multiple fields in the same declaration
    Java grammar enhanced to include AnnotationMethodDeclaration as parent node of method related children of AnnotationTypeMemberDeclaration
    JavaCC generated artifacts updated to JavaCC 4.1.
    Dependencies updates: asm updated to 3.2
    Ant requirement is now 1.7.0 or higher for compilation
        JUnit testing jar is packaged on 1.7.0+ only in ant binary distributions
        Note that the ant task still works with 1.6.0 and higher
    All comment types are now stored in ASTCompilationUnit, not just formal ones
    Fixed false negative in UselessOverridingMethod
    Fixed handling of escape characters in UseIndexOfChar and AppendCharacterWithChar
    Fixed ClassCastException on generic method in BeanMembersShouldSerialize
    Fixed ClassCastException in symbol table code
    Support for Java 1.4 runtime dropped, PMD now requires Java 5 or higher.  PMD can still process Java 1.4 source files.
    Support for Java 1.7
    Text renderer is now silent if there's no violation instead of displaying "No problems found!"
    RuleSet short names now require a language prefix, 'basic' is now 'java-basic', and 'rulesets/basic.xml' is now 'rulesets/java/basic.xml'
    The JSP RuleSets are now in the 'jsp' language, and are 'jsp-basic', 'jsp-basic-jsf', 'rulesets/jsp/basic.xml' and 'rulesets/jsp/basic-jsp.xml'
    Enhanced logging in the ClassTypeResolver to provide more detailed messaging.
    AvoidUsingHardCodedIP modified to not use InetAddress.getByName(String), instead does better pattern analysis.
    The JSP/JSF parser can now parse Unicode input.
    The JSP/JSP parser can now handle <script>...</script> tags.  The AST HtmlScript node contains the content.
    Added Ecmascript as a supported language for CPD.
    The RuleSet XML Schema namespace is now: http://pmd.sourceforge.net/ruleset/2.0.0
    The RuleSet XML Schema is located in the source at: etc/ruleset_2_0_0.xsd
    The RuleSet DTD is located in the source at: etc/ruleset_2_0_0.dtd
    Improved include/exclude pattern matching performance for ends-with type patterns.
    Modify (and hopefully fixed) CPD algorithm thanks to a patch from Juan Jesús García de Soria.
    Fixed character reference in xml report - thanks to Seko
    Enhanced SuspiciousEqualsMethodName rule - thanks to Andy Throgmorton
    Add a script to launch CPDGUI on Unix system - thanks to Tom Wheeler
    
    New Java rules:
    
        Basic ruleset: ExtendsObject,CheckSkipResult,AvoidBranchingStatementAsLastInLoop,DontCallThreadRun,DontUseFloatTypeForLoopIndices
        Controversial ruleset: AvoidLiteralsInIfCondition, AvoidPrefixingMethodParameters, OneDeclarationPerLine, UseConcurrentHashMap
        Coupling ruleset: LoosePackageCoupling,LawofDemeter
        Design ruleset: LogicInversion,UseVarargs,FieldDeclarationsShouldBeAtStartOfClass,GodClass
        Empty ruleset: EmptyInitializer,EmptyStatementBlock
        Import ruleset: UnnecessaryFullyQualifiedName
        Optimization ruleset: RedundantFieldInitializer
        Naming ruleset: ShortClassName, GenericsNaming
        StrictException ruleset: AvoidThrowingNewInstanceOfSameException, AvoidCatchingGenericException, AvoidLosingExceptionInformation
        Unnecessary ruleset: UselessParentheses
        JUnit ruleset: JUnitTestContainsTooManyAsserts, UseAssertTrueInsteadOfAssertEquals
        Logging with Jakarta Commons ruleset: GuardDebugLogging
    
    New Java ruleset:
        android.xml: new rules specific to the Android platform
    
    New JSP rules:
        Basic ruleset: NoInlineScript
    
    New ECMAScript rules:
        Basic ruleset: AssignmentInOperand,ConsistentReturn,InnaccurateNumericLiteral,ScopeForInVariable,UnreachableCode,EqualComparison,GlobalVariable
        Braces ruleset: ForLoopsMustUseBraces,IfStmtsMustUseBraces,IfElseStmtsMustUseBraces,WhileLoopsMustUseBraces
        Unnecessary ruleset: UnnecessaryParentheses,UnnecessaryBlock
    
    New XML rules:
        Basic ruleset: MistypedCDATASection


## November 4, 2011 - 4.3:

    Add support for Java 7 grammer - thanks to Dinesh Bolkensteyn and SonarSource
    Add options --ignore-literals and --ignore-identifiers to the CPD command line task, thanks to Cd-Man
    Fixed character reference in xml report - thanks to Seko
    Add C# support for CPD - thanks to Florian Bauer
    Fix small bug in Rule Designer UI
    Improve TooManyMethods rule - thanks to a patch from Riku Nykanen
    Improve DoNotCallSystemExit - thanks to a patch from Steven Christou
    Fix false negative for UseArraysAsList when the array was passed as method parameter - thanks to Andy Throgmorton
    Enhanced SuspiciousEqualsMethodName rule - thanks to Andy Throgmorton
    Add a script to launch CPDGUI on Unix system - thanks to Tom Wheeler
    
    New Rule:
        Basic ruleset: DontCallThreadRun - thanks to Andy Throgmorton
        Logging with Jakarta Commons ruleset: GuardDebugLogging


## September 14, 2011 - 4.2.6:

    Fixed bug 2920057 - False + : CloseRessource whith an external getter
    Fixed bug 1808110 - Fixed performance issue on PreserveStackTrace
    Fixed bug 2832322 -  cpd.xml file tag path attribute should be entity-encoded
    Fixed bug 2590258 - NPE with nicerhtml output
    Fixed bug 2317099 - False + in SimplifyCondition
    Fixed bug 2606609 - False "UnusedImports" positive in package-info.java
    Fixed bug 2645268 - ClassCastException in UselessOperationOnImmutable.getDeclaration
    Fixed bug 2724653 - AvoidThreadGroup reports false positives
    Fixed bug 2835074 - False -: DoubleCheckedLocking with reversed null check
    Fixed bug 2826119 - False +: DoubleCheckedLocking warning with volatile field
    Fixed bug 2904832 - Type resolution not working for ASTType when using an inner class
    
    Modify (and hopefully fixed) CPD algorithm thanks to a patch from Juan Jesús García de Soria.
    Correct -benchmark reporting of Rule visits via the RuleChain
    Fix issue with Type Resolution incorrectly handling of Classes with same name as a java.lang Class.
    The JSP/JSF parser can now parse Unicode input.
    The JSP/JSP parser can now handle <script>...</script> tags.  The AST HtmlScript node contains the content.
    Added Ecmascript as a supported language for CPD.
    Improved include/exclude pattern matching performance for ends-with type patterns.
    
    Dependencies updates: asm updated to 3.2
    
    Android ruleset: CallSuperLast rule now also checks for finish() redefinitions
    
    New rule:
        Android: DoNotHardCodeSDCard
        Controversial : AvoidLiteralsInIfCondition (patch 2591627), UseConcurrentHashMap
        StrictExceptions : AvoidCatchingGenericException, AvoidLosingExceptionInformation
        Naming : GenericsNaming
        JSP: NoInlineScript


## February 08, 2009 - 4.2.5:

    Enhanced logging in the ClassTypeResolver to provide more detailed messaging.
    Fixed bug 2315623 - @SuppressWarnings("PMD.UseSingleton") has no effect
    Fixed bug 2230809 - False +: ClassWithOnlyPrivateConstructorsShouldBeFinal
    Fixed bug 2338341 - ArrayIndexOutOfBoundsException in CPD (on Ruby)
    Fixed bug 2315599 - False +: UseSingleton with class containing constructor
    Fixed bug 1955852 - false positives for UnusedPrivateMethod & UnusedLocalVariable
    Fixed bug 2404700 - UseSingleton should not act on enums
    Fixed bug 2225474 - VariableNamingConventions does not work with nonprimitives
    Fixed bug 1609038 - Xslt report generators break if path contains "java"
    Fixed bug - JUnitTestsShouldIncludeAssert now detects Junit 4 Assert.assert...  constructs
    Fixed bug 2142986 - UselessOverridingMethod doesn't consider annotations
    Fixed bug 2027626 - False + : AvoidFinalLocalVariable
    
    New rule:
        StrictExceptions : AvoidThrowingNewInstanceOfSameException
    New ruleset:
        android.xml: new rules specific to the Android platform


## October 12, 2008 - 4.2.4:

    Fixed bug 1481051 - false + UnusedNullCheckInEquals (and other false positives too)
    Fixed bug 1943204 - Ant task: <ruleset> path should be relative to Ant basedir
    Fixed bug 2139720 - Exception in PMD Rule Designer for inline comments in source
    Fixed patch 2075906 - Add toString() to the rule UnnecessaryWrapperObjectCreation
    Fixed ClassCastException on generic method in BeanMembersShouldSerialize
    Fixed ClassCastException in symbol table code


## August 31, 2008 - 4.2.3:

    JavaCC generated artifacts updated to JavaCC 4.1d1.
    Java grammar enhanced to include AnnotationMethodDeclaration as parent node of method related children of AnnotationTypeMemberDeclaration
    Fixes for exclude-pattern
    Updates to RuleChain to honor RuleSet exclude-pattern
    Upgrading UselessOperationOnImmutable to detect more use cases, especially on String and fix false positives
    Fixed bug 1988829 - Violation reported without source file name (actually a fix to ConsecutiveLiteralAppends)
    Fixed bug 1989814 - false +: ConsecutiveLiteralAppends
    Fixed bug 1977230 - false positive: UselessOverridingMethod
    Fixed bug 1998185 - BeanMembersShouldSerialize vs @SuppressWarnings("serial")
    Fixed bug 2002722 - false + in UseStringBufferForStringAppends
    Fixed bug 2056318 - False positive for AvoidInstantiatingObjectsInLoops
    Fixed bug 1977438 - False positive for UselessStringValueOf
    Fixed bug 2050064 - False + SuspiciousOctalEscape with backslash literal
    Fixed bug 1556594 - Wonky detection of NullAssignment
    Optimizations and false positive fixes in PreserveStackTrace
    @SuppressWarnings("all") disables all warnings
    All comment types are now stored in ASTCompilationUnit, not just formal ones
    Fixed false negative in UselessOverridingMethod
    Fixed handling of escape characters in UseIndexOfChar and AppendCharacterWithChar
    
    New rule:
        Basic ruleset:  EmptyInitializer


## May 20, 2008 - 4.2.2:

    Fixed false positive in UnusedImports: javadoc comments are parsed to check @see and other tags
    Fixed parsing bug: constant fields in annotation classes
    Bug fix: NPE in MoreThanOneLogger
    UnnecessaryParentheses now checks all expressions, not just return statements


## April 11, 2008 - 4.2.1:

    '41' and '42' shortcuts for rulesets added
    Fixed bug 1928009 - Error using migration ruleset in PMD 4.2
    Fixed bug 1932242 - EmptyMethodInAbstractClassShouldBeAbstract false +
    Fixed bug 1808110 - PreserveStackTrace
    
    AvoidDuplicateLiteralRule now has 'skipAnnotations' boolean property
    ruleset.dtd and ruleset_xml_schema.xsd added to jar file in rulesets directory
    Update RuleSetWriter to handle non-Apache TRAX implementations, add an option to not use XML Namespaces
    Added file encoding option to CPD GUI, which already existed for the command line and Ant
    bin and java14/bin scripts:
        retroweaver version was not correct in java14/bin scripts
        support for extra languages in cpd.sh
        standard unix scripts can be used with cygwin


## March 25, 2008 - 4.2:

    Fixed bug 1920155 - CheckResultSet: Does not pass for loop conditionals

## March 21, 2008 - 4.2rc2:

    Fixed bug 1912831 - False + UnusedPrivateMethod with varargs
    Fixed bug 1913536 - Rule Designer does not recognize JSP(XML)
    Add -auxclasspath option for specifying Type Resolution classpath from command line and auxclasspath nested element for ant task.
    Fixed formatting problems in loggers.
    
    Ant task upgrade:
        Added a new attribute 'maxRuleCount' to indicate whether or not to fail the build if PMD finds that much violations.


## March 07, 2008 - 4.2rc1:

    Fixed bug 1866198 - PMD should not register global Logger
    Fixed bug 1843273 - False - on SimplifyBooleanReturns
    Fixed bug 1848888 - Fixed false positive in UseEqualsToCompareStrings
    Fixed bug 1874313 - Documentation bugs
    Fixed bug 1855409 - False + in EmptyMethodInAbstractClassShouldBeAbstract
    Fixed bug 1888967 - Updated xpath query to detect more "empty" methods.
    Fixed bug 1891399 - Check for JUnit4 test method fails
    Fixed bug 1894821 - False - for Test Class without Test Cases
    Fixed bug 1882457 - PositionLiteralsFirstInComparisons rule not working OK
    Fixed bug 1842505 - XML output incorrect for inner classes
    Fixed bug 1808158 - Constructor args could also be final
    Fixed bug 1902351 - AvoidReassigningParameters not identify parent field
    Fixed other false positives in EmptyMethodInAbstractClassShouldBeAbstract
    Fixed other issues in SimplifyBooleanReturns
    Modified AvoidReassigningParameter to also check constructor arguments for reassignement
    
    New rules:
        Basic ruleset: AvoidMultipleUnaryOperators
        Controversial ruleset: DoNotCallGarbageCollectionExplicitly,UseObjectForClearerAPI
        Design ruleset : ReturnEmptyArrayRatherThanNull,TooFewBranchesForASwitchStatement,AbstractClassWithoutAnyMethod
        Codesize : TooManyMethods
        StrictExceptions : DoNotThrowExceptionInFinally
        Strings : AvoidStringBufferField
    
    Rule upgrade:
        CyclomaticComplexity now can be configured to display only class average complexity or method complexity, or both.
    
    Designer upgrade:
        A new panel for symbols and a tooltips on AST node that displays line, column and access node attributes (private,
        static, abstract,...)
    
    1.7 added as a valid option for targetjdk.
    New elements under <ruleset>: <exclude-pattern> to match files exclude from processing, with <include-pattern> to override.
    Rules can now be written which produce violations based upon aggregate file processing (i.e. cross/multiple file violations).
    PMD Rule Designer can now shows Symbol Table contents for the selected AST node.
    PMD Rule Designer shows position info in tooltip for AST nodes and highlights matching code for selected AST node in code window.
    CPD Ant task will report to System.out when 'outputFile' not given.
    RuleSetWriter class can be used to Serialize a RuleSet to XML in a standard fashion.  Recommend PMD IDE plugins standardize their behavior.
    retroweaver updated to version 2.0.5.


## November 17, 2007 - 4.1:

    Fixed annotation bug: ClassCastException when a formal parameter had multiple annotations
    Added a Visual Studio renderer for CPD; just use "--format vs".
    Dependencies updates: asm to 3.1, retroweaver to 2.0.2, junit to 4.4
    new ant target ("regress") to test regression bugs only


## November 01, 2007 - 4.1rc1:

    New rules:
        Basic ruleset: AvoidUsingHardCodedIP,CheckResultSet
        Controversial ruleset: AvoidFinalLocalVariable,AvoidUsingShortType,AvoidUsingVolatile,AvoidUsingNativeCode,AvoidAccessibilityAlteration
        Design ruleset: ClassWithOnlyPrivateConstructorsShouldBeFinal,EmptyMethodInAbstractClassShouldBeAbstract
        Imports ruleset: TooManyStaticImports
        J2ee ruleset: DoNotCallSystemExit, StaticEJBFieldShouldBeFinal,DoNotUseThreads
        Strings ruleset: UseEqualsToCompareStrings
    
    Fixed bug 674394  - fixed false positive in DuplicateImports for disambiguation import
    Fixed bug 631681  - fixed false positive in UnusedPrivateField when field is accessed by outer class
    Fixed bug 985989  - fixed false negative in ConstructorCallsOverridableMethod for inner static classes
    Fixed bug 1409944 - fixed false positive in SingularField for lock objects
    Fixed bug 1472195 - fixed false positives in PositionLiteralsFirstInComparisons when the string is used as a parameter
    Fixed bug 1522517 - fixed false positive in UselessOverridingMethod for clone method
    Fixed bug 1744065 - fixed false positive in BooleanInstantiation when a custom Boolean is used
    Fixed bug 1765613 - fixed NullPointerException in CloneMethodMustImplementCloneable when checking enum
    Fixed bug 1740480 - fixed false positive in ImmutableField when the assignment is inside an 'if'
    Fixed bug 1702782 - fixed false positive in UselessOperationOnImmutable when an Immutable on which an operation is performed is compareTo'd
    Fixed bugs 1764288/1744069/1744071 - When using Type Resolution all junit test cases will notice if you're using an extended TestCase
    Fixed bug 1793215 - pmd-nicerhtml.xsl does not display line numbers
    Fixes bug 1796928 - fixed false positive in AvoidThrowingRawExceptionTypes, when a Type name is the same as a RawException.
    Fixed bug 1811506 - False - : UnusedFormalParameter (property "checkall" needs to be set)
    Fixed false negative in UnnecessaryCaseChange
    
    The Java 1.5 source code parser is now the default for testcode used in PMD's unit tests.
    Added TypeResolution to the XPath rule. Use typeof function to determine if a node is of a particular type
    Adding a GenericLiteralChecker, a generic rule that require a regex as property. It will log a violation if a Literal is matched by the regex. See the new rule AvoidUsingHardCodedIP for an example.
    Adding support for multiple line span String in CPD's AbstractTokenizer, this may change, for the better, CPD's Ruby parsing.
    This release adds 'nicehtml', with the plan for the next major release to make nicehtml->html, and html->oldhtml. This feature uses an XSLT transformation, default stylesheet maybe override with '-xslt filename'.
    New CPD command line feature : Using more than one directory for sources. You can now have several '--files' on the command line.
    SingularField greatly improved to generate very few false positives (none?). Moved from controversial to design. Two options added to restore old behaviour (mostly).
    Jaxen updated to 1.1.1, now Literal[@Image='""'] works in XPath expressions.


## July 20, 2007 - 4.0

    Fixed bug 1697397 - fixed false positives in ClassCastExceptionWithToArray
    Fixed bug 1728789 - removed redundant rule AvoidNonConstructorMethodsWithClassName; MethodWithSameNameAsEnclosingClass is faster and does the same thing.


## July 12, 2007 - 4.0rc2:

    New rules:
        Typeresolution ruleset: SignatureDeclareThrowsException - re-implementation using the new Type Resolution facility (old rule is still available)
    Fixed bug 1698550 - CloneMethodMustImplementCloneable now accepts a clone method that throws CloneNotSupportedException in a final class
    Fixed bug 1680568 - The new typeresolution SignatureDeclareThrowsException rule now ignores setUp and tearDown in JUnit 4 tests and tests that do not directly extend TestCase
    The new typeresolution SignatureDeclareThrowsException rule can now ignore JUnit classes completely by setting the IgnoreJUnitCompletely property
    Fixed false positive in UselessOperationOnImmutable
    PMD now defaults to using a Java 1.5 source code parser.


## June 22, 2007 - 4.0rc1:

    New rules:
        Strict exception ruleset: DoNotExtendJavaLangError
        Basic JSP ruleset: JspEncoding
        J2EE ruleset: MDBAndSessionBeanNamingConvention, RemoteSessionInterfaceNamingConvention, LocalInterfaceSessionNamingConvention, LocalHomeNamingConvention, RemoteInterfaceNamingConvention
        Optimizations ruleset: AddEmptyString
        Naming: BooleanGetMethodName
    New rulesets:
        Migrating To JUnit4: Rules that help move from JUnit 3 to JUnit 4
    Fixed bug 1670717 - 'Copy xml to clipboard' menu command now works again in the Designer
    Fixed bug 1618858 - PMD no longer raises an exception on XPath like '//ConditionalExpression//ConditionalExpression'
    Fixed bug 1626232 - Commons logging rules (ProperLogger and UseCorrectExceptionLogging) now catch more cases
    Fixed bugs 1626201 & 1633683 - BrokenNullCheck now catches more cases
    Fixed bug 1626715 - UseAssertSameInsteadOfAssertTrue now correctly checks classes which contain the null constant
    Fixed bug 1531216 - ImmutableField. NameOccurrence.isSelfAssignment now recognizes this.x++ as a self assignment
    Fixed bug 1634078 - StringToString now recognizes toString on a String Array, rather than an element.
    Fixed bug 1631646 - UselessOperationOnImmutable doesn't throw on variable.method().variable.
    Fixed bug 1627830 - UseLocaleWithCaseConversions now works with compound string operations
    Fixed bug 1613807 - DontImportJavaLang rule allows import to Thread inner classes
    Fixed bug 1637573 - The PMD Ant task no longer closes System.out if toConsole is set
    Fixed bug 1451251 - A new UnusedImports rule, using typeresolution, finds unused import on demand rules
    Fixed bug 1613793 - MissingSerialVersionUID rule now doesn't fire on abstract classes
    Fixed bug 1666646 - ImmutableField rule doesn't report against volatile variables
    Fixed bug 1693924 - Type resolution now works for implicit imports
    Fixed bug 1705716 - Annotation declarations now trigger a new scope level in the symbol table.
    Fixed bug 1743938 - False +: InsufficientStringBufferDeclaration with multiply
    Fixed bug 1657957 - UseStringBufferForStringAppends now catches self-assignments
    Applied patch 1612455 - RFE 1411022 CompareObjectsWithEquals now catches the case where comparison is against new Object
    Implemented RFE 1562230 - Added migration rule to check for instantiation of Short/Byte/Long
    Implemented RFE 1627581 - SuppressWarnings("unused") now suppresses all warnings in unusedcode.xml
    XPath rules are now chained together for an extra speedup in processing
    PMD now requires JDK 1.5 to be compiled. Java 1.4 support is provided using Retroweaver
    - PMD will still analyze code from earlier JDKs
    - to run pmd with 1.4, use the files from the java14 directory (weaved pmd jar and support files)
    TypeResolution now looks at some ASTName nodes.
    Memory footprint reduced: most renderers now use less memory by generating reports on the fly.
    Ant task now takes advantage of multithreading code and on the fly renderers
    Ant task now logs more debug info when using -verbose
    PMD command line now has -benchmark: output a benchmark report upon completion; default to System.err


## December 19, 2006 - 3.9:

    New rules:
        Basic ruleset: BigIntegerInstantiation, AvoidUsingOctalValues
        Codesize ruleset: NPathComplexity, NcssTypeCount, NcssMethodCount, NcssConstructorCount
        Design ruleset: UseCollectionIsEmpty
        Strings ruleset: StringBufferInstantiationWithChar
        Typeresolution ruleset: Loose Coupling - This is a re-implementation using the new Type Resolution facility
    Fixed bug 1610730 - MisplacedNullCheck now catches more cases
    Fixed bug 1570915 - AvoidRethrowingException no longer reports a false positive for certain nested exceptions.
    Fixed bug 1571324 - UselessStringValueOf no longer reports a false positive for additive expressions.
    Fixed bug 1573795 - PreserveStackTrace doesn't throw CastClassException on exception with 0 args
    Fixed bug 1573591 - NonThreadSafeSingleton doesn't throw NPE when using this keyword
    Fixed bug 1371753 - UnnecessaryLocalBeforeReturn is now less aggressive in its reporting.
    Fixed bug 1566547 - Annotations with an empty MemberValueArrayInitializer are now parsed properly.
    Fixed bugs 1060761 / 1433119 & RFE 1196954 - CloseResource now takes an optional parameter to identify closure methods
    Fixed bug 1579615 - OverrideBothEqualsAndHashcode no longer throws an Exception on equals methods that don't have Object as a parameter type.
    Fixed bug 1580859 - AvoidDecimalLiteralsInBigDecimalConstructor now catches more cases.
    Fixed bug 1581123 - False +: UnnecessaryWrapperObjectCreation.
    Fixed bug 1592710 - VariableNamingConventions no longer reports false positives on certain enum declarations.
    Fixed bug 1593292 - The CPD GUI now works with the 'by extension' option selected.
    Fixed bug 1560944 - CPD now skips symlinks.
    Fixed bug 1570824 - HTML reports generated on Windows no longer contain double backslashes.  This caused problems when viewing those reports with Apache.
    Fixed bug 1031966 - Re-Implemented CloneMethodMustImplementCloneable as a typeresolution rule. This rule can now detect super classes/interfaces which are cloneable
    Fixed bug 1571309 - Optional command line options may be used either before or after the mandatory arguments
    Applied patch 1551189 - SingularField false + for initialization blocks
    Applied patch 1573981 - false + in CloneMethodMustImplementCloneable
    Applied patch 1574988 - false + in OverrideBothEqualsAndHashcode
    Applied patch 1583167 - Better test code management. Internal JUnits can now be written in XML's
    Applied patch 1613674 - Support classpaths with spaces in pmd.bat
    Applied patch 1615519 - controversial/DefaultPackage XPath rule is wrong
    Applied patch 1615546 - Added option to command line to write directly to a file
    Implemented RFE 1566313 - Command Line now takes minimumpriority attribute to filter out rulesets
    PMD now requires JDK 1.4 to run
    - PMD will still analyze code from earlier JDKs
    - PMD now uses the built-in JDK 1.4 regex utils vs Jakarta ORO
    - PMD now uses the JDK javax.xml APIs rather than being hardcoded to use Xerces and Xalan
    SummaryHTML Report changes from Brent Fisher - now contains linePrefix to support source output from javadoc using "linksource"
    Fixed CSVRenderer - had flipped line and priority columns
    Fixed bug in Ant task - CSV reports were being output as text.
    Fixed false negatives in UseArraysAsList.
    Fixed several JDK 1.5 parsing bugs.
    Fixed several rules (exceptions on jdk 1.5 and jdk 1.6 source code).
    Fixed array handling in AvoidReassigningParameters and UnusedFormalParameter.
    Fixed bug in UselessOverridingMethod: false + when adding synchronization.
    Fixed false positives in LocalVariableCouldBeFinal.
    Fixed false positives in MethodArgumentCouldBeFinal.
    Modified annotation suppression to use @SuppressWarning("PMD") to suppress all warnings and @SuppressWarning("PMD.UnusedLocalVariable") to suppress a particular rule's warnings.
    Rules can now call RuleContext.getSourceType() if they need to make different checks on JDK 1.4 and 1.5 code.
    CloseResource rule now checks code without java.sql import.
    ArrayIsStoredDirectly rule now checks Constructors
    undo/redo added to text areas in Designer.
    Better 'create rule XML' panel in Designer.
    use of entrySet to iterate over Maps.
    1.6 added as a valid option for targetjdk.
    PMD now allows rules to use Type Resolution. This was referenced in patch 1257259.
    Renderers use less memory when generating reports.
    New DynamicXPathRule class to speed up XPath based rules by providing a base type for the XPath expression.
    Multithreaded processing on multi core or multi cpu systems.
    Performance Refactoring, XPath rules re-written as Java:
        AssignmentInOperand
        AvoidDollarSigns
        DontImportJavaLang
        DontImportSun
        MoreThanOneLogger
        SuspiciousHashcodeMethodName
        UselessStringValueOf


## October 4, 2006 - 3.8:

    New rules:
        Basic ruleset: BrokenNullCheck
        Strict exceptions ruleset: AvoidRethrowingException
        Optimizations ruleset: UnnecessaryWrapperObjectCreation
        Strings ruleset: UselessStringValueOf
    Fixed bug 1498910 - AssignmentInOperand no longer has a typo in the message.
    Fixed bug 1498960 - DontImportJavaLang no longer reports static imports of java.lang members.
    Fixed bug 1417106 - MissingBreakInSwitch no longer flags stmts where every case has either a return or a throw.
    Fixed bug 1412529 - UncommentedEmptyConstructor no longer flags private constructors.
    Fixed bug 1462189 - InsufficientStringBufferDeclaration now resets when it reaches setLength the same way it does at a Constructor
    Fixed bug 1497815 - InsufficientStringBufferDeclaration rule now takes the length of the constructor into account, and adds the length of the initial string to its initial length
    Fixed bug 1504842 - ExceptionSignatureDeclaration no longer flags methods starting with 'test'.
    Fixed bug 1516728 - UselessOverridingMethod no longer raises an NPE on methods that use generics.
    Fixed bug 1522054 - BooleanInstantiation now detects instantiations inside method calls.
    Fixed bug 1522056 - UseStringBufferForStringAppends now flags appends which occur in static initializers and constructors
    Fixed bug 1526530 - SingularField now finds fields which are hidden at the method or static level
    Fixed bug 1529805 - UnusedModifier no longer throws NPEs on JDK 1.5 enums.
    Fixed bug 1531593 - UnnecessaryConversionTemporary no longer reports false positives when toString() is invoked inside the call to 'new Long/Integer/etc()'.
    Fixed bug 1512871 - Improved C++ tokenizer error messages - now they include the filename.
    Fixed bug 1531152 - CloneThrowsCloneNotSupportedException now reports the proper line number.
    Fixed bug 1531236 - IdempotentOperations reports fewer false positives.
    Fixed bug 1544564 - LooseCoupling rule now checks for ArrayLists
    Fixed bug 1544565 - NonThreadSafeSingleton now finds if's with compound statements
    Fixed bug 1561784 - AbstractOptimizationRule no longer throws ClassCastExceptions on certain postfix expressions.
    Fixed a bug in AvoidProtectedFieldInFinalClass - it no longer reports false positives for protected fields in inner classes.
    Fixed a bug in the C++ grammar - the tokenizer now properly recognizes macro definitions which are followed by a multiline comment.
    Modified C++ tokenizer to use the JavaCC STATIC option; this results in about a 30% speedup in tokenizing.
    Implemented RFE 1501850 - UnusedFormalParameter now catches cases where a parameter is assigned to but not used.
    Applied patch 1481024 (implementing RFE 1490181)- NOPMD messages can now be reported with a user specified msg, e.g., //NOPMD - this is expected
    Added JSP support to the copy/paste detector.
    Placed JSF/JSP ruleset names in rulesets/jsprulesets.properties
    Added the image to the ASTEnumConstant nodes.
    Added new XSLT stylesheet for CPD XML->HTML from Max Tardiveau.
    Refactored UseIndexOfChar to extract common functionality into AbstractPoorMethodCall.
    Improved CPD GUI and Designer look/functionality; thanks to Brian Remedios for the changes!
    Rewrote the NOPMD mechanism to collect NOPMD markers as the source file is tokenized.  This eliminates an entire scan of each source file.
    Applied patch from Jason Bennett to enhance CyclomaticComplexity rule to account for conditional or/and nodes, do stmts, and catch blocks.
    Applied patch from Xavier Le Vourch to reduce false postives from CloneMethodMustImplementCloneable.
    Updated Jaxen library to beta 10.
    Performance Refactoring, XPath rules re-written as Java:
        BooleanInstantiation
        UselessOperationOnImmutable
        OverrideBothEqualsAndHashcode
        UnnecessaryReturn
        UseStringBufferForStringAppends
        SingularField
        NonThreadSafeSingleton


## June 1, 2006 - 3.7:

    New rules:
        Basic-JSP ruleset: DuplicateJspImport
        Design ruleset: PreserveStackTrace
        J2EE ruleset: UseProperClassLoader
    Implemented RFE 1462019 - Add JSPs to Ant Task
    Implemented RFE 1462020 - Add JSPs to Designer
    Fixed bug 1461426 InsufficientStringBufferDeclaration does not consider paths
    Fixed bug 1462184 False +: InsufficientStringBufferDeclaration - wrong size
    Fixed bug 1465574 - UnusedPrivateMethod no longer reports false positives when a private method is called from a method with a parameter of the same name.
    Fixed bug 1114003 - UnusedPrivateMethod no longer reports false positives when two methods have the same name and number of arguments but different types.  The fix causes PMD to miss a few valid cases, but, c'est la vie.
    Fixed bug 1472843 - UnusedPrivateMethod no longer reports false positives when a private method is only called from a method that contains a variable with the same name as that method.
    Fixed bug 1461442 - UseAssertSameInsteadOfAssertTrue now ignores comparisons to null; UseAssertNullInsteadOfAssertTrue will report those.
    Fixed bug 1474778 - UnnecessaryCaseChange no longer flags usages of toUpperCase(Locale).
    Fixed bug 1423429 - ImmutableField no longer reports false positives on variables which can be set via an anonymous inner class that is created in the constructor.
    Fixed major bug in CPD; it was not picking up files other than .java or .jsp.
    Fixed a bug in CallSuperInConstructor; it now checks inner classes/enums more carefully.
    Fixed a bug in VariableNamingConventions; it was not setting the warning message properly.
    Fixed bug in C/C++ parser; a '$' is now allowed in an identifier.  This is useful in VMS.
    Fixed a symbol table bug; PMD no longer crashes on enumeration declarations in the same scope containing the same field name
    Fixed a bug in ASTVariableDeclaratorId that triggered a ClassCastException if a annotation was used on a parameter.
    Added RuleViolation.getBeginColumn()/getEndColumn()
    Added an optional 'showSuppressed' item to the Ant task; this is false by default and toggles whether or not suppressed items are shown in the report.
    Added an IRuleViolation interface and modified various code classes (include Renderer implementations and Report) to use it.
    Modified JJTree grammar to use conditional node descriptors for various expression nodes and to use node suppression for ASTModifier nodes; this replaces a bunch of DiscardableNodeCleaner hackery.  It also fixed bug 1445026.
    Modified C/CPP grammar to only build the lexical analyzer; we're not using the parser for CPD, just the token manager.  This reduces the PMD jar file size by about 50 KB.


## March 29, 2006 - 3.6:

    New rules:
        Basic ruleset: AvoidThreadGroup
        Design ruleset: UnsynchronizedStaticDateFormatter
        Strings ruleset: InefficientEmptyStringCheck, InsufficientStringBufferDeclaration
        JUnit ruleset: SimplifyBooleanAssertion
        Basic-JSF ruleset: DontNestJsfInJstlIteration
        Basic-JSP ruleset: NoLongScripts, NoScriptlets, NoInlineStyleInformation, NoClassAttribute, NoJspForward, IframeMissingSrcAttribute, NoHtmlComments
    Fixed bug 1414985 - ConsecutiveLiteralAppends now checks for intervening references between appends.
    Fixed bug 1418424 - ConsecutiveLiteralAppends no longer flags appends in separate methods.
    Fixed bug 1416167 - AppendCharacterWithChar now catches cases involving escaped characters.
    Fixed bug 1421409 - Ant task now has setter to allow minimumPriority attribute to be used.
    Fixed bug 1416164 - InefficientStringBuffering no longer reports false positives on the three argument version of StringBuffer.append().
    Fixed bug 1415326 - JUnitTestsShouldContainAsserts no longer errors out on JDK 1.5 generics.
    Fixed bug 1415333 - CyclomaticComplexity no longer errors out on JDK 1.5 enums.
    Fixed bug 1415663 - PMD no longer fails to parse abstract classes declared in a method.
    Fixed bug 1433439 - UseIndexOfChar no longer reports false positives on case like indexOf('a' + getFoo()).
    Fixed bug 1435218 - LoggerIsNotStaticFinal no longer reports false positives for local variables.
    Fixed bug 1413745 - ArrayIsStoredDirectly no longer reports false positives for array deferences.
    Fixed bug 1435751 - Added encoding type of UTF-8 to the CPD XML file.
    Fixed bug 1441539 - ConsecutiveLiteralAppends no longer flags appends() involving method calls.
    Fixed bug 1339470 - PMD no longer fails to parse certain non-static initializers.
    Fixed bug 1425772 - PMD no longer fails with errors in ASTFieldDeclaration when parsing some JDK 1.5 code.
    Fixed bugs 1448123 and 1449175 - AvoidFieldNameMatchingTypeName, SingularField, TooManyFields, and AvoidFieldNameMatchingMethodName no longer error out on enumerations.
    Fixed bug 1444654 - migrating_to_14 and migrating_to_15 no longer refer to rule tests.
    Fixed bug 1445231 - TestClassWithoutTestCases: no longer flags abstract classes.
    Fixed bug 1445765 - PMD no longer uses huge amounts of memory.  However, you need to use RuleViolation.getBeginLine(); RuleViolation.getNode() is no more.
    Fixed bug 1447295 - UseNotifyAllInsteadOfNotify no longer flags notify() methods that have a parameter.
    Fixed bug 1455965 - MethodReturnsInternalArray no longer flags variations on 'return new Object[] {}'.
    Implemented RFE 1415487 - Added a rulesets/releases/35.xml ruleset (and similar rulesets for previous releases) contains rules new to PMD v3.5
    Wouter Zelle fixed a false positive in NonThreadSafeSingleton.
    Wouter Zelle fixed a false positive in InefficientStringBuffering.
    The CPD Ant task now supports an optional 'language' attribute.
    Removed some ill-advised casts from the parsers.
    Fixed bug in CallSuperInConstructor; it no longer flag classes without extends clauses.
    Fixed release packaging; now entire xslt/ directory contents are included.
    Added more XSLT from Dave Corley - you can use them to filter PMD reports by priority level.
    You can now access the name of a MemberValuePair node using getImage().
    PositionLiteralsFirstInComparisons was rewritten in XPath.
    Added a getVersionString method to the TargetJDKVersion interface.
    Added an option '--targetjdk' argument to the Benchmark utility.
    Applied a patch from Wouter Zelle to clean up the Ant Formatter class, fix a TextRenderer bug, and make toConsole cleaner.
    Rewrote AvoidCallingFinalize in Java; fixed bug and runs much faster, too.
    Uploaded ruleset schema to http://pmd.sf.net/ruleset_xml_schema.xsd
    UseIndexOfChar now catches cases involving lastIndexOf.
    Rules are now run in the order in which they're listed in a ruleset file.  Internally, they're now stored in a List vs a Set, and RuleSet.getRules() now returns a Collection.
    Upgraded to JUnit version 3.8.2.


## Jan 25, 2006 - 3.5:

    New rules:
     Basic ruleset: UselessOperationOnImmutable, MisplacedNullCheck, UnusedNullCheckInEquals
     Migration ruleset: IntegerInstantiation
     JUnit ruleset: UseAssertNullInsteadOfAssertTrue
     Strings ruleset: AppendCharacterWithChar, ConsecutiveLiteralAppends, UseIndexOfChar
     Design ruleset: AvoidConstantsInterface
     Optimizations ruleset: UseArraysAsList, AvoidArrayLoops
     Controversial ruleset: BooleanInversion
    Fixed bug 1371980 - InefficientStringBuffering no longer flags StringBuffer methods other than append().
    Fixed bug 1277373 - InefficientStringBuffering now catches more cases.
    Fixed bug 1376760 - InefficientStringBuffering no longer throws a NullPointerException when processing certain expressions.
    Fixed bug 1371757 - Misleading example in AvoidSynchronizedAtMethodLevel
    Fixed bug 1373510 - UseAssertSameInsteadOfAssertTrue no longer has a typo in its message, and its message is more clear.
    Fixed bug 1375290 - @SuppressWarnings annotations are now implemented correctly; they accept one blank argument to suppress all warnings.
    Fixed bug 1376756 - UselessOverridingMethod no longer throws an exception on overloaded methods.
    Fixed bug 1378358 - StringInstantiation no longer throws ClassCastExceptions on certain allocation patterns.
    Fixed bug 1371741 - UncommentedEmptyConstructor no longer flags constructors that consist of a this() or a super() invocation.
    Fixed bug 1277373 - InefficientStringBuffering no longer flags concatenations that involve a static final String.
    Fixed bug 1379701 - CompareObjectsWithEquals no longer flags comparisons of array elements.
    Fixed bug 1380969 - UnusedPrivateMethod no longer flags private static methods that are only invoked in a static context from a field declaration.
    Fixed bug 1384594 - Added a 'prefix' property for BeanMembersShouldSerializeRule
    Fixed bug 1394808 - Fewer missed hits for AppendCharacterWithChar and InefficientStringBuffering, thanks to Allan Caplan for catching these
    Fixed bug 1400754 - A NPE is no longer thrown on certain JDK 1.5 enum usages.
    Partially fixed bug 1371753 - UnnecessaryLocalBeforeReturn message now reflects the fact that that rule flags all types
    Fixed a bug in UseStringBufferLength; it no longers fails with an exception on expressions like StringBuffer.toString.equals(x)
    Fixed a bug in CPD's C/C++ parser so that it no longer fails on multi-line literals; thx to Tom Judge for the nice patch.
    CPD now recognizes '--language c' and '--language cpp' as both mapping to the C/C++ parser.
    Modified renderers to support disabling printing of suppressed warnings.  Introduced a new AbstractRenderer class that all Renderers can extends to get the current behavior - that is, suppressed violations are printed.
    Implemented RFE 1375435 - you can now embed regular expressions inside XPath rules, i.e., //ClassOrInterfaceDeclaration[matches(@Image, 'F?o')].
    Added current CLASSPATH to pmd.bat.
    UnusedFormalParameter now catches unused constructor parameters, and its warning message now reflects whether it caught a method or a constructor param.
    Rebuilt JavaCC parser with JavaCC 4.0.
    Added jakarta-oro-2.0.8.jar as a new dependency to support regular expression in XPath rules.
    Ant task now supports a 'minimumPriority' attribute; only rules with this priority or higher will be run.
    Renamed Ant task 'printToConsole' attribute to 'toConsole' and it can only be used inside a formatter element.
    Added David Corley's Javascript report, more details are here: http://tomcopeland.blogs.com/juniordeveloper/2005/12/demo_of_some_ni.html


## November 30, 2005 - 3.4:

    New rules:
     Basic ruleset: ClassCastExceptionWithToArray, AvoidDecimalLiteralsInBigDecimalConstructor
     Design ruleset: NonThreadSafeSingleton, UncommentedEmptyMethod, UncommentedEmptyConstructor
     Controversial ruleset: DefaultPackage
     Naming ruleset: MisleadingVariableName
     Migration ruleset: ReplaceVectorWithList, ReplaceHashtableWithMap, ReplaceEnumerationWithIterator, AvoidEnumAsIdentifier, AvoidAssertAsIdentifier
     Strings ruleset: UseStringBufferLength
    Fixed bug 1292745 - Removed unused source file ExceptionTypeChecking.java
    Fixed bug 1292609 - The JDK 1.3 parser now correctly handles certain 'assert' usages.  Also added a 'JDK 1.3' menu item to the Designer.
    Fixed bug 1292689 - Corrected description for UnnecessaryLocalBeforeReturn
    Fixed bug 1293157 - UnusedPrivateMethod no longer reports false positives for private methods which are only invoked from static initializers.
    Fixed bug 1293277 - Messages that used 'pluginname' had duplicated messages.
    Fixed bug 1291353 - ASTMethodDeclaration isPublic/isAbstract methods always return true.  The syntactical modifier - i.e., whether or not 'public' was used in the source code in the method declaration - is available via 'isSyntacticallyPublic' and 'isSyntacticallyAbstract'
    Fixed bug 1296544 - TooManyFields no longer checks the wrong property value.
    Fixed bug 1304739 - StringInstantiation no longer crashes on certain String constructor usages.
    Fixed bug 1306180 - AvoidConcatenatingNonLiteralsInStringBuffer no longer reports false positives on certain StringBuffer usages.
    Fixed bug 1309235 - TooManyFields no longer includes static finals towards its count.
    Fixed bug 1312720 - DefaultPackage no longer flags interface fields.
    Fixed bug 1312754 - pmd.bat now handles command line arguments better in WinXP.
    Fixed bug 1312723 - Added isSyntacticallyPublic() behavior to ASTFieldDeclaration nodes.
    Fixed bug 1313216 - Designer was not displaying 'final' attribute for ASTLocalVariableDeclaration nodes.
    Fixed bug 1314086 - Added logging-jakarta-commons as a short name for rulesets/logging-jakarta-commons.xml to SimpleRuleSetNameMapper.
    Fixed bug 1351498 - Improved UnnecessaryCaseChange warning message.
    Fixed bug 1351706 - CompareObjectsWithEquals now catches more cases.
    Fixed bug 1277373 (and 1347286) - InefficientStringBuffering now flags fewer false positives.
    Fixed bug 1363447 - MissingBreakInSwitch no longer reports false positives for switch statements where each switch label has a return statement.
    Fixed bug 1363458 - MissingStaticMethodInNonInstantiatableClass no longer reports cases where there are public static fields.
    Fixed bug 1364816 - ImmutableField no longer reports false positives for fields assigned in an anonymous inner class in a constructor.
    Implemented RFE 1311309 (and 1119854) - Suppressed RuleViolation counts are now included in the reports.
    Implemented RFE 1220371 - Rule violation suppression via annotations.  Per the JLS, @SuppressWarnings can be placed before the following nodes: TYPE, FIELD, METHOD, PARAMETER, CONSTRUCTOR, LOCAL_VARIABLE.
    Implemented RFE 1275547 - OverrideBothEqualsAndHashcode now skips Comparator implementations.
    Applied patch 1306999 - Renamed CloseConnection to CloseResource and added support for checking Statement and ResultSet objects.
    Applied patch 1344754 - EmptyCatchBlock now skips catch blocks that contain comments.  This is also requested in RFE 1347884.
    Renamed AvoidConcatenatingNonLiteralsInStringBuffer to InefficientStringBuffering; new name is a bit more concise.
    Modified LongVariable; now it has a property which can be used to override the minimum reporting value.
    Improved CPD XML report.
    CPD no longer skips header files when checking C/C++ code.
    Reworked CPD command line arguments; old-style arguments will still work for one more version, though.
    Lots of documentation improvements.


## September 15, 2005 - 3.3:

    New rules:
        Design: PositionLiteralsFirstInComparisons,  UnnecessaryLocalBeforeReturn
        Logging-jakarta-commons: ProperLogger
        Basic: UselessOverridingMethod
        Naming: PackageCase, NoPackage
        Strings: UnnecessaryCaseChange
    Implemented RFE 1220171 - rule definitions can now contain a link to an external URL for more information on that rule - for example, a link to the rule's web page.  Thanks to Wouter Zelle for designing and implementing this!
    Implemented RFE 1230685 - The text report now includes parsing errors even if no rule violations are reported
    Implemented RFE 787860 - UseSingleton now accounts for JUnit test suite declarations.
    Implemented RFE 1097090 - The Report object now contains the elapsed time for running PMD.  This shows up in the XML report as an elapsedTime attribute in the pmd element in the format '2m 5s' or '1h 5h 35s' or '25s' .
    Implemented RFE 1246338 - CPD now handles SCCS directories and NTFS junction points.
    Fixed bug 1226858 - JUnitAssertionsShouldIncludeMessage now checks calls to assertFalse.
    Fixed bug 1227001 - AvoidCallingFinalize no longer flags calls to finalize() within finalizers.
    Fixed bug 1229755 - Fixed typo in ArrayIsStoredDirectly description.
    Fixed bug 1229749 - Improved error message when an external rule is not found.
    Fixed bug 1224849 - JUnitTestsShouldContainAsserts no longer skips method declarations which include explicit throws clauses.
    Fixed bug 1225492 - ConstructorCallsOverridableMethod now reports the correct method name.  dvholten's examples in RFE 1235562 also helped with this a great deal.
    Fixed bug 1228589 - DoubleCheckedLocking and ExceptionSignatureDeclaration no longer throw ClassCastExceptions on method declarations that declare generic return types.
    Fixed bug 1235299 - NullAssignment no longer flags null equality comparisons in ternary expressions.
    Fixed bug 1235300 - NullAssignment no longer flags assignments to final fields.
    Fixed bug 1240201 - The UnnecessaryParentheses message is no longer restricted to return statements.
    Fixed bug 1242290 - The JDK 1.5 parser no longer chokes on nested enumerations with a constructor.
    Fixed bug 1242544 - SimplifyConditional no longer flags null checks that precede an instanceof involving an array dereference.
    Fixed bug 1242946 - ArrayIsStoredDirectly no longer reports false positives for equality expression comparisons.  As a bonus, its message now includes the variable name :-)
    Fixed bug 1232648 - MethodReturnsInternalArray no longer reports false positives on return statement expressions that involve method invocations on an internal array.
    Fixed bug 1244428 - MissingStaticMethodInNonInstantiatableClass no longer reports warnings for nested classes.  Some inner class cases will be missed, but false positives will be eliminated as well.
    Fixed bug 1244443 - EqualsNull now catches more cases.
    Fixed bug 1250949 - The JDK 1.5 parser no longer chokes on annotated parameters and annotated local variables.
    Fixed bug 1245139 - TooManyFields no longer throws a ClassCastException when processing anonymous classes.
    Fixed bug 1251256 - ImmutableField no longer skips assignments in try blocks on methods (which led to false positives).
    Fixed bug 1250949 - The JDK 1.5 parser no longer chokes on AnnotationTypeMemberDeclaration with a default value.
    Fixed bug 1245367 - ImmutableField no longer triggers on assignments in loops in constructors.
    Fixed bug 1251269 - AvoidConcatenatingNonLiteralsInStringBuffer no longer triggers on StringBuffer constructors like 'new StringBuffer(1 + getFoo());'
    Fixed bug 1244570 - AvoidConcatenatingNonLiteralsInStringBuffer no longer triggers on certain AST patterns involving local variable declarations inside Statement nodes.
    Fixed bug 695344 - StringInstantiation no longer triggers on the String(byte[]) constructor.
    Fixed bug 1114754 - UnusedPrivateMethod reports fewer false positives.
    Fixed bug 1290718 - Command line parameter documentation is now correct for targetjdk options.
    Applied patch 1228834 - XPath rules can now use properties to customize rules.  Thanks to Wouter Zelle for another great piece of work!
    Fixed a bug in RuleSetFactory that missed some override cases; thx to Wouter Zelle for the report and a fix.
    Fixed a bug in the grammar that didn't allow constructors to have type parameters, which couldn't parse some JDK 1.5 constructs.
    Fixed a bug in ImportFromSamePackage; now it catches the case where a class has an on-demand import for the same package it is in.
    Fixed a bug in CompareObjectsWithEquals; now it catches some local variable cases.
    Fixed a bug in CouplingBetweenObjects; it no longer triggers an exception (which is a bug in the symbol table layer) by calling getEnclosingClassScope() when the node in question isn't enclosed by one.
    Moved AvoidCallingFinalize from the design ruleset to the finalize ruleset and then deleted redundant ExplicitCallToFinalize rule from the finalize ruleset.
    Deleted redundant ExceptionTypeChecking rule from the strictexception ruleset; use AvoidInstanceofChecksInCatchClause in the design ruleset instead.
    Added some new XSLT scripts that create nifty HTML output; thanks to Wouter Zelle for the code.
    Improved UseCorrectExceptionLogging; thx to Wouter Zelle for the new XPath.
    Improved warning message from UnusedPrivateMethod.
    Improved EmptyIfStmt; now it catches the case where an IfStatement is followed by an EmptyStatement node.
    The Ant task now accepts the short names of rulesets (e.g., unusedcode for rulesets/unusedcode.xml).
    Removed unnecessary '.html' suffix from displayed filenames when the linkPrefix attribute is used with the HTML renderer.
    Added an optional 'description' attribute to the 'property' element in the ruleset XML files.
    Added a simplified SimpleNode.addViolation() method to reduce duplicated rule violation creation code.
    Moved from jaxen-1.0-fcs.jar/saxpath-1.0-fcs.jar to jaxen-1.1-beta-7.jar.  This yielded a 20% speed increase in the basic ruleset!


## June 21, 2005 - 3.2:

    New rules: UseCorrectExceptionLogging (logging-jakarta-commons ruleset), AvoidPrintStackTrace (logging-java ruleset), CompareObjectsWithEquals (design ruleset)
    Fixed bug 1201577 - PMD now correctly parses method declarations that return generic types.
    Fixed bug 1205709 - PMD no longer takes a long time to report certain parsing errors.
    Fixed bug 1052356 - ImmutableField no longer triggers on fields which are assigned to in a constructor's try statement.
    Fixed bug 1215854 - Package/class/method names are now filled in whenever possible, and the XML report includes all three.
    Fixed bug 1209719 - MethodArgumentCouldBeFinal no longer triggers on arguments which are modified using postfix or prefix expressions.  A bug in AvoidReassigningParameters was also fixed under the same bug id.
    Fixed bug 1188386 - MethodReturnsInternalArray no longer flags returning a local array declaration.
    Fixed bug 1172137 - PMD no longer locks up when generating a control flow graph for if statements with labelled breaks.
    Fixed bug 1221094 - JUnitTestsShouldContainAsserts no longer flags static methods.
    Fixed bug 1217028 - pmd.bat now correctly passes parameters to PMD.
    Implemented RFE 1188604 - AvoidThrowingCertainExceptionTypes has been split into AvoidThrowingRawExceptionTypes and AvoidThrowingNullPointerException.
    Implemented RFE 1188369 - UnnecessaryBooleanAssertion now checks for things like 'assertTrue(!foo)'.  These should be changed to 'assertFalse(foo)' for clarity.
    Implemented RFE 1199622 - UnusedFormalParameter now defaults to only checking private methods unless a 'checkall' property is set.
    Implemented RFE 1220314 - the symbol table now includes some rudimentary type information.
    Break and continue statement labels (if present) are placed in the image field.
    Fixed bug which caused MissingSerialVersionUID to trigger on all interfaces that implemented other interfaces.
    Modified NullAssignmentRule to catch null assignments in ternary expressions.
    Added two new node types - ASTCatchStatement and ASTFinallyStatement.
    Modified rule XML definition; it no longer includes a symboltable attribute since the symbol table layer is now run for all files analyzed.
    Harden equality of AbstractRule and RuleSet objects (needed for the Eclipse plugin features)
    Change RuleSet.getRuleByName. Now return null instead of throwing a RuntimeException when the rule is not found
    Add .project and .classpath to the module so that it can be checkout as an Eclipse project


## May 10, 2005 - 3.1:

    New rules: SimplifyStartsWith, UnnecessaryParentheses, CollapsibleIfStatements, UseAssertEqualsInsteadOfAssertTrue,  UseAssertSameInsteadOfAssertTrue, UseStringBufferForStringAppends, SimplifyConditional, SingularField
    Fixed bug 1170535 - LongVariable now report variables longer than 17 characters, not 12.
    Fixed bug 1182755 - SystemPrintln no longer overreports problems.
    Fixed bug 1188372 - AtLeastOneConstructor no longer fires on interfaces.
    Fixed bug 1190508 - UnnecessaryBooleanAssertion no longer fires on nested boolean literals.
    Fixed bug 1190461 - UnusedLocal no longer misses usages which are on the RHS of a right bit shift operator.
    Fixed bug 1188371 - AvoidInstantiatingObjectsInLoops no longer fires on instantiations in loops when the 'new' keyword is preceded by a 'return' or a 'throw'.
    Fixed bug 1190526 - TooManyFields now accepts a property setting correctly, and default lower bound is 15 vs 10.
    Fixed bug 1196238 - UnusedImports no longer reports false positives for various JDK 1.5 java.lang subpackages.
    Fixed bug 1169731 - UnusedImports no longer reports false positives on types used inside generics.  This bug also resulted in a bug in ForLoopShouldBeWhileLoop being fixed, thanks Wim!
    Fixed bug 1187325 - UnusedImports no longer reports a false positive on imports which are used inside an Annotation.
    Fixed bug 1189720 - PMD no longer fails to parse generics that use 'member selectors'.
    Fixed bug 1170109 - The Ant task now supports an optional 'targetjdk' attribute that accepts values of '1.3', '1.4', or '1.5'.
    Fixed bug 1183032 - The XMLRenderer no longer throws a SimpleDateFormat exception when run with JDK 1.3.
    Fixed bug 1097256 - The XMLRenderer now supports optional encoding of UTF8 characters using the 'net.sourceforge.pmd.supportUTF8' environment variable.
    Fixed bug 1198832 - AbstractClassWithoutAbstractMethod no longer flags classes which implement interfaces since these can partially implement the interface and thus don't need to explicitly declare abstract methods.
    Implemented RFE 1193979 - BooleanInstantiation now catches cases like Boolean.valueOf(true)
    Implemented RFE 1171095 - LabeledStatement nodes now contain the image of the label.
    Implemented RFE 1176401 - UnusedFormalParameter now flags public methods.
    Implemented RFE 994338 - The msg produced by ConstructorCallsOverridableMethod now includes the offending method name.
    Modified command line parameters; removed -jdk15 and -jdk13 parameters and added a -'targetjdk [1.3|1.4|1.5]' parameter.
    Modified CSVRenderer to include more columns.
    Optimized rules: FinalFieldCouldBeStatic (115 seconds to 7 seconds), SuspiciousConstantFieldName (48 seconds to 14 seconds), UnusedModifer (49 seconds to 4 seconds)


## March 23, 2005 - 3.0:

    New rules: MissingSerialVersionUID, UnnecessaryFinalModifier, AbstractClassDoesNotContainAbstractMethod, MissingStaticMethodInNonInstantiatableClass, AvoidSynchronizedAtMethodLevel, AvoidCallingFinalize, UseNotifyAllInsteadOfNotify, MissingBreakInSwitch, AvoidInstanceofChecksInCatchClause, AvoidFieldNameMatchingTypeName, AvoidFieldNameMatchingMethodName, AvoidNonConstructorMethodsWithClassName, TestClassWithoutTestCases, TooManyFields, CallSuperInConstructor, UnnecessaryBooleanAssertion, UseArrayListInsteadOfVector
    Implemented RFE 1058039 - PMD's command line interface now accepts abbreviated names for the standard rulesets; for example 'java net.sourceforge.pmd.PMD /my/source/code/ text basic,unusedcode' would run the rulesets/basic.xml and the rulesets/unusedcode.xml rulesets on the source in /my/source/code and produce a text report.
    Implemented RFE 1119851 - PMD's Ant task now supports an 'excludeMarker' attribute.
    Fixed bug 994400 - False +: ConstructorCallsOverridableMethodRule, thanks to ereissner for reporting it
    Fixed bug 1146116 - JUnitTestsShouldIncludeAssert no longer crashes on inner Interface
    Fixed bug 1114625 - UnusedPrivateField no longer throws an NPE on standalone postfix expressions which are prefixed with 'this'.
    Fixed bug 1114020 - The Ant task now reports a complete stack trace when run with the -verbose flag.
    Fixed bug 1117983 - MethodArgumentCouldBeFinal no longer reports false positives on try..catch blocks.
    Fixed bug 797742 - PMD now parses JDK 1.5 source code.  Note that it's not perfect yet; more testing/bug reports are welcome!
    Fixed a bug - the StatisticalRule no longer 'merges' data points when using the 'topscore' property.
    Fixed a bug - the PMD Ant task's failOnRuleViolation attribute no longer causes a BuildException in the case when no rule violations occur.
    Modified the XSLT to add a summary section.
    Added Ruby support to CPD.
    Optimized various rules and wrote a benchmarking application; results are here - http://infoether.com/~tom/pmd_timing.txt


## February 1, 2005 - 2.3:

    Fixed bug 1113927 - ExceptionAsFlowControl no longer throws NPEs on code where a throw statement exists without a try statement wrapping it.
    Fixed bug 1113981 - AvoidConcatenatingNonLiteralsInStringBuffer no longer throws NPEs on code where an append appears as a child of an ExplicitConstructorInvocation node.
    Fixed bug 1114039 - AvoidInstantiatingObjectsInLoops's message no longer contains a spelling error.
    Fixed bug 1114029 - The 'optimization' rules no longer throw NPEs at various points.
    Fixed bug 1114251 - The 'sunsecure' rules no longer throw NPEs at various points.


## January 31, 2005 - 2.2:

    New rules: LocalVariableCouldBeFinal, MethodArgumentCouldBeFinal, AvoidInstantiatingObjectsInLoops, ArrayIsStoredDirectly, MethodReturnsInternalArray, AssignmentToNonFinalStatic, AvoidConcatenatingNonLiteralsInStringBuffer
    Fixed bug 1088459 - JUnitTestsShouldContainAsserts no longer throws ClassCastException on interface, native, and abstract method declarations.
    Fixed bug 1100059 - The Ant task now generates a small empty-ish report if there are no violations.
    Implemented RFE 1086168 - PMD XML reports now contain a version and timestamp attribute in the <pmd> element.
    Implemented RFE 1031950 - The PMD Ant task now supports nested ruleset tags
    Fixed a bug in the rule override logic; it no longer requires the "class" attribute of a rule be listed in the overrides section.
    Added 'ignoreLiterals' and 'ignoreIdentifiers' boolean options to the CPD task.
    Cleaned up a good bit of the symbol table code; thanks much to Harald Gurres for the patch.
    CPD now contains a generic copy/paste checker for programs in any language


## December 15, 2004 - 2.1:

    New rules: AvoidProtectedFieldInFinalClass, SystemPrintln
    Fixed bug 1050173 - ImmutableFieldRule no longer reports false positives for static fields.
    Fixed bug 1050286 - ImmutableFieldRule no longer reports false positives for classes which have multiple constructors only a subset of which set certain fields.
    Fixed bug 1055346 - ImmutableFieldRule no longer reports false positive on preinc/predecrement/postfix expressions.
    Fixed bug 1041739 - EmptyStatementNotInLoop no longer reports false positives for nested class declarations in methods.
    Fixed bug 1039963 - CPD no longer fails to parse C++ files with multi-line macros.
    Fixed bug 1053663 - SuspiciousConstantFieldName no longer reports false positives for interface members.
    Fixed bug 1055930 - CouplingBetweenObjectsRule no longer throws a NPE on interfaces
    Fixed a possible NPE in dfa.report.ReportTree.
    Implemented RFE 1058033 - Renamed run.[sh|bat] to pmd.[sh|bat].
    Implemented RFE 1058042 - XML output is more readable now.
    Applied patch 1051956 - Rulesets that reference rules using "ref" can now override various properties.
    Applied patch 1070733 - CPD's Java checker now has an option to ignore both literals and identifiers - this can help find large duplicate code blocks, but can also result in false positives.
    YAHTMLRenderer no longer has dependence on Ant packages.
    Modified the AST to correctly include PostfixExpression nodes.  Previously a statement like "x++;" was embedded in the parent StatementExpression node.
    Moved BooleanInstantiation from the design ruleset to the basic ruleset.
    Updated Xerces libraries to v2.6.2.
    Many rule names had the word "Rule" tacked on to the end.  Various folks thought this was a bad idea, so here are the new names of those rules which were renamed:
    - basic.xml: UnnecessaryConversionTemporary, OverrideBothEqualsAndHashcode, DoubleCheckedLocking
    - braces.xml: WhileLoopsMustUseBraces, IfElseStmtsMustUseBraces, ForLoopsMustUseBraces
    - clone.xml: ProperCloneImplementation
    - codesize.xml: CyclomaticComplexity, ExcessivePublicCount
    - controversial.xml: UnnecessaryConstructor, AssignmentInOperand, DontImportSun, SuspiciousOctalEscape
    - coupling.xml: CouplingBetweenObjects, ExcessiveImports, LooseCoupling
    - design.xml: UseSingleton, SimplifyBooleanReturns, AvoidReassigningParameters, ConstructorCallsOverridableMethod, AccessorClassGeneration, CloseConnection, OptimizableToArrayCall, IdempotentOperations. ImmutableField
    - junit.xml: JUnitAssertionsShouldIncludeMessage, JUnitTestsShouldIncludeAssert
    - logging-java.xml: MoreThanOneLogger, LoggerIsNotStaticFinal
    - naming.xml: ShortMethodName, VariableNamingConventions, ClassNamingConventions, AbstractNaming
    - strictexception.xml: ExceptionAsFlowControl, AvoidCatchingNPE, AvoidThrowingCertainExceptionTypes
    Continued working on JDK 1.5 compatibility - added support for static import statements, varargs, and the new for loop syntax
    - still TODO: generics and annotations (note that autoboxing shouldn't require a grammar change)
    - Good article on features: http://java.sun.com/developer/technicalArticles/releases/j2se15/

## October 19, 2004 - 2.0:

    New rules: InstantiationToGetClass, IdempotentOperationsRule, SuspiciousEqualsMethodName, SimpleDateFormatNeedsLocale, JUnitTestsShouldContainAssertsRule, SuspiciousConstantFieldName, ImmutableFieldRule, MoreThanOneLoggerRule, LoggerIsNotStaticFinalRule, UseLocaleWithCaseConversions
    Applied patch in RFE 992576 - Enhancements to VariableNamingConventionsRule
    Implemented RFE 995910 - The HTML report can now include links to HTMLlized source code - for example, the HTML generated by JXR.
    Implemented RFE 665824 - PMD now ignores rule violations in lines containing the string 'NOPMD'.
    Fixed bug in SimplifyBooleanExpressions - now it catches more cases.
    Fixed bugs in AvoidDuplicateLiterals - now it ignores small duplicate literals, its message is more helpful, and it catches more cases.
    Fixed bug 997893 - UnusedPrivateField now detects assignments to members of private fields as a usage.
    Fixed bug 1020199 - UnusedLocalVariable no longer flags arrays as unused if an assignment is made to an array slot.
    Fixed bug 1027133 - Now ExceptionSignatureDeclaration skips certain JUnit framework methods.
    Fixed bug 1008548 - The 'favorites' ruleset no longer contains a broken reference.
    Fixed bug 1045583 - UnusedModifier now correctly handles anonymous inner classes within interface field declarations.
    Partially fixed bug 998122 - CloseConnectionRule now checks for imports of java.sql before reporting a rule violation.
    Applied patch 1001694 - Now PMD can process zip/jar files of source code.
    Applied patch 1032927 - The XML report now includes the rule priority.
    Added data flow analysis facade from Raik Schroeder.
    Added two new optional attributes to rule definitions - symboltable and dfa.  These allow the symbol table and DFA facades to be configured on a rule-by-rule basis.  Note that if your rule needs the symbol table; you'll need to add symboltable="true" to your rule definition.  FWIW, this also results in about a 5% speedup for rules that don't need either layer.
    Added a "logging" ruleset - thanks to Miguel Griffa for the code!
    Enhanced the ASTViewer - and renamed it 'Designer' - to display data flows.
    Moved development environment to Maven 1.0.
    Moved development environment to Ant 1.6.2.  This is nice because using the new JUnit task attribute "forkmode='perBatch'" cuts test runtime from 90 seconds to 7 seconds.  Sweet.
    MethodWithSameNameAsEnclosingClass now reports a more helpful line number.

## July 14, 2004 - 1.9:

    New rules: CloneMethodMustImplementCloneable, CloneThrowsCloneNotSupportedException, EqualsNull, ConfusingTernary
    Created new "clone" ruleset and moved ProperCloneImplementationRule over from the design ruleset.
    Moved LooseCoupling from design.xml to coupling.xml.
    Some minor performance optimizations - removed some unnecessary casts from the grammar, simplified some XPath rules.
    Postfix expressions (i.e., x++) are now available in the grammar.  To access them, search for StatementExpressions with an image of "++" or "--" - i.e., in XPath, //StatementExpression[@Image="++"].  This is an odd hack and hopefully will get cleared up later.
    Ant task and CLI now used BufferedInputStreams.
    Converted AtLeastOneConstructor rule from Java code to XPath.
    Implemented RFE 743460: The XML report now contains the ruleset name.
    Implemented RFE 958714: Private field and local variables that are assigned but not used are now flagged as unused.
    Fixed bug 962782 - BeanMembersShouldSerializeRule no longer reports set/is as being a violation.
    Fixed bug 977022 - UnusedModifier no longer reports false positives for modifiers of nested classes in interfaces
    Fixed bug 976643 - IfElseStmtsMustUseBracesRule no longer reports false positives for certain if..else constructs.
    Fixed bug 985961 - UseSingletonRule now fires on classes which contain static fields
    Fixed bug 977031 - FinalizeDoesNotCallSuperFinalize no longer reports a false positive when a finalizer contains a call to super.finalize in a try {} finally {} block.

## May 19, 2004 - 1.8:

    New rules: ExceptionAsFlowControlRule, BadComparisonRule, AvoidThrowingCertainExceptionTypesRule, AvoidCatchingNPERule, OptimizableToArrayCallRule
    Major grammar changes - lots of new node types added, many superfluous nodes removed from the runtime AST.  Bug 786611 - http://sourceforge.net/tracker/index.php?func=detail&aid=786611&group_id=56262&atid=479921 - explains it a bit more.
    Fixed bug 786611 - Expressions are no longer over-expanded in the AST
    Fixed bug 874284 - The AST now contains tokens for bitwise or expressions - i.e., "|"

## April 22, 2004 - 1.7:

    Moved development environment to Maven 1.0-RC2.
    Fixed bug 925840 - Messages were no longer getting variable names plugged in correctly
    Fixed bug 919308 - XMLRenderer was still messed up; 'twas missing a quotation mark.
    Fixed bug 923410 - PMD now uses the default platform character set encoding; optionally, you can pass in a character encoding to use.
    Implemented RFE 925839 - Added some more detail to the UseSingletonRule.
    Added an optional 'failuresPropertyName' attribute to the Ant task.
    Refactored away duplicate copies of XPath rule definitions in regress/, yay!
    Removed manifest from jar file; it was only there for the Main-class attribute, and it's not very useful now since PMD has several dependencies.
    Began working on JDK 1.5 compatibility - added support for EnumDeclaration nodes.

## March 15, 2004 - 1.6:

    Fixed bug 895661 - XML reports containing error elements no longer have malformed XML.
    Fixed a bug in UnconditionalIfStatement - it no longer flags things like "if (x==true)".
    Applied Steve Hawkins' improvements to CPD:
    - Various optimizations; now it runs about 4 times faster!
    - fixed "single match per file" bug
    - tweaked source code slicing
    - CSV renderer
    Added two new renderers - SummaryHTMLRenderer and PapariTextRenderer.
    Moved development environment to Ant 1.6 and JavaCC 3.2.

## February 2, 2004 - 1.5:

    New rules: DontImportSunRule, EmptyFinalizer, EmptyStaticInitializer, AvoidDollarSigns, FinalizeOnlyCallsSuperFinalize, FinalizeOverloaded, FinalizeDoesNotCallSuperFinalize, MethodWithSameNameAsEnclosingClass, ExplicitCallToFinalize, NonStaticInitializer, DefaultLabelNotLastInSwitchStmt, NonCaseLabelInSwitchStatement, SuspiciousHashcodeMethodName, EmptyStatementNotInLoop, SuspiciousOctalEscapeRule
    FinalizeShouldBeProtected moved from design.xml to finalizers.xml.
    Added isTrue() to ASTBooleanLiteral.
    Added UnaryExpression to the AST.
    Added isPackagePrivate() to AccessNode.

## January 7, 2004 - 1.4:

    New rules: AbstractNamingRule, ProperCloneImplementationRule
    Fixed bug 840926 - AvoidReassigningParametersRule no longer reports a false positive when assigning a value to an array slot when the array is passed as a parameter to a method
    Fixed bug 760520 - RuleSetFactory is less strict about whitespace in ruleset.xml files.
    Fixed bug 826805 - JumbledIncrementorRule no longer reports a false positive when a outer loop incrementor is used as an array index
    Fixed bug 845343 - AvoidDuplicateLiterals now picks up cases when a duplicate literal appears in field declarations.
    Fixed bug 853409 - VariableNamingConventionsRule no longer requires that non-static final fields be capitalized
    Fixed a bug in OverrideBothEqualsAndHashcodeRule; it no longer reports a false positive when equals() is passed the fully qualified name of Object.
    Implemented RFE 845348 - UnnecessaryReturn yields more useful line numbers now
    Added a ruleset DTD and a ruleset XML Schema.
    Added 'ExplicitExtends' and 'ExplicitImplements' attributes to UnmodifiedClassDeclaration nodes.

## October 23, 2003 - 1.3:

    Relicensed under a BSD-style license.
    Fixed bug 822245 - VariableNamingConventionsRule now handles interface fields correctly.
    Added new rules: EmptySynchronizedBlock, UnnecessaryReturn
    ASTType now has an getDimensions() method.

## October 06, 2003 - 1.2.2:

    Added new rule: CloseConnectionRule
    Fixed bug 782246 - FinalFieldCouldBeStatic no longer flags fields in interfaces.
    Fixed bug 782235 - "ant -version" now prints more details when a file errors out.
    Fixed bug 779874 - LooseCouplingRule no longer triggers on ArrayList
    Fixed bug 781393 - VariableNameDeclaration no longer throws ClassCastExpression since ASTLocalVariableDeclaration now subclasses AccessNode
    Fixed bug 797243 - CPD XML report can no longer contain ]]> (CDEnd)
    Fixed bug 690196 - PMD now handles both JDK 1.3 and 1.4 code - i.e., usage of "assert" as an identifier.
    Fixed bug 805092 - VariableNamingConventionsRule no longer flags serialVersionUID as a violation
    Fixed bug - Specifying a non-existing rule format on the command line no longer results in a ClassNotFoundException.
    XPath rules may now include pluggable parameters.  This feature is very limited.  For now.
    Tweaked CPD time display field
    Made CPD text fields uneditable
    Added more error checking to CPD GUI input
    Added "dialog cancelled" check to CPD "Save" function
    Added Boris Gruschko's AST viewer.
    Added Jeff Epstein's TextPad integration.
    ASTType now has an isArray() method.

## August 1, 2003 - 1.2.1:

    Fixed bug 781077 - line number "-1" no longer appears for nodes with siblings.

## July 30, 2003 - 1.2:

    Added new rules: VariableNamingConventionsRule, MethodNamingConventionsRule, ClassNamingConventionsRule, AvoidCatchingThrowable, ExceptionSignatureDeclaration, ExceptionTypeChecking, BooleanInstantiation
    Fixed bug 583047 - ASTName column numbers are now correct
    Fixed bug 761048 - Symbol table now creates a scope level for anonymous inner classes
    Fixed bug 763529 - AccessorClassGenerationRule no longer crashes when given a final inner class
    Fixed bug 771943 - AtLeastOneConstructorRule and UnnecessaryConstructorRule no longer reports false positives on inner classes.
    Applied patch from Chris Webster to fix another UnnecessaryConstructorRule problem.
    Added ability to accept a comma-delimited string of files and directories on the command line.
    Added a CSVRenderer.
    Added a "-shortfilenames" argument to the PMD command line interface.
    Modified grammer to provide information on whether an initializer block is static.
    ASTViewer now shows node images and modifiers
    ASTViewer now saves last edited text to ~/.pmd_astviewer
    Moved the PMD Swing UI into a separate module - pmd-swingui.
    Updated license.txt to point to new location.

## June 19, 2003 - 1.1:

    Added new rules: FinalizeShouldBeProtected, FinalFieldCouldBeStatic, BeanMembersShouldSerializeRule
    Removed "verbose" attribute from PMD and CPD Ant tasks; now they use built in logging so you can do a "ant -verbose cpd" or "ant -verbose pmd".  Thanks to Philippe T'Seyen for the code.
    Added "excludes" feature to rulesets; thanks to Gael Marziou for the suggestion.
    Removed "LinkedList" from LooseCouplingRule checks; thx to Randall Schulz for the suggestion.
    CPD now processes PHP code.
    Added VBHTMLRenderer; thanks to Vladimir Bossicard for the code.
    Added "Save" item to CPD GUI; thanks to mcclain looney for the patch.
    Fixed bug 732592 - Ant task now accepts a nested classpath element.
    Fixed bug 744915 - UseSingletonRule no longer fires on abstract classes, thanks to Pablo Casado for the bug report.
    Fixed bugs 735396 and 735399 - false positives from ConstructorCallsOverridableMethodRule
    Fixed bug 752809 - UnusedPrivateMethodRule now catches unused private static methods, thanks to Conrad Roche for the bug report.

## April 17, 2003 - 1.05:

    Added new rules: ReturnFromFinallyBlock, SimplifyBooleanExpressions
    Added a new Ant task for CPD; thanks to Andy Glover for the code.
    Added ability to specify a class name as a renderer on the command line or in the formatter "type" attribute of the Ant task.
    Brian Ewins completely rewrote CPD using a portion of the Burrows-Wheeler Transform - it's much, much, much faster now.
    Rebuilt parser with JavaCC 3.0; made several parser optimizations.
    The Ant task now accepts a <classpath> element to aid in loading custom rulesets.  Thanks to Luke Francl for the suggestion.
    Fixed several bugs in UnnecessaryConstructorRule; thanks to Adam Nemeth for the reports and fixes.
    All test-data classes have been inlined into their respective JUnit tests.

## March 21, 2003 - 1.04

    Added new rules: ConstructorCallsOverridableMethodRule, AtLeastOneConstructorRule, JUnitAssertionsShouldIncludeMessageRule, DoubleCheckedLockingRule, ExcessivePublicCountRule, AccessorClassGenerationRule
    The Ant task has been updated; if you set "verbose=true" full stacktraces are printed.  Thx to Paul Roebuck for the suggestion.
    Moved JUnit rules into their own package - "net.sourceforge.pmd.rules.junit".
    Incorporated new ResourceLoader; thanks to Dave Fuller
    Incorporated new XPath-based rule definitions; thanks to Dan Sheppard for the excellent work.
    Fixed bug 697187 - Problem with nested ifs
    Fixed bug 699287 - Grammar bug; good catch by David Whitmore

## February 11, 2003 - 1.03

    Added new rules: CyclomaticComplexityRule, AssignmentInOperandRule
    Added numbering to the HTMLRenderer; thx to Luke Francl for the code.
    Added an optional Ant task attribute 'failOnRuleViolation'.  This stops the build if any rule violations are found.
    Added an XSLT script for processing the PMD XML report; thx to Mats for the code.
    The Ant task now determines whether the formatter toFile attribute is absolute or relative and routes the report appropriately.
    Moved several rules into a new "controversial" ruleset.
    Fixed bug 672742 - grammar typo was hosing up ASTConstructorDeclaration which was hosing up UseSingletonRule
    Fixed bug 674393 - OnlyOneReturn rule no longer counts returns that are inside anonymous inner classes as being inside the containing method.  Thx to C. Lamont Gilbert for the bug report.
    Fixed bug 674420 - AvoidReassigningParametersRule no longer counts parameter field reassignment as a violation.  Thx to C. Lamont Gilbert for the bug report.
    Fixed bug 673662 - The Ant task's "failOnError" attribute works again.  Changed the semantics of this attribute, though, so it fails the build if errors occurred.  A new attribute 'failOnRuleViolation' serves the purpose of stopping the build if rule violations are found.
    Fixed bug 676340 - Symbol table now creates new scope level when it encounters a switch statement.  See the bug for code details; generally, this bug would have triggered runtime exceptions on certain blocks of code.
    Fixed bug 683465 - JavaCC parser no longer has ability to throw java.lang.Error; now it only throws java.lang.RuntimeExceptions.  Thx to Gunnlaugur Thor Briem for a good discussion on this topic.
    Fixed bug in OverrideBothEqualsAndHashcodeRule - it no longer bails out with a NullPtrException on interfaces that declare a method signature "equals(Object)".  Thx to Don Leckie for catching that.

## January 22, 2003 - 1.02:

    Added new rules: ImportFromSamePackageRule, SwitchDensityRule, NullAssignmentRule, UnusedModifierRule, ForLoopShouldBeWhileLoopRule
    Updated LooseCouplingRule to check for usage of Vector; thx to Vladimir for the good catch.
    Updated AvoidDuplicateLiteralsRule to report the line number of the first occurrence of the duplicate String.
    Modified Ant task to use a formatter element; this lets you render a report in several formats without having to rerun PMD.
    Added a new Ant task attribute - shortFilenames.
    Modified Ant task to ignore whitespace in the ruleset attribute
    Added rule priority settings.
    Added alternate row colorization to HTML renderer.
    Fixed bug 650623 - the Ant task now uses relative directories for the report file
    Fixed bug 656944 - PMD no longer prints errors to System.out, instead it just rethrows any exceptions
    Fixed bug 660069 - this was a symbol table bug; thanks to mcclain looney for the report.
    Fixed bug 668119 - OverrideBothEqualsAndHashcodeRule now checks the signature on equals(); thanks to mcclain looney for the report.

## November 07 2002 - 1.01:

    Fixed bug 633879: EmptyFinallyBlockRule now handles multiple catch blocks followed by a finally block.
    Fixed bug 633892: StringToStringRule false positive exposed problem in symbol table usage to declaration code.
    Fixed bug 617971: Statistical rules no longer produce tons of false positives due to accumulated results.
    Fixed bug 633209: OnlyOneReturn rule no longer requires the return stmt to be the last statement.
    Enhanced EmptyCatchBlockRule to flag multiple consecutive empty catch blocks.
    Renamed AvoidStringLiteralsRule to AvoidDuplicateLiteralsRule.
    Modified Ant task to truncate file paths to make the HTML output neater.

## November 04 2002 - 1.0:

    Added new rules: StringToStringRule, AvoidReassigningParametersRule, UnnecessaryConstructorRule, AvoidStringLiteralsRule
    Fixed bug 631010: AvoidDeeplyNestedIfStmtsRule works correctly with if..else stmts now
    Fixed bug 631605: OnlyOneReturn handles line spillover now.
    Moved AvoidDeeplyNestedIfStmts from the braces ruleset to the design ruleset.
    Moved several rules from the design ruleset to the codesize ruleset.
    Added a new "favorites" ruleset.

## October 04 2002 - 1.0rc3:

    Added new rules: OnlyOneReturnRule, JumbledIncrementerRule, AvoidDeeplyNestedIfStmtsRule
    PMD is now built and tested with JUnit 3.8.1 and Ant 1.5.
    Added support for IntelliJ's IDEAJ.
    Fixed bug 610018 - StringInstantiationRule now allows for String(byte[], int, int) usage.
    Fixed bug 610693 - UnusedPrivateInstanceVariable handles parameter shadowing better.
    Fixed bug 616535 - Command line interface input checking is better now.
    Fixed bug 616615 - Command line interface allows the text renderer to be used now
    Fixed a bug - the statistics rules now handle interfaces better.

## September 12 2002 - 1.0rc2:

    Added new rules: JUnitSpellingRule, JUnitStaticSuiteRule, StringInstantiationRule
    Added new rulesets - junit, strings.
    Added a printToConsole attribute to the Ant task so that you can see the report right there in the Ant output.
    Fixed bug in PMD GUI - rules are now saved correctly.
    Fixed bug 597916 - CPD line counts are accurate now.

## September 09 2002 - 1.0rc1:

    Added new rules: UnusedImportsRule, EmptySwitchStmtRule, SwitchStmtsShouldHaveDefaultRule, IfStmtsMustUseBracesRule
    Fixed bug 597813 - Rule properties are now parsed correctly
    Fixed bug 597905 - UseSingletonRule now resets its state correctly
    Moved several rules into a new ruleset - braces.
    Improved CPD by removing import statements and package statements from the token set.
    Added Metrics API to the Report.
    Updated PMD GUI.

## August 16 2002 - 0.9:

    Added new rules: LongParameterListRule, SimplifyBooleanReturnsRule
    Enhanced statistics rules to support various ways of triggering rule violations
    Added rule customization via XML parameters
    Enhanced CopyAndPasteDetector; added a GUI
    Fixed bug 592060 - UnusedPrivateInstanceVariable handles explicitly referenced statics correctly
    Fixed bug 593849 - UnusedPrivateInstanceVariable handles nested classes better

## July 30 2002 - 0.8:

    Added new rule: UnusedFormalParameterRule
    Fixed bug 588083 - ForLoopsNeedBraces rule correctly handles a variety of for statement formats
    Added prototype of the copy and paste detector

## July 25 2002 - 0.7:

    Added new rules: UnusedPrivateMethodRule, WhileLoopsMustUseBracesRule, ForLoopsMustUseBracesRule, LooseCouplingRule
    Fixed bug 583482 - EmptyCatchBlock and EmptyFinallyBlock no longer report an incorrect line number.

## July 18 2002 - 0.6:

    Added new rules: ExcessiveClassLength, ExcessiveMethodLength
    DuplicateImportsRule now reports the correct line number.
    Fixed bug 582639 - Rule violations are now reported on the proper line
    Fixed bug 582509 - Removed unneeded throws clause
    Fixed bug 583009 - Now rulesets.properties is in the jar file

## July 15 2002 - 0.5:

    Added new rules: DontImportJavaLangRule, DuplicateImportsRule
    Added new ruleset: rulesets/imports.xml
    Changed sorting of RuleViolations to group Files together.
    Changed XML Renderer to improved format.
    Created DVSL Stylesheet for the new format.
    Moved the Cougaar rules out of the PMD core.
    Fixed bug 580093 - OverrideBothEqualsAndHashcodeRule reports a more correct line number.
    Fixed bug 581853 - UnusedLocalVariableRule now handles anonymous inner classes correctly.
    Fixed bug 580278 - this was a side effect of bug 581853.
    Fixed bug 580123 - UnusedPrivateInstanceVariable now checks for instance variable usage in inner classes.

## July 10 2002 - 0.4:

    Added new rules: OverrideBothEqualsAndHashcodeRule, EmptyTryBlock, EmptyFinallyBlock
    Reports are now sorted by line number
    RuleSets can now reference rules in other RuleSets
    Fixed bug 579718 - made 'ruleset not found' error message clearer.

## July 03 2002 - 0.3:

    Added new rules: UseSingletonRule, ShortVariableRule, LongVariableRule, ShortMethodNameRule
    Moved rules into RuleSets which are defined in XML files in the ruleset directory
    Ant task:
    -Added a 'failonerror' attribute
    -Changed 'rulesettype' to 'rulesetfiles'
    -Removed 'text' report format; only 'html' and 'xml' are available now

## June 27 2002 - 0.2:

    Added new rules: IfElseStmtsMustUseBracesRule, EmptyWhileStmtRule
    Modified command line interface to accept a rule set
    Fixed bug in EmptyCatchBlockRule
    Fixed typo in UnnecessaryConversionTemporaryRule
    Moved Ant task to the net.sourceforge.pmd.ant package
    Added new HTML report format

## June 25 2002 - 0.1:

    Initial release

The PMD book - $20 - http://pmdapplied.com/<|MERGE_RESOLUTION|>--- conflicted
+++ resolved
@@ -4,22 +4,15 @@
 http://sourceforge.net/projects/pmd/files/pmd/
 
 
-<<<<<<< HEAD
 ## 29-April-2017 - 5.6.1
 
 The PMD team is pleased to announce PMD 5.6.1.
-=======
-## 29-April-2017 - 5.5.7
-
-The PMD team is pleased to announce PMD 5.5.7.
->>>>>>> 3794f8ff
 
 This is a bug fixing release.
 
 ### Fixed Issues
 
 *   General
-<<<<<<< HEAD
     *   [#363](https://github.com/pmd/pmd/issues/363): \[core] Rule documentation pages are missing
     *   [#364](https://github.com/pmd/pmd/issues/364): \[core] Stream closed exception when running through maven
     *   [#373](https://github.com/pmd/pmd/issues/373): \[core] RuleSetFactory - add more helper methods
@@ -591,9 +584,18 @@
 *   [#343](https://github.com/pmd/pmd/pull/343): \[apex] int,id,boolean,ternary operator condition are not injection in Soql
 *   [#344](https://github.com/pmd/pmd/pull/344): \[apex] ApexCRUDViolationRule: Bug fix for ClassCastException
 *   [#351](https://github.com/pmd/pmd/pull/351): \[vf] Fixing regression introduced by #341
-=======
+
+
+## 29-April-2017 - 5.5.7
+
+The PMD team is pleased to announce PMD 5.5.7.
+
+This is a bug fixing release.
+
+### Fixed Issues
+
+*   General
     *   [#364](https://github.com/pmd/pmd/issues/364): \[core] Stream closed exception when running through maven
->>>>>>> 3794f8ff
 
 
 ## 19-April-2017 - 5.5.6
