--- conflicted
+++ resolved
@@ -91,12 +91,9 @@
 
 ### External Contributions
 
-<<<<<<< HEAD
 *   [#227](https://github.com/pmd/pmd/pull/227): \[apex] Improving detection of getters
 *   [#228](https://github.com/pmd/pmd/pull/228): \[apex] Excluding count from CRUD/FLS checks
 *   [#229](https://github.com/pmd/pmd/pull/229): \[apex] Dynamic SOQL is safe against Integer, Boolean, Double
 *   [#231](https://github.com/pmd/pmd/pull/231): \[apex] CRUD/FLS rule - add support for fields
+*   [#266](https://github.com/pmd/pmd/pull/266): \[java] corrected invalid reporting of LoD violation
 *   [#268](https://github.com/pmd/pmd/pull/268): \[apex] Support safe escaping via String method
-=======
-*   [#266](https://github.com/pmd/pmd/pull/266): \[java] corrected invalid reporting of LoD violation
->>>>>>> 4d3c09a6
