--- conflicted
+++ resolved
@@ -44,12 +44,9 @@
 *   core
     *   [#2014](https://github.com/pmd/pmd/issues/2014): \[core] Making add(SourceCode sourceCode) public for alternative file systems
     *   [#2036](https://github.com/pmd/pmd/issues/2036): \[core] Wrong include/exclude patterns are silently ignored
-<<<<<<< HEAD
     *   [#2067](https://github.com/pmd/pmd/issues/2067): \[core] Build issue on Windows
+    *   [#2068](https://github.com/pmd/pmd/pull/2068): \[core] Rule loader should use the same resources loader for the ruleset
     *   [#2072](https://github.com/pmd/pmd/issues/2072): \[test]\[core] Not enough info in "test setup error" when numbers of lines do not match
-=======
-    *   [#2068](https://github.com/pmd/pmd/pull/2068): \[core] Rule loader should use the same resources loader for the ruleset
->>>>>>> c2b484bb
 *   java
     *   [#2042](https://github.com/pmd/pmd/issues/2042): \[java] PMD crashes with ClassFormatError: Absent Code attribute...
 *   java-bestpractices
@@ -116,13 +113,10 @@
 *   [#2032](https://github.com/pmd/pmd/pull/2032): \[core] Allow adding SourceCode directly into CPD - [Nathan Braun](https://github.com/nbraun-Google)
 *   [#2047](https://github.com/pmd/pmd/pull/2047): \[java] Fix computation of metrics with annotations - [Andi Pabst](https://github.com/andipabst)
 *   [#2065](https://github.com/pmd/pmd/pull/2065): \[java] Stop checking UR anomalies - [Carlos Macasaet](https://github.com/l0s)
-<<<<<<< HEAD
+*   [#2068](https://github.com/pmd/pmd/pull/2068): \[core] Rule loader should use the same resources loader for the ruleset - [Chen Yang](https://github.com/willamette)
 *   [#2070](https://github.com/pmd/pmd/pull/2070): \[core] Fix renderer tests for windows builds - [Saladoc](https://github.com/Saladoc)
 *   [#2073](https://github.com/pmd/pmd/pull/2073): \[test]\[core] Add expected and actual line of numbers to message wording - [snuyanzin](https://github.com/snuyanzin)
 *   [#2076](https://github.com/pmd/pmd/pull/2076): \[java] Add Metric ClassFanOutComplexity - [Andi Pabst](https://github.com/andipabst)
 *   [#2078](https://github.com/pmd/pmd/pull/2078): \[java] DoNotUseThreads should not warn on Runnable #1627 - [Michael Clay](https://github.com/mclay)
-=======
-*   [#2068](https://github.com/pmd/pmd/pull/2068): \[core] Rule loader should use the same resources loader for the ruleset - [Chen Yang](https://github.com/willamette)
->>>>>>> c2b484bb
 
 {% endtocmaker %}
