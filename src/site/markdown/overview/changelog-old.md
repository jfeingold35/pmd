--- conflicted
+++ resolved
@@ -4,8 +4,6 @@
 http://sourceforge.net/projects/pmd/files/pmd/
 
 
-<<<<<<< HEAD
-=======
 ## 27-March-2017 - 5.5.5
 
 The PMD team is pleased to announce PMD 5.5.5.
@@ -44,7 +42,6 @@
 *   [#308](https://github.com/pmd/pmd/pull/308): \[java] JUnitTestsShouldIncludeAssertRule supports @Rule annotated ExpectedExceptions
 
 
->>>>>>> dc67a67f
 ## 25-Februar-2017 - 5.5.4
 
 The PMD team is pleased to announce PMD 5.5.4
@@ -662,8 +659,6 @@
     *   [#1492](https://sourceforge.net/p/pmd/bugs/1492/): \[core] PMD CLI: IncompatibleClassChangeError when running PMD
 
 
-<<<<<<< HEAD
-=======
 ## 27-March-2017 - 5.4.6
 
 The PMD team is pleased to announce PMD 5.4.6.
@@ -697,7 +692,6 @@
 *   [#308](https://github.com/pmd/pmd/pull/308): \[java] JUnitTestsShouldIncludeAssertRule supports @Rule annotated ExpectedExceptions
 
 
->>>>>>> dc67a67f
 ## 25-Februar-2017 - 5.4.5
 
 The PMD team is pleased to announce PMD 5.4.5
