--- conflicted
+++ resolved
@@ -92,12 +92,10 @@
 *   java-performance
     *   [#2275](https://github.com/pmd/pmd/issues/2275): \[java] AppendCharacterWithChar flags literals in an expression
 *   plsql
-<<<<<<< HEAD
     *   [#2327](https://github.com/pmd/pmd/pull/2327): \[plsql] Parsing of WHERE CURRENT OF
     *   [#2328](https://github.com/pmd/pmd/issues/2328): \[plsql] Support XMLROOT
-=======
+    *   [#2331](https://github.com/pmd/pmd/pull/2331): \[plsql] Fix in Comment statement
     *   [#2332](https://github.com/pmd/pmd/pull/2332): \[plsql] Fixed Execute Immediate statement parsing
->>>>>>> e8167ede
 
 ### API Changes
 
@@ -192,12 +190,9 @@
 *   [#2297](https://github.com/pmd/pmd/pull/2297): \[apex] Cognitive complexity metrics - [Gwilym Kuiper](https://github.com/gwilymatgearset)
 *   [#2317](https://github.com/pmd/pmd/pull/2317): \[apex] New Rule - Test Methods Must Be In Test Classes - [Brian Nørremark](https://github.com/noerremark)
 *   [#2321](https://github.com/pmd/pmd/pull/2321): \[apex] Support switch statements correctly in Cognitive Complexity - [Gwilym Kuiper](https://github.com/gwilymatgearset)
-<<<<<<< HEAD
 *   [#2326](https://github.com/pmd/pmd/pull/2326): \[plsql] Added XML functions to parser: extract(xml), xml_root and fixed xml_forest - [Piotr Szymanski](https://github.com/szyman23)
 *   [#2327](https://github.com/pmd/pmd/pull/2327): \[plsql] Parsing of WHERE CURRENT OF added - [Piotr Szymanski](https://github.com/szyman23)
 *   [#2331](https://github.com/pmd/pmd/pull/2331): \[plsql] Fix in Comment statement - [Piotr Szymanski](https://github.com/szyman23)
-=======
 *   [#2332](https://github.com/pmd/pmd/pull/2332): \[plsql] Fixed Execute Immediate statement parsing - [Piotr Szymanski](https://github.com/szyman23)
->>>>>>> e8167ede
 
 {% endtocmaker %}
