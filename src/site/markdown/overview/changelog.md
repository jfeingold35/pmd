--- conflicted
+++ resolved
@@ -1,6 +1,5 @@
 # PMD Release Notes
 
-<<<<<<< HEAD
 ## ????? - 5.6.0-SNAPSHOT
 
 The PMD team is pleased to announce PMD 5.6.0
@@ -11,13 +10,6 @@
 PMD to cache analysis results between executions to speed up the analysis for all
 languages. New CLI flags and Ant options are available to configure it. Currently
 *the feature is disabled by default*, but this may change as it matures.
-=======
-## ????? - 5.5.3-SNAPSHOT
-
-The PMD team is pleased to announce PMD 5.5.3
-
-The most significant changes are on analysis performance and a whole new **Apex Security Rule Set**.
->>>>>>> 40ba746b
 
 Multithread performance has been enhanced by reducing thread-contention on a
 bunch of areas. This is still an area of work, as the speedup of running
@@ -36,20 +28,15 @@
 ### Table Of Contents
 
 * [New and noteworthy](#New_and_noteworthy)
-<<<<<<< HEAD
     * [Incremental Analysis](#Incremental_Analysis)
     * [Apex Security Rule Set](#Apex_Security_Rule_Set)
     * [Modified Rules](#Modified_Rules)
-=======
-    * [Apex Security Rule Set](#Apex_Security_Rule_Set)
->>>>>>> 40ba746b
 * [Fixed Issues](#Fixed_Issues)
 * [API Changes](#API_Changes)
 * [External Contributions](#External_Contributions)
 
 ### New and noteworthy
 
-<<<<<<< HEAD
 #### Incremental Analysis
 
 PMD now support incremental analysis. Analysis results can be cached and reused between runs.
@@ -82,8 +69,6 @@
     </target>
 ```
 
-=======
->>>>>>> 40ba746b
 #### Apex Security Rule Set
 
 A new ruleset focused on security has been added, consisting of a wide range of rules
@@ -227,10 +212,7 @@
 
 Makes sure that all values obtained from URL parameters are properly escaped / sanitized
 to avoid XSS attacks.
-<<<<<<< HEAD
-
-=======
->>>>>>> 40ba746b
+
 
 #### Modified Rules
 
@@ -288,12 +270,9 @@
 *   `net.sourceforge.pmd.RuleSetFactory` is now immutable and its behavior cannot be changed anymore.
     It provides constructors to create new adjusted instances. This allows to avoid synchronization in RuleSetFactory.
     See [PR #131](https://github.com/pmd/pmd/pull/131).
-<<<<<<< HEAD
 *   `net.sourceforge.pmd.RuleSet` is now immutable, too, and can only be created via `RuleSetFactory`.
     See [PR #145](https://github.com/pmd/pmd/pull/145).
 *   `net.sourceforge.pmd.cli.XPathCLI` has been removed. It's functionality is fully covered by the Designer.
-=======
->>>>>>> 40ba746b
 
 ### External Contributions
 
@@ -324,7 +303,4 @@
 *   [#192](https://github.com/pmd/pmd/pull/192): \[apex] Dead code removal
 *   [#200](https://github.com/pmd/pmd/pull/200): \[javascript] Templatestring grammar fix
 *   [#204](https://github.com/pmd/pmd/pull/204): \[apex] Sharing violation SOQL detection bug fix
-<<<<<<< HEAD
-=======
 *   [#214](https://github.com/pmd/pmd/pull/214): \[apex] Sharing violation improving reporting of the correct node, de-duping
->>>>>>> 40ba746b
