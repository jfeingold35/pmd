--- conflicted
+++ resolved
@@ -32,26 +32,12 @@
  *     <tr><td>{@code 1 == 2 != 3 != 4 == 5}</td><td>{@code (((1 == 2) != 3 != 4) == 5)}</td></tr>
  * </table>
  */
-<<<<<<< HEAD
 public final class ASTEqualityExpression extends AbstractLrBinaryExpr implements ASTExpression {
     ASTEqualityExpression(int id) {
         super(id);
     }
 
     ASTEqualityExpression(JavaParser p, int id) {
-=======
-public class ASTEqualityExpression extends AbstractJavaTypeNode {
-
-    @InternalApi
-    @Deprecated
-    public ASTEqualityExpression(int id) {
-        super(id);
-    }
-
-    @InternalApi
-    @Deprecated
-    public ASTEqualityExpression(JavaParser p, int id) {
->>>>>>> 2bcb8dcf
         super(p, id);
     }
 
