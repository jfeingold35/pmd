/**
 * BSD-style license; for more info see http://pmd.sourceforge.net/license.html
 */

package net.sourceforge.pmd.lang.vf.rule.security;

import java.util.EnumSet;
import java.util.HashSet;
import java.util.List;
import java.util.Locale;
import java.util.Set;
import java.util.regex.Pattern;

import net.sourceforge.pmd.lang.ast.Node;
<<<<<<< HEAD
import net.sourceforge.pmd.lang.vf.DataType;
import net.sourceforge.pmd.lang.vf.ast.ASTArguments;
=======
>>>>>>> 94a3eb63
import net.sourceforge.pmd.lang.vf.ast.ASTAttribute;
import net.sourceforge.pmd.lang.vf.ast.ASTContent;
import net.sourceforge.pmd.lang.vf.ast.ASTElExpression;
import net.sourceforge.pmd.lang.vf.ast.ASTElement;
import net.sourceforge.pmd.lang.vf.ast.ASTExpression;
import net.sourceforge.pmd.lang.vf.ast.ASTHtmlScript;
import net.sourceforge.pmd.lang.vf.ast.ASTLiteral;
import net.sourceforge.pmd.lang.vf.ast.ASTText;
<<<<<<< HEAD
import net.sourceforge.pmd.lang.vf.ast.AbstractVFNode;
import net.sourceforge.pmd.lang.vf.ast.VfTypedNode;
=======
>>>>>>> 94a3eb63
import net.sourceforge.pmd.lang.vf.rule.AbstractVfRule;
import net.sourceforge.pmd.lang.vf.rule.security.lib.ElEscapeDetector;


/**
 * @author sergey.gorbaty February 2017
 *
 */
public class VfUnescapeElRule extends AbstractVfRule {
    private static final String A_CONST = "a";
    private static final String APEXIFRAME_CONST = "apex:iframe";
    private static final String IFRAME_CONST = "iframe";
    private static final String HREF = "href";
    private static final String SRC = "src";
    private static final String APEX_PARAM = "apex:param";
    private static final String VALUE = "value";
    private static final String ITEM_VALUE = "itemvalue";
    private static final String ESCAPE = "escape";
    private static final String ITEM_ESCAPED = "itemescaped";
    private static final String APEX_OUTPUT_TEXT = "apex:outputtext";
    private static final String APEX_PAGE_MESSAGE = "apex:pagemessage";
    private static final String APEX_PAGE_MESSAGES = "apex:pagemessages";
    private static final String APEX_SELECT_OPTION = "apex:selectoption";
    private static final String FALSE = "false";
    private static final Pattern ON_EVENT = Pattern.compile("^on(\\w)+$");
    private static final Pattern PLACEHOLDERS = Pattern.compile("\\{(\\w|,|\\.|'|:|\\s)*\\}");

    private ElEscapeDetector escapeDetector = new ElEscapeDetector();

    @Override
    public Object visit(ASTHtmlScript node, Object data) {
        checkIfCorrectlyEscaped(node, data);
        return super.visit(node, data);
    }

    private void checkIfCorrectlyEscaped(ASTHtmlScript node, Object data) {
        ASTText prevText = null;

        // churn thru every child just once instead of twice
        for (int i = 0; i < node.getNumChildren(); i++) {
            Node n = node.getChild(i);

            if (n instanceof ASTText) {
                prevText = (ASTText) n;
                continue;
            }

            if (n instanceof ASTElExpression) {
                processElInScriptContext((ASTElExpression) n, prevText, data);
            }
        }
    }

    private void processElInScriptContext(ASTElExpression elExpression, ASTText prevText, Object data) {
        boolean quoted = false;
        boolean jsonParse = false;

        if (prevText != null) {
            jsonParse = isJsonParse(prevText);
            if (isUnbalanced(prevText.getImage(), '\'') || isUnbalanced(prevText.getImage(), '\"')) {
                quoted = true;
            }
        }
        if (quoted) {
            // check escaping too
            if (!(jsonParse || escapeDetector.startsWithSafeResource(elExpression) || escapeDetector.containsSafeFields(elExpression))) {
                if (escapeDetector.doesElContainAnyUnescapedIdentifiers(elExpression,
                        EnumSet.of(ElEscapeDetector.Escaping.JSENCODE, ElEscapeDetector.Escaping.JSINHTMLENCODE))) {
                    addViolation(data, elExpression);
                }
            }
        } else {
            if (!(escapeDetector.startsWithSafeResource(elExpression) || escapeDetector.containsSafeFields(elExpression))) {
                final boolean hasUnscaped = escapeDetector.doesElContainAnyUnescapedIdentifiers(elExpression,
                        EnumSet.of(ElEscapeDetector.Escaping.JSENCODE, ElEscapeDetector.Escaping.JSINHTMLENCODE));
                if (!(jsonParse && !hasUnscaped)) {
                    addViolation(data, elExpression);
                }
            }
        }
    }

    private boolean isJsonParse(ASTText prevText) {
        final String text = prevText.getImage().endsWith("'")
                ? prevText.getImage().substring(0, prevText.getImage().length() - 1) : prevText.getImage();

        return text.endsWith("JSON.parse(") || text.endsWith("jQuery.parseJSON(") || text.endsWith("$.parseJSON(");
    }

    private boolean isUnbalanced(String image, char pattern) {
        char[] array = image.toCharArray();

        boolean foundPattern = false;

        for (int i = array.length - 1; i > 0; i--) {
            if (array[i] == pattern) {
                foundPattern = true;
            }

            if (array[i] == ';') {
                return foundPattern;
            }
        }

        return foundPattern;
    }

    @Override
    public Object visit(ASTElement node, Object data) {
        if (doesTagSupportEscaping(node)) {
            checkApexTagsThatSupportEscaping(node, data);
        } else {
            checkLimitedFlags(node, data);
            checkAllOnEventTags(node, data);
        }

        return super.visit(node, data);
    }

    private void checkLimitedFlags(ASTElement node, Object data) {
        switch (node.getName().toLowerCase(Locale.ROOT)) {
        case IFRAME_CONST:
        case APEXIFRAME_CONST:
        case A_CONST:
            break;
        default:
            return;
        }

        final List<ASTAttribute> attributes = node.findChildrenOfType(ASTAttribute.class);
        boolean isEL = false;
        final Set<ASTElExpression> toReport = new HashSet<>();

        for (ASTAttribute attr : attributes) {
            String name = attr.getName().toLowerCase(Locale.ROOT);
            // look for onevents

            if (HREF.equalsIgnoreCase(name) || SRC.equalsIgnoreCase(name)) {
                boolean startingWithSlashText = false;

                final ASTText attrText = attr.getFirstDescendantOfType(ASTText.class);
                if (attrText != null) {
                    if (0 == attrText.getIndexInParent()) {
                        String lowerCaseImage = attrText.getImage().toLowerCase(Locale.ROOT);
                        if (lowerCaseImage.startsWith("/") || lowerCaseImage.startsWith("http")
                                || lowerCaseImage.startsWith("mailto")) {
                            startingWithSlashText = true;
                        }
                    }
                }

                if (!startingWithSlashText) {
                    final List<ASTElExpression> elsInVal = attr.findDescendantsOfType(ASTElExpression.class);
                    for (ASTElExpression el : elsInVal) {
                        if (startsWithSlashLiteral(el)) {
                            break;
                        }

                        if (escapeDetector.startsWithSafeResource(el)) {
                            break;
                        }

                        if (escapeDetector.doesElContainAnyUnescapedIdentifiers(el, ElEscapeDetector.Escaping.URLENCODE)) {
                            isEL = true;
                            toReport.add(el);
                        }
                    }
                }

            }

        }

        if (isEL) {
            for (ASTElExpression expr : toReport) {
                addViolation(data, expr);
            }
        }

    }

    private void checkAllOnEventTags(ASTElement node, Object data) {
        final List<ASTAttribute> attributes = node.findChildrenOfType(ASTAttribute.class);
        boolean isEL = false;
        final Set<ASTElExpression> toReport = new HashSet<>();

        for (ASTAttribute attr : attributes) {
            String name = attr.getName().toLowerCase(Locale.ROOT);
            // look for onevents

            if (ON_EVENT.matcher(name).matches()) {
                final List<ASTElExpression> elsInVal = attr.findDescendantsOfType(ASTElExpression.class);
                for (ASTElExpression el : elsInVal) {
                    if (escapeDetector.startsWithSafeResource(el)) {
                        continue;
                    }

                    if (escapeDetector.doesElContainAnyUnescapedIdentifiers(el,
                            EnumSet.of(ElEscapeDetector.Escaping.ANY))) {
                        isEL = true;
                        toReport.add(el);
                    }
                }
            }

        }

        if (isEL) {
            for (ASTElExpression expr : toReport) {
                addViolation(data, expr);
            }
        }

    }

    private boolean startsWithSlashLiteral(final ASTElExpression elExpression) {
        final ASTExpression expression = elExpression.getFirstChildOfType(ASTExpression.class);
        if (expression != null) {
            final ASTLiteral literal = expression.getFirstChildOfType(ASTLiteral.class);
            if (literal != null && literal.getIndexInParent() == 0) {
                String lowerCaseLiteral = literal.getImage().toLowerCase(Locale.ROOT);
                if (lowerCaseLiteral.startsWith("'/") || lowerCaseLiteral.startsWith("\"/")
                        || lowerCaseLiteral.startsWith("'http")
                        || lowerCaseLiteral.startsWith("\"http")) {
                    return true;
                }
            }

        }

        return false;
    }

    private void checkApexTagsThatSupportEscaping(ASTElement node, Object data) {
        final List<ASTAttribute> attributes = node.findChildrenOfType(ASTAttribute.class);
        final Set<ASTElExpression> toReport = new HashSet<>();
        boolean isUnescaped = false;
        boolean isEL = false;
        boolean hasPlaceholders = false;

        for (ASTAttribute attr : attributes) {
            String name = attr.getName().toLowerCase(Locale.ROOT);
            switch (name) {
            case ESCAPE:
            case ITEM_ESCAPED:
                final ASTText text = attr.getFirstDescendantOfType(ASTText.class);
                if (text != null) {
                    if (text.getImage().equalsIgnoreCase(FALSE)) {
                        isUnescaped = true;
                    }
                }
                break;
            case VALUE:
            case ITEM_VALUE:

                final List<ASTElExpression> elsInVal = attr.findDescendantsOfType(ASTElExpression.class);
                for (ASTElExpression el : elsInVal) {
                    if (escapeDetector.startsWithSafeResource(el)) {
                        continue;
                    }

                    if (escapeDetector.doesElContainAnyUnescapedIdentifiers(el, ElEscapeDetector.Escaping.HTMLENCODE)) {
                        isEL = true;
                        toReport.add(el);
                    }
                }

                final ASTText textValue = attr.getFirstDescendantOfType(ASTText.class);
                if (textValue != null) {

                    if (PLACEHOLDERS.matcher(textValue.getImage()).matches()) {
                        hasPlaceholders = true;
                    }
                }

                break;
            default:
                break;
            }

        }

        if (hasPlaceholders && isUnescaped) {
            for (ASTElExpression expr : hasELInInnerElements(node)) {
                addViolation(data, expr);
            }
        }

        if (isEL && isUnescaped) {
            for (ASTElExpression expr : toReport) {
                addViolation(data, expr);
            }
        }
    }

<<<<<<< HEAD
    private boolean doesElContainAnyUnescapedIdentifiers(final ASTElExpression elExpression, Escaping escape) {
        return doesElContainAnyUnescapedIdentifiers(elExpression, EnumSet.of(escape));

    }

    private boolean doesElContainAnyUnescapedIdentifiers(final ASTElExpression elExpression,
            EnumSet<Escaping> escapes) {
        if (elExpression == null) {
            return false;
        }

        final Set<ASTIdentifier> nonEscapedIds = new HashSet<>();

        final List<ASTExpression> exprs = elExpression.findChildrenOfType(ASTExpression.class);
        for (final ASTExpression expr : exprs) {

            if (innerContainsSafeFields(expr)) {
                continue;
            }

            if (expressionContainsSafeDataNodes(expr)) {
                continue;
            }

            final List<ASTIdentifier> ids = expr.findChildrenOfType(ASTIdentifier.class);
            for (final ASTIdentifier id : ids) {
                boolean isEscaped = false;

                for (Escaping e : escapes) {

                    if (id.getImage().equalsIgnoreCase(e.toString())) {
                        isEscaped = true;
                        break;
                    }

                    if (e.equals(Escaping.ANY)) {
                        for (Escaping esc : Escaping.values()) {
                            if (id.getImage().equalsIgnoreCase(esc.toString())) {
                                isEscaped = true;
                                break;
                            }
                        }
                    }

                }

                if (!isEscaped) {
                    nonEscapedIds.add(id);
                }
            }

        }

        return !nonEscapedIds.isEmpty();
    }

    /**
     * Return true if the type of all data nodes can be determined and none of them require escaping
     */
    private boolean expressionContainsSafeDataNodes(ASTExpression expression) {
        try {
            for (VfTypedNode node : expression.getDataNodes().keySet()) {
                DataType dataType = node.getDataType();
                if (dataType == null || dataType.requiresEscaping) {
                    return false;
                }
            }

            return true;
        } catch (ASTExpression.DataNodeStateException e) {
            return false;
        }
    }

    private boolean containsSafeFields(final AbstractVFNode expression) {
        final ASTExpression ex = expression.getFirstChildOfType(ASTExpression.class);

        return ex != null && innerContainsSafeFields(ex);

    }

    private boolean innerContainsSafeFields(final AbstractVFNode expression) {
        for (int i = 0; i < expression.getNumChildren(); i++) {
            Node child = expression.getChild(i);

            if (child instanceof ASTIdentifier) {
                switch (child.getImage().toLowerCase(Locale.ROOT)) {
                case "id":
                case "size":
                case "caseNumber":
                    return true;
                default:
                }
            }

            if (child instanceof ASTArguments) {
                if (containsSafeFields((ASTArguments) child)) {
                    return true;
                }
            }

            if (child instanceof ASTDotExpression) {
                if (innerContainsSafeFields((ASTDotExpression) child)) {
                    return true;
                }
            }

        }

        return false;
    }
=======
>>>>>>> 94a3eb63

    private boolean doesTagSupportEscaping(final ASTElement node) {
        if (node.getName() == null) {
            return false;
        }

        switch (node.getName().toLowerCase(Locale.ROOT)) { // vf is case insensitive
        case APEX_OUTPUT_TEXT:
        case APEX_PAGE_MESSAGE:
        case APEX_PAGE_MESSAGES:
        case APEX_SELECT_OPTION:
            return true;
        default:
            return false;
        }

    }

    private Set<ASTElExpression> hasELInInnerElements(final ASTElement node) {
        final Set<ASTElExpression> toReturn = new HashSet<>();
        final ASTContent content = node.getFirstChildOfType(ASTContent.class);
        if (content != null) {
            final List<ASTElement> innerElements = content.findChildrenOfType(ASTElement.class);
            for (final ASTElement element : innerElements) {
                if (element.getName().equalsIgnoreCase(APEX_PARAM)) {
                    final List<ASTAttribute> innerAttributes = element.findChildrenOfType(ASTAttribute.class);
                    for (ASTAttribute attrib : innerAttributes) {
                        final List<ASTElExpression> elsInVal = attrib.findDescendantsOfType(ASTElExpression.class);
                        for (final ASTElExpression el : elsInVal) {
                            if (escapeDetector.startsWithSafeResource(el)) {
                                continue;
                            }

                            if (escapeDetector.doesElContainAnyUnescapedIdentifiers(el, ElEscapeDetector.Escaping.HTMLENCODE)) {
                                toReturn.add(el);
                            }

                        }
                    }
                }
            }
        }

        return toReturn;
    }

}<|MERGE_RESOLUTION|>--- conflicted
+++ resolved
@@ -12,11 +12,6 @@
 import java.util.regex.Pattern;
 
 import net.sourceforge.pmd.lang.ast.Node;
-<<<<<<< HEAD
-import net.sourceforge.pmd.lang.vf.DataType;
-import net.sourceforge.pmd.lang.vf.ast.ASTArguments;
-=======
->>>>>>> 94a3eb63
 import net.sourceforge.pmd.lang.vf.ast.ASTAttribute;
 import net.sourceforge.pmd.lang.vf.ast.ASTContent;
 import net.sourceforge.pmd.lang.vf.ast.ASTElExpression;
@@ -25,11 +20,6 @@
 import net.sourceforge.pmd.lang.vf.ast.ASTHtmlScript;
 import net.sourceforge.pmd.lang.vf.ast.ASTLiteral;
 import net.sourceforge.pmd.lang.vf.ast.ASTText;
-<<<<<<< HEAD
-import net.sourceforge.pmd.lang.vf.ast.AbstractVFNode;
-import net.sourceforge.pmd.lang.vf.ast.VfTypedNode;
-=======
->>>>>>> 94a3eb63
 import net.sourceforge.pmd.lang.vf.rule.AbstractVfRule;
 import net.sourceforge.pmd.lang.vf.rule.security.lib.ElEscapeDetector;
 
@@ -62,6 +52,7 @@
     @Override
     public Object visit(ASTHtmlScript node, Object data) {
         checkIfCorrectlyEscaped(node, data);
+
         return super.visit(node, data);
     }
 
@@ -325,120 +316,6 @@
         }
     }
 
-<<<<<<< HEAD
-    private boolean doesElContainAnyUnescapedIdentifiers(final ASTElExpression elExpression, Escaping escape) {
-        return doesElContainAnyUnescapedIdentifiers(elExpression, EnumSet.of(escape));
-
-    }
-
-    private boolean doesElContainAnyUnescapedIdentifiers(final ASTElExpression elExpression,
-            EnumSet<Escaping> escapes) {
-        if (elExpression == null) {
-            return false;
-        }
-
-        final Set<ASTIdentifier> nonEscapedIds = new HashSet<>();
-
-        final List<ASTExpression> exprs = elExpression.findChildrenOfType(ASTExpression.class);
-        for (final ASTExpression expr : exprs) {
-
-            if (innerContainsSafeFields(expr)) {
-                continue;
-            }
-
-            if (expressionContainsSafeDataNodes(expr)) {
-                continue;
-            }
-
-            final List<ASTIdentifier> ids = expr.findChildrenOfType(ASTIdentifier.class);
-            for (final ASTIdentifier id : ids) {
-                boolean isEscaped = false;
-
-                for (Escaping e : escapes) {
-
-                    if (id.getImage().equalsIgnoreCase(e.toString())) {
-                        isEscaped = true;
-                        break;
-                    }
-
-                    if (e.equals(Escaping.ANY)) {
-                        for (Escaping esc : Escaping.values()) {
-                            if (id.getImage().equalsIgnoreCase(esc.toString())) {
-                                isEscaped = true;
-                                break;
-                            }
-                        }
-                    }
-
-                }
-
-                if (!isEscaped) {
-                    nonEscapedIds.add(id);
-                }
-            }
-
-        }
-
-        return !nonEscapedIds.isEmpty();
-    }
-
-    /**
-     * Return true if the type of all data nodes can be determined and none of them require escaping
-     */
-    private boolean expressionContainsSafeDataNodes(ASTExpression expression) {
-        try {
-            for (VfTypedNode node : expression.getDataNodes().keySet()) {
-                DataType dataType = node.getDataType();
-                if (dataType == null || dataType.requiresEscaping) {
-                    return false;
-                }
-            }
-
-            return true;
-        } catch (ASTExpression.DataNodeStateException e) {
-            return false;
-        }
-    }
-
-    private boolean containsSafeFields(final AbstractVFNode expression) {
-        final ASTExpression ex = expression.getFirstChildOfType(ASTExpression.class);
-
-        return ex != null && innerContainsSafeFields(ex);
-
-    }
-
-    private boolean innerContainsSafeFields(final AbstractVFNode expression) {
-        for (int i = 0; i < expression.getNumChildren(); i++) {
-            Node child = expression.getChild(i);
-
-            if (child instanceof ASTIdentifier) {
-                switch (child.getImage().toLowerCase(Locale.ROOT)) {
-                case "id":
-                case "size":
-                case "caseNumber":
-                    return true;
-                default:
-                }
-            }
-
-            if (child instanceof ASTArguments) {
-                if (containsSafeFields((ASTArguments) child)) {
-                    return true;
-                }
-            }
-
-            if (child instanceof ASTDotExpression) {
-                if (innerContainsSafeFields((ASTDotExpression) child)) {
-                    return true;
-                }
-            }
-
-        }
-
-        return false;
-    }
-=======
->>>>>>> 94a3eb63
 
     private boolean doesTagSupportEscaping(final ASTElement node) {
         if (node.getName() == null) {
