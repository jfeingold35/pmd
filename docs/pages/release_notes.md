---
title: PMD Release Notes
permalink: pmd_release_notes.html
keywords: changelog, release notes
---

## ????? - 6.3.0-SNAPSHOT

The PMD team is pleased to announce PMD 6.3.0.

This is a minor release.

### Table Of Contents

* [New and noteworthy](#new-and-noteworthy)
<<<<<<< HEAD
    *   [Tree traversal revision](#tree-traversal-revision)
    *   [Naming rules enhancements](#naming-rules-enhancements)
    *   [CPD Suppression](#cpd-suppression)
    *   [New Rules](#new-rules)
    *   [Modified Rules](#modified-rules)
=======
    *   [Tree transversal revision](#tree-transversal-revision)
    *   [Swift 4.1 Support](#swift-41-support)
>>>>>>> b8e90e44
* [Fixed Issues](#fixed-issues)
* [API Changes](#api-changes)
    *   [Deprecated Rules](#deprecated-rules)
* [External Contributions](#external-contributions)

### New and noteworthy

#### Tree traversal revision

As described in [#904](https://github.com/pmd/pmd/issues/904), when searching for child nodes of the AST methods
such as `hasDescendantOfType`, `getFirstDescendantOfType` and `findDescendantsOfType` were found to behave inconsistently,
not all of them honoring find boundaries; that is, nodes that define a self-contained entity which should be considered separately
(think of lambdas, nested classes, anonymous classes, etc.). We have modified these methods to ensure all of them honor
find boundaries.

This change implies several false positives / unexpected results (ie: `ASTBlockStatement` falsely returning `true` to `isAllocation()`)
have been fixed; and lots of searches are now restricted to smaller search areas, which improves performance (depending on the project,
we have measured up to 10% improvements during Type Resolution, Symbol Table analysis, and some rules' application).

#### Naming rules enhancements

 *   [`ClassNamingConventions`](pmd_rules_java_codestyle.html#classnamingconventions)
     has been enhanced to allow granular configuration of naming
     conventions for different kinds of type declarations (eg enum or abstract
     class). Each kind of declaration can use its own naming convention
     using a regex property. See the rule's documentation for more info about
     configuration and default conventions.

#### CPD Suppression

Back in PMD 5.6.0 we introduced the ability to suppress CPD warnings in Java using comments, by
including `CPD-OFF` (to start ignoring code), or `CPD-ON` (to resume analysis) during CPD execution.
This has proved to be much more flexible and versatile than the old annotation-based approach,
and has since been the preferred way to suppress CPD warnings.

On this ocassion, we are extending support for comment-based suppressions to many other languages:

*   C/C++
*   Ecmascript / Javascript
*   Matlab
*   Objective-C
*   PL/SQL
*   Python

So for instance, in Python we could now do:

```python
class BaseHandler(object):
    def __init__(self):
        # some unignored code

        # tell cpd to start ignoring code - CPD-OFF

        # mission critical code, manually loop unroll
        GoDoSomethingAwesome(x + x / 2);
        GoDoSomethingAwesome(x + x / 2);
        GoDoSomethingAwesome(x + x / 2);
        GoDoSomethingAwesome(x + x / 2);
        GoDoSomethingAwesome(x + x / 2);
        GoDoSomethingAwesome(x + x / 2);

        # resume CPD analysis - CPD-ON

        # further code will *not* be ignored
```

Other languages are equivalent.

#### New Rules

*   The new Java rule [`InsecureCryptoIv`](pmd_rules_java_security.html#insecurecryptoiv) (`java-security`)
    detects hard coded initialization vectors used in cryptographic operations. It is recommended to use
    a randomly generated IV.

#### Modified Rules

*   The Java rule [`UnnecessaryConstructor`](pmd_rules_java_codestyle.html#unnecessaryconstructor) (`java-codestyle`)
    has been rewritten as a Java rule (previously it was a XPath-based rule). It supports a new property
    `ignoredAnnotations` and ignores by default empty constructors,
    that are annotated with `javax.inject.Inject`. Additionally, it detects now also unnecessary private constructors
    in enums.


#### Swift 4.1 Support

Thanks to major contributions from [kenji21](https://github.com/kenji21) the Swift grammar has been updated to support Swift 4.1.
This is a major update, since the old grammar was quite dated, and we are sure all iOS developers will enjoy it.

Unfortunately, this change is not compatible. The grammar elements that have been removed (ie: the keywords `__FILE__`,
`__LINE__`, `__COLUMN__` and `__FUNCTION__`) are no longer supported. We don't usually introduce such drastic / breaking
changes in minor releases, however, given that the whole Swift ecosystem pushes hard towards always using the latest
versions, and that Swift needs all code and libraries to be currently compiling against the same Swift version,
we felt strongly this change was both safe and necessary to be shipped as soon as possible. We had great feedback
from the comunity during the processm but if you have a legitimate use case for older Swift versions, please let us know
[on our Issue Tracke](https://github.com/pmd/pmd/issues).

### Fixed Issues

*   all
    *   [#695](https://github.com/pmd/pmd/issues/695): \[core] Extend comment-based suppression to all JavaCC languages
    *   [#988](https://github.com/pmd/pmd/issues/988): \[core] FileNotFoundException for missing classes directory with analysis cache enabled
    *   [#1036](https://github.com/pmd/pmd/issues/1036): \[core] Non-XML output breaks XML-based CLI integrations
*   apex-errorprone
    *   [#776](https://github.com/pmd/pmd/issues/776): \[apex] AvoidHardcodingId false positives
*   documentation
    *   [#994](https://github.com/pmd/pmd/issues/994): \[doc] Delete duplicate page contributing.md on the website
*   java
    *   [#894](https://github.com/pmd/pmd/issues/894): \[java] Maven PMD plugin fails to process some files without any explanation
    *   [#899](https://github.com/pmd/pmd/issues/899): \[java] JavaTypeDefinitionSimple.toString can cause NPEs
    *   [#1020](https://github.com/pmd/pmd/issues/1020): \[java] The CyclomaticComplexity rule runs forever in 6.2.0
    *   [#1030](https://github.com/pmd/pmd/pull/1030): \[java] NoClassDefFoundError when analyzing PMD with PMD
*   java-bestpractices
    *   [#370](https://github.com/pmd/pmd/issues/370): \[java] GuardLogStatementJavaUtil not considering lambdas
<<<<<<< HEAD
    *   [#558](https://github.com/pmd/pmd/issues/558): \[java] ProperLogger Warnings for enums
    *   [#719](https://github.com/pmd/pmd/issues/719): \[java] Unused Code: Java 8 receiver parameter with an internal class
    *   [#1009](https://github.com/pmd/pmd/issues/1009): \[java] JUnitAssertionsShouldIncludeMessage - False positive with assertEquals and JUnit5
*   java-codestyle
    *   [#1003](https://github.com/pmd/pmd/issues/1003): \[java] UnnecessaryConstructor triggered on required empty constructor (Dagger @Inject)
    *   [#1023](https://github.com/pmd/pmd/issues/1023): \[java] False positive for useless parenthesis
*   java-errorprone
    *   [#629](https://github.com/pmd/pmd/issues/629): \[java] NullAssignment false positive
    *   [#816](https://github.com/pmd/pmd/issues/816): \[java] SingleMethodSingleton false positives with inner classes
*   java-performance
    *   [#586](https://github.com/pmd/pmd/issues/586): \[java] AvoidUsingShortType erroneously triggered on overrides of 3rd party methods
=======
*   swift
    *   [#678](https://github.com/pmd/pmd/issues/678): \[swift][cpd] Exception when running for Swift 4 code (KeyPath)
>>>>>>> b8e90e44

### API Changes

#### Deprecated Rules

  * The Java rule `AbstractNaming` (category `codestyle`) is deprecated
  in favour of [`ClassNamingConventions`](pmd_rules_java_codestyle.html#classnamingconventions).
  See [Naming rules enhancements](#naming-rules-enhancements).

### External Contributions

*   [#778](https://github.com/pmd/pmd/pull/778): \[swift] Support Swift 4 grammar - [kenji21](https://github.com/kenji21)
*   [#1002](https://github.com/pmd/pmd/pull/1002): \[doc] Delete duplicate page contributing.md on the website - [Ishan Srivastava](https://github.com/ishanSrt)
*   [#1008](https://github.com/pmd/pmd/pull/1008): \[core] DOC: fix closing tag for &lt;pmdVersion> - [stonio](https://github.com/stonio)
*   [#1010](https://github.com/pmd/pmd/pull/1010): \[java] UnnecessaryConstructor triggered on required empty constructor (Dagger @Inject) - [BBG](https://github.com/djydewang)
*   [#1012](https://github.com/pmd/pmd/pull/1012): \[java] JUnitAssertionsShouldIncludeMessage - False positive with assertEquals and JUnit5 - [BBG](https://github.com/djydewang)
*   [#1024](https://github.com/pmd/pmd/pull/1024): \[java] Issue 558: Properlogger for enums - [Utku Cuhadaroglu](https://github.com/utkuc)
*   [#1041](https://github.com/pmd/pmd/pull/1041): \[java] Make BasicProjectMemoizer thread safe. - [bergander](https://github.com/bergander)
*   [#1042](https://github.com/pmd/pmd/pull/1042): \[java] New security rule: report usage of hard coded IV in crypto operations - [Sergey Gorbaty](https://github.com/sgorbaty)
*   [#1044](https://github.com/pmd/pmd/pull/1044): \[java] Fix for issue #816 - [Akshat Bahety](https://github.com/akshatbahety)
*   [#1048](https://github.com/pmd/pmd/pull/1048): \[core] Make MultiThreadProcessor more space efficient - [Gonzalo Exequiel Ibars Ingman](https://github.com/gibarsin)
<|MERGE_RESOLUTION|>--- conflicted
+++ resolved
@@ -13,16 +13,12 @@
 ### Table Of Contents
 
 * [New and noteworthy](#new-and-noteworthy)
-<<<<<<< HEAD
-    *   [Tree traversal revision](#tree-traversal-revision)
-    *   [Naming rules enhancements](#naming-rules-enhancements)
+    *   [Tree Traversal Revision](#tree-traversal-revision)
+    *   [Naming Rules Enhancements](#naming-rules-enhancements)
     *   [CPD Suppression](#cpd-suppression)
+    *   [Swift 4.1 Support](#swift-41-support)
     *   [New Rules](#new-rules)
     *   [Modified Rules](#modified-rules)
-=======
-    *   [Tree transversal revision](#tree-transversal-revision)
-    *   [Swift 4.1 Support](#swift-41-support)
->>>>>>> b8e90e44
 * [Fixed Issues](#fixed-issues)
 * [API Changes](#api-changes)
     *   [Deprecated Rules](#deprecated-rules)
@@ -30,7 +26,7 @@
 
 ### New and noteworthy
 
-#### Tree traversal revision
+#### Tree Traversal Revision
 
 As described in [#904](https://github.com/pmd/pmd/issues/904), when searching for child nodes of the AST methods
 such as `hasDescendantOfType`, `getFirstDescendantOfType` and `findDescendantsOfType` were found to behave inconsistently,
@@ -42,7 +38,7 @@
 have been fixed; and lots of searches are now restricted to smaller search areas, which improves performance (depending on the project,
 we have measured up to 10% improvements during Type Resolution, Symbol Table analysis, and some rules' application).
 
-#### Naming rules enhancements
+#### Naming Rules Enhancements
 
  *   [`ClassNamingConventions`](pmd_rules_java_codestyle.html#classnamingconventions)
      has been enhanced to allow granular configuration of naming
@@ -91,6 +87,19 @@
 
 Other languages are equivalent.
 
+#### Swift 4.1 Support
+
+Thanks to major contributions from [kenji21](https://github.com/kenji21) the Swift grammar has been updated to support Swift 4.1.
+This is a major update, since the old grammar was quite dated, and we are sure all iOS developers will enjoy it.
+
+Unfortunately, this change is not compatible. The grammar elements that have been removed (ie: the keywords `__FILE__`,
+`__LINE__`, `__COLUMN__` and `__FUNCTION__`) are no longer supported. We don't usually introduce such drastic / breaking
+changes in minor releases, however, given that the whole Swift ecosystem pushes hard towards always using the latest
+versions, and that Swift needs all code and libraries to be currently compiling against the same Swift version,
+we felt strongly this change was both safe and necessary to be shipped as soon as possible. We had great feedback
+from the comunity during the processm but if you have a legitimate use case for older Swift versions, please let us know
+[on our Issue Tracke](https://github.com/pmd/pmd/issues).
+
 #### New Rules
 
 *   The new Java rule [`InsecureCryptoIv`](pmd_rules_java_security.html#insecurecryptoiv) (`java-security`)
@@ -104,20 +113,6 @@
     `ignoredAnnotations` and ignores by default empty constructors,
     that are annotated with `javax.inject.Inject`. Additionally, it detects now also unnecessary private constructors
     in enums.
-
-
-#### Swift 4.1 Support
-
-Thanks to major contributions from [kenji21](https://github.com/kenji21) the Swift grammar has been updated to support Swift 4.1.
-This is a major update, since the old grammar was quite dated, and we are sure all iOS developers will enjoy it.
-
-Unfortunately, this change is not compatible. The grammar elements that have been removed (ie: the keywords `__FILE__`,
-`__LINE__`, `__COLUMN__` and `__FUNCTION__`) are no longer supported. We don't usually introduce such drastic / breaking
-changes in minor releases, however, given that the whole Swift ecosystem pushes hard towards always using the latest
-versions, and that Swift needs all code and libraries to be currently compiling against the same Swift version,
-we felt strongly this change was both safe and necessary to be shipped as soon as possible. We had great feedback
-from the comunity during the processm but if you have a legitimate use case for older Swift versions, please let us know
-[on our Issue Tracke](https://github.com/pmd/pmd/issues).
 
 ### Fixed Issues
 
@@ -136,7 +131,6 @@
     *   [#1030](https://github.com/pmd/pmd/pull/1030): \[java] NoClassDefFoundError when analyzing PMD with PMD
 *   java-bestpractices
     *   [#370](https://github.com/pmd/pmd/issues/370): \[java] GuardLogStatementJavaUtil not considering lambdas
-<<<<<<< HEAD
     *   [#558](https://github.com/pmd/pmd/issues/558): \[java] ProperLogger Warnings for enums
     *   [#719](https://github.com/pmd/pmd/issues/719): \[java] Unused Code: Java 8 receiver parameter with an internal class
     *   [#1009](https://github.com/pmd/pmd/issues/1009): \[java] JUnitAssertionsShouldIncludeMessage - False positive with assertEquals and JUnit5
@@ -148,10 +142,8 @@
     *   [#816](https://github.com/pmd/pmd/issues/816): \[java] SingleMethodSingleton false positives with inner classes
 *   java-performance
     *   [#586](https://github.com/pmd/pmd/issues/586): \[java] AvoidUsingShortType erroneously triggered on overrides of 3rd party methods
-=======
 *   swift
     *   [#678](https://github.com/pmd/pmd/issues/678): \[swift][cpd] Exception when running for Swift 4 code (KeyPath)
->>>>>>> b8e90e44
 
 ### API Changes
 
