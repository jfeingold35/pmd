--- conflicted
+++ resolved
@@ -16,13 +16,10 @@
 
 ### Fixed Issues
 
-<<<<<<< HEAD
 *   java-bestpractices
     *   [#2149](https://github.com/pmd/pmd/issues/2149): \[java] JUnitAssertionsShouldIncludeMessage - False positive with assertEquals and JUnit5
-=======
 *   java-performance
     *   [#2141](https://github.com/pmd/pmd/issues/2141): \[java] StringInstatiation: False negative with String-array access
->>>>>>> b7d61fca
 
 ### API Changes
 
