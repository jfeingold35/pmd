---
title: PMD Release Notes
permalink: pmd_release_notes.html
keywords: changelog, release notes
---

## {{ site.pmd.date }} - {{ site.pmd.version }}

The PMD team is pleased to announce PMD {{ site.pmd.version }}.

This is a {{ site.pmd.release_type }} release.

{% tocmaker is_release_notes_processor %}

### New and noteworthy

#### Scala cross compilation

Up until now the PMD Scala module has been compiled against scala 2.13 only by default.
However, this makes it impossible to use pmd as a library in scala projects,
that use scala 2.12, e.g. in sbt plugins. Therefore PMD now provides cross compiled pmd-scala
modules for both versions: **scala 2.12** and **scala 2.13**.

The new modules have new maven artifactIds. The old artifactId `net.sourceforge.pmd:pmd-scala:{{ site.pmd.version }}`
is still available, but is deprecated from now on. It has been demoted to be just a delegation to the new
`pmd-scala_2.13` module and will be removed eventually.

The coordinates for the new modules are:

```
<dependency>
    <groupId>net.sourceforge.pmd</groupId>
    <artifactId>pmd-scala_2.12</artifactId>
    <version>{{ site.pmd.version }}</version>
</dependency>

<dependency>
    <groupId>net.sourceforge.pmd</groupId>
    <artifactId>pmd-scala_2.13</artifactId>
    <version>{{ site.pmd.version }}</version>
</dependency>
```

The command line version of PMD continues to use **scala 2.13**.

#### New Rules

*   The new Java Rule {% rule "java/codestyle/UnnecessaryCast" %} (`java-codestyle`)
    finds casts that are unnecessary while accessing collection elements.

<<<<<<< HEAD
*   The new Java Rule {% rule "java/performance/AvoidCalendarDateCreation" %} (`java-performance`)
    finds usages of `java.util.Calendar` whose purpose is just to get the current date. This
    can be done in a more lightweight way.
=======

#### Modified rules

*   The Java rule {% rule "java/codestyle/UseDiamondOperator" %} (`java-codestyle`) now by default
    finds unnecessary usages of type parameters, which are nested, involve wildcards and are used
    within a ternary operator. These usages are usually only unnecessary with Java8 and later, when
    the type inference in Java has been improved.
    
    In order to avoid false positives when checking Java7 only code, the rule has the new property
    `java7Compatibility`, which is disabled by default. Settings this to "true" retains
    the old rule behaviour.

>>>>>>> ca0f6535

### Fixed Issues

*   c#
    *   [#2551](https://github.com/pmd/pmd/issues/2551): \[c#] CPD suppression with comments doesn't work
*   java-codestyle
    *   [#2545](https://github.com/pmd/pmd/issues/2545): \[java] UseDiamondOperator false negatives
    *   [#2573](https://github.com/pmd/pmd/pull/2573): \[java] DefaultPackage: Allow package default JUnit 5 Test methods
*   java-design
    *   [#2563](https://github.com/pmd/pmd/pull/2563): \[java] UselessOverridingMethod false negative with already public methods
*   scala
    *   [#2547](https://github.com/pmd/pmd/pull/2547): \[scala] Add cross compilation for scala 2.12 and 2.13

### API Changes

*   The maven module `net.sourceforge.pmd:pmd-scala` is deprecated. Use `net.sourceforge.pmd:pmd-scala_2.13`
    or `net.sourceforge.pmd:pmd-scala_2.12` instead.
    
#### Deprecated APIs

*   {%jdoc apex::lang.apex.ast.ASTAnnotation#suppresses(core::Rule) %}


### External Contributions

*   [#1932](https://github.com/pmd/pmd/pull/1932): \[java] Added 4 performance rules originating from PMD-jPinpoint-rules - [Jeroen Borgers](https://github.com/jborgers)
*   [#2349](https://github.com/pmd/pmd/pull/2349): \[java] Optimize UnusedPrivateMethodRule - [shilko2013](https://github.com/shilko2013)
*   [#2547](https://github.com/pmd/pmd/pull/2547): \[scala] Add cross compilation for scala 2.12 and 2.13 - [João Ferreira](https://github.com/jtjeferreira)
*   [#2567](https://github.com/pmd/pmd/pull/2567): \[c#] Fix CPD suppression with comments doesn't work - [Lixon Lookose](https://github.com/LixonLookose)
*   [#2573](https://github.com/pmd/pmd/pull/2573): \[java] DefaultPackage: Allow package default JUnit 5 Test methods - [Craig Andrews](https://github.com/candrews)

{% endtocmaker %}
<|MERGE_RESOLUTION|>--- conflicted
+++ resolved
@@ -48,11 +48,9 @@
 *   The new Java Rule {% rule "java/codestyle/UnnecessaryCast" %} (`java-codestyle`)
     finds casts that are unnecessary while accessing collection elements.
 
-<<<<<<< HEAD
 *   The new Java Rule {% rule "java/performance/AvoidCalendarDateCreation" %} (`java-performance`)
     finds usages of `java.util.Calendar` whose purpose is just to get the current date. This
     can be done in a more lightweight way.
-=======
 
 #### Modified rules
 
@@ -64,8 +62,6 @@
     In order to avoid false positives when checking Java7 only code, the rule has the new property
     `java7Compatibility`, which is disabled by default. Settings this to "true" retains
     the old rule behaviour.
-
->>>>>>> ca0f6535
 
 ### Fixed Issues
 
@@ -83,7 +79,7 @@
 
 *   The maven module `net.sourceforge.pmd:pmd-scala` is deprecated. Use `net.sourceforge.pmd:pmd-scala_2.13`
     or `net.sourceforge.pmd:pmd-scala_2.12` instead.
-    
+
 #### Deprecated APIs
 
 *   {%jdoc apex::lang.apex.ast.ASTAnnotation#suppresses(core::Rule) %}
