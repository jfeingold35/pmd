--- conflicted
+++ resolved
@@ -28,73 +28,11 @@
 Those APIs are not intended to be used by clients, and will be hidden or removed with PMD 7.0.0.
 You can identify them with the `@InternalApi` annotation. You'll also get a deprecation warning.
 
-<<<<<<< HEAD
-* {% jdoc java::lang.java.JavaLanguageHandler %}
-* {% jdoc java::lang.java.JavaLanguageParser %}
-* {% jdoc java::lang.java.JavaDataFlowHandler %}
-* Implementations of {% jdoc core::lang.rule.RuleViolationFactory %} in each
-  language module, eg {% jdoc java::lang.java.rule.JavaRuleViolationFactory %}.
-  See javadoc of {% jdoc core::lang.rule.RuleViolationFactory %}.
-* Implementations of {% jdoc core::RuleViolation %} in each language module,
-  eg {% jdoc java::lang.java.rule.JavaRuleViolation %}. See javadoc of
-  {% jdoc core::RuleViolation %}.
+*   {% jdoc vm::lang.vm.VmTokenManager %}
+*   {% jdoc java::lang.java.JavaTokenManager %}
+*   {% jdoc python::lang.python.PythonTokenManager %}
+*   {% jdoc vf::lang.vf.VfTokenManager %}
 
-* {% jdoc core::rules.RuleFactory %}
-* {% jdoc core::rules.RuleBuilder %}
-* Constructors of {% jdoc core::RuleSetFactory %}, use factory methods from {% jdoc core::RulesetsFactoryUtils %} instead
-* {% jdoc core::RulesetsFactoryUtils#getRulesetFactory(core::PMDConfiguration, core::util.ResourceLoader) %}
-
-* {% jdoc apex::lang.apex.ast.AbstractApexNode %}
-* {% jdoc apex::lang.apex.ast.AbstractApexNodeBase %}, and the related `visit`
-methods on {% jdoc apex::lang.apex.ast.ApexParserVisitor %} and its implementations.
- Use {% jdoc apex::lang.apex.ast.ApexNode %} instead, now considers comments too.
-
-##### For removal
-
-* pmd-core
-  * {% jdoc core::lang.dfa.DFAGraphRule %} and its implementations
-  * {% jdoc core::lang.dfa.DFAGraphMethod %}
-  * Many methods on the {% jdoc core::lang.ast.Node %} interface
-  and {% jdoc core::lang.ast.AbstractNode %} base class. See their javadoc for details.
-  * {% jdoc !!core::lang.ast.Node#isFindBoundary() %} is deprecated for XPath queries.
-  * Many APIs of {% jdoc_package core::lang.metrics %}, though most of them were internal and
-  probably not used directly outside of PMD. Use {% jdoc core::lang.metrics.MetricsUtil %} as
-  a replacement for the language-specific façades too.
-  * {% jdoc core::lang.ast.QualifiableNode %}, {% jdoc core::lang.ast.QualifiedName %}
-* pmd-java
-  * {% jdoc java::lang.java.AbstractJavaParser %}
-  * {% jdoc java::lang.java.AbstractJavaHandler %}
-  * [`ASTAnyTypeDeclaration.TypeKind`](https://javadoc.io/page/net.sourceforge.pmd/pmd-java/6.21.0/net/sourceforge/pmd/lang/java/ast/ASTAnyTypeDeclaration.TypeKind.html)
-  * {% jdoc !!java::lang.java.ast.ASTAnyTypeDeclaration#getKind() %}
-  * {% jdoc java::lang.java.ast.JavaQualifiedName %}
-  * {% jdoc !!java::lang.java.ast.ASTCatchStatement#getBlock() %}
-  * {% jdoc !!java::lang.java.ast.ASTCompilationUnit#declarationsAreInDefaultPackage() %}
-  * {% jdoc java::lang.java.ast.JavaQualifiableNode %}
-    * {% jdoc !!java::lang.java.ast.ASTAnyTypeDeclaration#getQualifiedName() %}
-    * {% jdoc !!java::lang.java.ast.ASTMethodOrConstructorDeclaration#getQualifiedName() %}
-    * {% jdoc !!java::lang.java.ast.ASTLambdaExpression#getQualifiedName() %}
-  * {% jdoc_package java::lang.java.qname %} and its contents
-  * {% jdoc java::lang.java.ast.MethodLikeNode %}
-    * Its methods will also be removed from its implementations,
-      {% jdoc java::lang.java.ast.ASTMethodOrConstructorDeclaration %},
-      {% jdoc java::lang.java.ast.ASTLambdaExpression %}.
-  * {% jdoc !!java::lang.java.ast.ASTAnyTypeDeclaration#getImage() %} will be removed. Please use `getSimpleName()`
-    instead. This affects {% jdoc !!java::lang.java.ast.ASTAnnotationTypeDeclaration#getImage() %},
-    {% jdoc !!java::lang.java.ast.ASTClassOrInterfaceDeclaration#getImage() %}, and
-    {% jdoc !!java::lang.java.ast.ASTEnumDeclaration#getImage() %}.
-  * Several methods of {% jdoc java::lang.java.ast.ASTTryStatement %}, replacements with other names
-    have been added. This includes the XPath attribute `@Finally`, replace it with a test for `child::FinallyStatement`.
-  * Several methods named `getGuardExpressionNode` are replaced with `getCondition`. This affects the
-    following nodes: WhileStatement, DoStatement, ForStatement, IfStatement, AssertStatement, ConditionalExpression.
-  * {% jdoc java::lang.java.ast.ASTYieldStatement %} will not implement {% jdoc java::lang.java.ast.TypeNode %}
-    anymore come 7.0.0. Test the type of the expression nested within it.
-  * {% jdoc java::lang.java.metrics.JavaMetrics %}, {% jdoc java::lang.java.metrics.JavaMetricsComputer %}
-  * {% jdoc !!java::lang.java.ast.ASTArguments#getArgumentCount() %}.
-    Use {% jdoc java::lang.java.ast.ASTArguments#size() %} instead.
-  * {% jdoc !!java::lang.java.ast.ASTFormalParameters#getParameterCount() %}.
-    Use {% jdoc java::lang.java.ast.ASTFormalParameters#size() %} instead.
-* pmd-apex
-  * {% jdoc apex::lang.apex.metrics.ApexMetrics %}, {% jdoc apex::lang.apex.metrics.ApexMetricsComputer %}
 
 ##### In ASTs (Visualforce)
 
@@ -119,11 +57,6 @@
 
 Please look at {% jdoc_package visualforce::lang.vf.ast %} to find out the full list of deprecations.
 
-=======
-*   {% jdoc vm::lang.vm.VmTokenManager %}
-*   {% jdoc java::lang.java.JavaTokenManager %}
-*   {% jdoc python::lang.python.PythonTokenManager %}
->>>>>>> 5ff08141
 
 ### External Contributions
 
