--- conflicted
+++ resolved
@@ -140,23 +140,8 @@
      */
     public Iterator<RuleSet> getRegisteredRuleSets() throws RuleSetNotFoundException {
         String rulesetsProperties = null;
-<<<<<<< HEAD
-        try {
-            List<RuleSetReferenceId> ruleSetReferenceIds = new ArrayList<>();
-            for (Language language : LanguageRegistry.getLanguages()) {
-                Properties props = new Properties();
-                rulesetsProperties = "category/" + language.getTerseName() + "/categories.properties";
-                try (InputStream inputStream = resourceLoader.loadClassPathResourceAsStreamOrThrow(rulesetsProperties)) {
-                    props.load(inputStream);
-                    String rulesetFilenames = props.getProperty("rulesets.filenames");
-                    if (rulesetFilenames != null) {
-                        ruleSetReferenceIds.addAll(RuleSetReferenceId.parse(rulesetFilenames));
-                    }
-                } catch (RuleSetNotFoundException e) {
-                    LOG.warning("The language " + language.getTerseName() + " provides no " + rulesetsProperties + ".");
-=======
         List<RuleSetReferenceId> ruleSetReferenceIds = new ArrayList<>();
-        for (Language language : LanguageRegistry.findWithRuleSupport()) {
+        for (Language language : LanguageRegistry.getLanguages()) {
             Properties props = new Properties();
             rulesetsProperties = "category/" + language.getTerseName() + "/categories.properties";
             try (InputStream inputStream = resourceLoader.loadClassPathResourceAsStreamOrThrow(rulesetsProperties)) {
@@ -164,7 +149,6 @@
                 String rulesetFilenames = props.getProperty("rulesets.filenames");
                 if (rulesetFilenames != null) {
                     ruleSetReferenceIds.addAll(RuleSetReferenceId.parse(rulesetFilenames));
->>>>>>> 40cc6665
                 }
             } catch (RuleSetNotFoundException e) {
                 LOG.warning("The language " + language.getTerseName() + " provides no " + rulesetsProperties + ".");
