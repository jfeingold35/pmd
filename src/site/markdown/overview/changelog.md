# Changelog

## ????? - 5.4.2-SNAPSHOT

**New Supported Languages:**

*   CPD supports now Swift (see [PR#33](https://github.com/adangel/pmd/pull/33)).

**Feature Request and Improvements:**

*   A JSON-renderer for PMD which is compatible with CodeClimate. See [PR#83](https://github.com/pmd/pmd/pull/83).
*   [#1360](https://sourceforge.net/p/pmd/bugs/1360/): Provide backwards compatibility for PMD configuration file

**New/Modified/Deprecated Rules:**

*   java-design/UseVargs: public static void main method is ignored now and so are methods, that are annotated
    with Override. See [PR#79](https://github.com/pmd/pmd/pull/79).

**Pull Requests:**

*   [#27](https://github.com/adangel/pmd/pull/27): Added support for Raw String Literals (C++11).
*   [#29](https://github.com/adangel/pmd/pull/29): Added support for files with UTF-8 BOM to JSP tokenizer.
*   [#30](https://github.com/adangel/pmd/pull/30): Removed file filter for files that are explicitly specified on the CPD command line using the '--files' command line option.
*   [#31](https://github.com/adangel/pmd/pull/31): Added file encoding detection to CPD.
*   [#32](https://github.com/adangel/pmd/pull/32): Extended Objective-C grammar to accept UTF-8 escapes (\uXXXX) in string literals.
*   [#33](https://github.com/adangel/pmd/pull/33): Added support for Swift to CPD.
*   [#79](https://github.com/pmd/pmd/pull/79): do not flag public static void main(String[]) as UseVarargs; ignore @Override for UseVarargs
*   [#80](https://github.com/pmd/pmd/pull/80): Update mvn-plugin.md
*   [#83](https://github.com/pmd/pmd/pull/83): Adds new Code Climate-compliant JSON renderer
*   [#85](https://github.com/pmd/pmd/pull/85): #1340 UseStringBufferForStringAppends False Positive with Ternary Operator

**Bugfixes:**

<<<<<<< HEAD
*   java-basic/DoubleCheckedLocking:
    *   [#1471](https://sourceforge.net/p/pmd/bugs/1471/): False positives for DoubleCheckedLocking
*   java-basic/SimplifiedTernary:
    *   [#1424](https://sourceforge.net/p/pmd/bugs/1424/): False positive with ternary operator
*   java-codesize/TooManyMethods:
    *   [#1457](https://sourceforge.net/p/pmd/bugs/1457/): TooManyMethods counts inner class methods
*   java-controversial/AvoidUsingShortType:
    *   [#1449](https://sourceforge.net/p/pmd/bugs/1449/): false positive when casting a variable to short
*   java-design/AccessorClassGeneration:
    *   [#1452](https://sourceforge.net/p/pmd/bugs/1452/): ArrayIndexOutOfBoundsException with Annotations for AccessorClassGenerationRule
*   java-design/UseUtilityClass:
    *   [#1467](https://sourceforge.net/p/pmd/bugs/1467/): UseUtilityClass can't correctly check functions with multiple annotations
*   java-imports/UnusedImports:
    *   [#1465](https://sourceforge.net/p/pmd/bugs/1465/): False Positve UnusedImports with javadoc @link
*   java-junit/TestClassWithoutTestCases:
    *   [#1453](https://sourceforge.net/p/pmd/bugs/1453/): Test Class Without Test Cases gives false positive
*   java-optimizations/UseStringBufferForStringAppends:
    *   [#1340](https://sourceforge.net/p/pmd/bugs/1340/): UseStringBufferForStringAppends False Positive with ternary operator
*   java-sunsecure/ArrayIsStoredDirectly:
    *   [#1475](https://sourceforge.net/p/pmd/bugs/1475/): False positive of MethodReturnsInternalArray
    *   [#1476](https://sourceforge.net/p/pmd/bugs/1476/): False positive of ArrayIsStoredDirectly
*   java-unnecessary/UnnecessaryFinalModifier:
    *   [#1464](https://sourceforge.net/p/pmd/bugs/1464/): UnnecessaryFinalModifier false positive on a @SafeVarargs method
*   java-unusedcode/UnusedFormalParameter:
    *   [#1456](https://sourceforge.net/p/pmd/bugs/1456/): UnusedFormalParameter should ignore overriding methods
=======
*   java-design/CloseResource
    *   [#1479](https://sourceforge.net/p/pmd/bugs/1479/): CloseResource false positive on Statement
>>>>>>> 04f16d76
*   java-unusedcode/UnusedLocalVariable
    *   [#1484](https://sourceforge.net/p/pmd/bugs/1484/): UnusedLocalVariable - false positive - parenthesis
*   java-unusedcode/UnusedModifier
    *   [#1480](https://sourceforge.net/p/pmd/bugs/1480/): false positive on public modifier used with inner interface in enum
*   General
    *   [#1455](https://sourceforge.net/p/pmd/bugs/1455/): PMD doesn't handle Java 8 explicit receiver parameters
    *   [#1458](https://sourceforge.net/p/pmd/bugs/1458/): Performance degradation scanning large XML files with XPath custom rules
    *   [#1461](https://sourceforge.net/p/pmd/bugs/1461/): Possible threading issue due to PR#75
    *   [#1470](https://sourceforge.net/p/pmd/bugs/1470/): Error with type-bound lambda
    *   [#1481](https://sourceforge.net/p/pmd/bugs/1481/): no problems found results in blank file instead of empty xml

**API Changes:**

**CLI Changes:**

*   CPD: If a complete filename is specified, the language dependent filename filter is not applied. This allows
    to scan files, that are not using the standard file extension. If a directory is specified, the filename filter
    is still applied and only those files with the correct file extension of the language are scanned.
*   CPD: If no problems found, an empty report will be output instead of nothing. See also [#1481](https://sourceforge.net/p/pmd/bugs/1481/)
*   New command line parameter for PMD: `-norulesetcompatibility` - this disables the ruleset factory
    compatibility filter and fails, if e.g. an old rule name is used in the ruleset.
    See also [#1360](https://sourceforge.net/p/pmd/bugs/1360/).
    This option is also available for the ant task: `<noRuleSetCompatibility>true</noRuleSetCompatibility>`.<|MERGE_RESOLUTION|>--- conflicted
+++ resolved
@@ -31,7 +31,6 @@
 
 **Bugfixes:**
 
-<<<<<<< HEAD
 *   java-basic/DoubleCheckedLocking:
     *   [#1471](https://sourceforge.net/p/pmd/bugs/1471/): False positives for DoubleCheckedLocking
 *   java-basic/SimplifiedTernary:
@@ -42,6 +41,8 @@
     *   [#1449](https://sourceforge.net/p/pmd/bugs/1449/): false positive when casting a variable to short
 *   java-design/AccessorClassGeneration:
     *   [#1452](https://sourceforge.net/p/pmd/bugs/1452/): ArrayIndexOutOfBoundsException with Annotations for AccessorClassGenerationRule
+*   java-design/CloseResource
+    *   [#1479](https://sourceforge.net/p/pmd/bugs/1479/): CloseResource false positive on Statement
 *   java-design/UseUtilityClass:
     *   [#1467](https://sourceforge.net/p/pmd/bugs/1467/): UseUtilityClass can't correctly check functions with multiple annotations
 *   java-imports/UnusedImports:
@@ -57,10 +58,6 @@
     *   [#1464](https://sourceforge.net/p/pmd/bugs/1464/): UnnecessaryFinalModifier false positive on a @SafeVarargs method
 *   java-unusedcode/UnusedFormalParameter:
     *   [#1456](https://sourceforge.net/p/pmd/bugs/1456/): UnusedFormalParameter should ignore overriding methods
-=======
-*   java-design/CloseResource
-    *   [#1479](https://sourceforge.net/p/pmd/bugs/1479/): CloseResource false positive on Statement
->>>>>>> 04f16d76
 *   java-unusedcode/UnusedLocalVariable
     *   [#1484](https://sourceforge.net/p/pmd/bugs/1484/): UnusedLocalVariable - false positive - parenthesis
 *   java-unusedcode/UnusedModifier
