--- conflicted
+++ resolved
@@ -14,19 +14,6 @@
 
 ### New and noteworthy
 
-<<<<<<< HEAD
-### Fixed Issues
-
-=======
-#### CPD's AnyTokenizer has been improved
-
-The AnyTokenizer is used for languages, that don't have an own lexer/grammar based tokenizer.
-AnyTokenizer now handles string literals and end-of-line comments. Fortran, Perl and Ruby have
-been updated to use AnyTokenizer instead of their old custom tokenizer based on AbstractTokenizer.
-See [#2758](https://github.com/pmd/pmd/pull/2758) for details.
-
-AbstractTokenizer and the custom tokenizers of Fortran, Perl and Ruby are deprecated now.
-
 #### Renamed Rules
 
 *   The Java rule {% rule "java/errorprone/DoNotCallSystemExit" %} has been renamed to
@@ -36,41 +23,15 @@
 
 ### Fixed Issues
 
-* cpd
-    * [#2758](https://github.com/pmd/pmd/pull/2758): \[cpd] Improve AnyTokenizer
-    * [#2760](https://github.com/pmd/pmd/issues/2760): \[cpd] AnyTokenizer doesn't count columns correctly
-
-* apex-security
-    * [#2774](https://github.com/pmd/pmd/issues/2774): \[apex] ApexSharingViolations does not correlate sharing settings with class that contains data access
-
-* java
-    * [#2738](https://github.com/pmd/pmd/issues/2738): \[java] Custom rule with @ExhaustiveEnumSwitch throws NPE
-    * [#2756](https://github.com/pmd/pmd/issues/2756): \[java] TypeTestUtil fails with NPE for anonymous class
-    * [#2767](https://github.com/pmd/pmd/issues/2767): \[java] IndexOutOfBoundsException when parsing an initializer BlockStatement
-    * [#2783](https://github.com/pmd/pmd/issues/2783): \[java] Error while parsing with lambda of custom interface
-* java-bestpractices
-    * [#2759](https://github.com/pmd/pmd/issues/2759): \[java] False positive in UnusedAssignment
-* java-design
-    * [#2708](https://github.com/pmd/pmd/issues/2708): \[java] False positive FinalFieldCouldBeStatic when using lombok Builder.Default
 * java-errorprone
     * [#2157](https://github.com/pmd/pmd/issues/2157): \[java] Improve DoNotCallSystemExit: permit call in main(), flag System.halt
 
-
->>>>>>> 710f97db
 ### API Changes
 
 ### External Contributions
 
-<<<<<<< HEAD
+*   [#2803](https://github.com/pmd/pmd/pull/2803): \[java] Improve DoNotCallSystemExit (Fixes #2157) - [Vitaly Polonetsky](https://github.com/mvitaly)
 *   [#2809](https://github.com/pmd/pmd/pull/2809): \[java] Move test config from file to test class - [Stefan Birkner](https://github.com/stefanbirkner)
 *   [#2810](https://github.com/pmd/pmd/pull/2810): \[core] Move method "renderTempFile" to XMLRendererTest - [Stefan Birkner](https://github.com/stefanbirkner)
-=======
-* [#2735](https://github.com/pmd/pmd/pull/2735): \[ci] Add github actions for a fast view of pr succeed/not - [XenoAmess](https://github.com/XenoAmess)
-* [#2747](https://github.com/pmd/pmd/pull/2747): \[java] Don't trigger FinalFieldCouldBeStatic when field is annotated with lombok @Builder.Default - [Ollie Abbey](https://github.com/ollieabbey)
-* [#2773](https://github.com/pmd/pmd/pull/2773): \[java] issue-2738: Adding null check to avoid npe when switch case is default - [Nimit Patel](https://github.com/nimit-patel)
-* [#2789](https://github.com/pmd/pmd/pull/2789): Add badge for reproducible build - [Dan Rollo](https://github.com/bhamail)
-* [#2791](https://github.com/pmd/pmd/pull/2791): \[apex] Analyze inner classes for sharing violations - [Jeff Bartolotta](https://github.com/jbartolotta-sfdc)
-* [#2803](https://github.com/pmd/pmd/pull/2803): \[java] Improve DoNotCallSystemExit (Fixes #2157) - [Vitaly Polonetsky](https://github.com/mvitaly)
->>>>>>> 710f97db
 
 {% endtocmaker %}
