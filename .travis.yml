--- conflicted
+++ resolved
@@ -1,11 +1,5 @@
-<<<<<<< HEAD
-sudo: required
-services:
-  - docker
-=======
 dist: trusty
 sudo: false
->>>>>>> bad96d16
 addons:
   apt:
     packages:
