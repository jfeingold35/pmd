--- conflicted
+++ resolved
@@ -36,12 +36,9 @@
     *   [#2277](https://github.com/pmd/pmd/issues/2277): \[java] FP in UnusedImports for ambiguous static on-demand imports
 *   java-errorprone
     *   [#2250](https://github.com/pmd/pmd/issues/2250): \[java] InvalidLogMessageFormat flags logging calls using a slf4j-Marker
-<<<<<<< HEAD
+    *   [#2255](https://github.com/pmd/pmd/issues/2255): \[java] InvalidLogMessageFormat false-positive for a lambda argument
 *   java-performance
     *   [#2275](https://github.com/pmd/pmd/issues/2275): \[java] AppendCharacterWithChar flags literals in an expression
-=======
-    *   [#2255](https://github.com/pmd/pmd/issues/2255): \[java] InvalidLogMessageFormat false-positive for a lambda argument
->>>>>>> dd87753f
 
 ### API Changes
 
