--- conflicted
+++ resolved
@@ -519,17 +519,12 @@
         }
 
         @Override
-<<<<<<< HEAD
-        public Void visit(ASTAnyTypeDeclaration node, T data) {
+        public Void visitTypeDecl(ASTAnyTypeDeclaration node, T data) {
             if ((node.getModifiers() & (AccessNode.SEALED | AccessNode.NON_SEALED)) != 0) {
                 check(node, PreviewFeature.SEALED_CLASSES, data);
             } else if (node.isLocal() && node.getTypeKind() != TypeKind.CLASS) {
                 check(node, PreviewFeature.SEALED_CLASSES, data);
             }
-
-=======
-        public Void visitTypeDecl(ASTAnyTypeDeclaration node, T data) {
->>>>>>> b3afed9e
             String simpleName = node.getSimpleName();
             if ("var".equals(simpleName)) {
                 check(node, ReservedIdentifiers.VAR_AS_A_TYPE_NAME, data);
