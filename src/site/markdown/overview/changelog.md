--- conflicted
+++ resolved
@@ -8,10 +8,6 @@
 
 *   java
     *   Type Resolution performance improved by ~15%
-<<<<<<< HEAD
-
-**New/Modified/Deprecated Rules:**
-=======
 
 **New/Modified/Deprecated Rules:**
 
@@ -25,24 +21,20 @@
         *   ApexSOQLInjection
         *   ApexXSSFromEscapeFalse
         *   ApexXSSFromURLParam
->>>>>>> 2d0bbd4e
 
 **Pull Requests:**
 
 *   [#123](https://github.com/pmd/pmd/pull/123): \[apex] Changing method names to lowercase so casing doesn't matter
 *   [#124](https://github.com/pmd/pmd/pull/124): \[java] CPD: Properly handle enums with `-ignore-identifiers`
 *   [#126](https://github.com/pmd/pmd/pull/126): \[java] Avoid creating a new String to qualify types
-<<<<<<< HEAD
-=======
 *   [#135](https://github.com/pmd/pmd/pull/135): \[apex] New ruleset for Apex security
->>>>>>> 2d0bbd4e
 
 **Bugfixes:**
 
 *   General
-    *    [#1542](https://sourceforge.net/p/pmd/bugs/1542/): \[java] CPD throws an NPE when parsing enums with -ignore-identifiers
+    *   [#1542](https://sourceforge.net/p/pmd/bugs/1542/): \[java] CPD throws an NPE when parsing enums with -ignore-identifiers
 *   apex-apexunit
-    *    [#1543](https://sourceforge.net/p/pmd/bugs/1543/): \[apex] ApexUnitTestClassShouldHaveAsserts assumes APEX is case sensitive
+    *   [#1543](https://sourceforge.net/p/pmd/bugs/1543/): \[apex] ApexUnitTestClassShouldHaveAsserts assumes APEX is case sensitive
 *   XML
     *   [#1518](https://sourceforge.net/p/pmd/bugs/1518/): \[xml] Error while processing xml file with ".webapp" in the file or directory name
 
