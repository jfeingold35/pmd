---
title: PMD Release Notes
permalink: pmd_release_notes.html
keywords: changelog, release notes
---

## {{ site.pmd.date }} - {{ site.pmd.version }}

The PMD team is pleased to announce PMD {{ site.pmd.version }}.

This is a {{ site.pmd.release_type }} release.

{% tocmaker is_release_notes_processor %}

### New and noteworthy

#### Updated PMD Designer

This PMD release ships a new version of the pmd-designer.
For the changes, see [PMD Designer Changelog](https://github.com/pmd/pmd-designer/releases/tag/6.19.0).

#### Java Metrics

*   The new metric "Class Fan Out Complexity" has been added. See
    [Java Metrics Documentation](pmd_java_metrics_index.html#class-fan-out-complexity-class_fan_out) for details.


#### Modified Rules

*   The Java rules {% rule "java/errorprone/InvalidLogMessageFormat" %} and {% rule "java/errorprone/MoreThanOneLogger" %}
    (`java-errorprone`) now both support [Log4j2](https://logging.apache.org/log4j/2.x/).

*   The Java rule {% rule "java/design/LawOfDemeter" %} (`java-design`) ignores now also Builders, that are
    not assigned to a local variable, but just directly used within a method call chain. The method, that creates
    the builder needs to end with "Builder", e.g. `newBuilder()` or `initBuilder()` works. This change
    fixes a couple of false positives.

*   The Java rule {% rule "java/errorprone/DataflowAnomalyAnalysis" %} (`java-errorprone`) doesn't check for
    UR anomalies (undefined and then referenced) anymore. These checks were all false-positives, since actual
    UR occurrences would lead to compile errors.

*   The java rule {% rule "java/multithreading/DoNotUseThreads" %} (`java-multithreading`) has been changed
    to not report usages of `java.lang.Runnable` anymore. Just using `Runnable` does not automatically create
    a new thread. While the check for `Runnable` has been removed, the rule now additionally checks for
    usages of `Executors` and `ExecutorService`. Both create new threads, which are not managed by a J2EE
    server.

<<<<<<< HEAD
=======
#### Deprecated Rules

*   The Java rule {% rule "java/errorprone/InvalidSlf4jMessageFormat" %} has been renamed to
    {% rule "java/errorprone/InvalidLogMessageFormat" %}.

#### Java Metrics

*   The new metric "Class Fan Out Complexity" has been added. See
    [Java Metrics Documentation](pmd_java_metrics_index.html#class-fan-out-complexity-class_fan_out) for details.

>>>>>>> c7f14353
### Fixed Issues

*   core
    *   [#1978](https://github.com/pmd/pmd/issues/1978): \[core] PMD fails on excluding unknown rules
    *   [#2014](https://github.com/pmd/pmd/issues/2014): \[core] Making add(SourceCode sourceCode) public for alternative file systems
    *   [#2020](https://github.com/pmd/pmd/issues/2020): \[core] Wrong deprecation warnings for unused XPath attributes
    *   [#2036](https://github.com/pmd/pmd/issues/2036): \[core] Wrong include/exclude patterns are silently ignored
    *   [#2048](https://github.com/pmd/pmd/issues/2048): \[core] Enable type resolution by default for XPath rules
    *   [#2067](https://github.com/pmd/pmd/issues/2067): \[core] Build issue on Windows
    *   [#2068](https://github.com/pmd/pmd/pull/2068): \[core] Rule loader should use the same resources loader for the ruleset
    *   [#2071](https://github.com/pmd/pmd/issues/2071): \[ci] Add travis build on windows
    *   [#2072](https://github.com/pmd/pmd/issues/2072): \[test]\[core] Not enough info in "test setup error" when numbers of lines do not match
    *   [#2082](https://github.com/pmd/pmd/issues/2082): \[core] Incorrect logging of deprecated/renamed rules
*   java
    *   [#2042](https://github.com/pmd/pmd/issues/2042): \[java] PMD crashes with ClassFormatError: Absent Code attribute...
*   java-bestpractices
    *   [#1531](https://github.com/pmd/pmd/issues/1531): \[java] UnusedPrivateMethod false-positive with method result
    *   [#2025](https://github.com/pmd/pmd/issues/2025): \[java] UnusedImports when @see / @link pattern includes a FQCN
*   java-codestyle
    *   [#2017](https://github.com/pmd/pmd/issues/2017): \[java] UnnecessaryFullyQualifiedName triggered for inner class
*   java-design
    *   [#1912](https://github.com/pmd/pmd/issues/1912): \[java] Metrics not computed correctly with annotations
*   java-errorprone
    *   [#336](https://github.com/pmd/pmd/issues/336): \[java] InvalidSlf4jMessageFormat applies to log4j2
    *   [#1636](https://github.com/pmd/pmd/issues/1636): \[java] Stop checking UR anomalies for DataflowAnomalyAnalysis
*   java-multithreading
    *   [#1627](https://github.com/pmd/pmd/issues/1627): \[java] DoNotUseThreads should not warn on Runnable
*   doc
    * [#2058](https://github.com/pmd/pmd/issues/2058): \[doc] CLI reference for `-norulesetcompatibility` shows a boolean default value


### API Changes

#### Deprecated APIs

##### For removal

* pmd-core
  * All the package {% jdoc_package core::dcd %} and its subpackages. See {% jdoc core::dcd.DCD %}.
  * In {% jdoc core::lang.LanguageRegistry %}:
    * {% jdoc core::lang.LanguageRegistry#commaSeparatedTerseNamesForLanguageVersion(List) %}
    * {% jdoc core::lang.LanguageRegistry#commaSeparatedTerseNamesForLanguage(List) %}
    * {% jdoc core::lang.LanguageRegistry#findAllVersions() %}
    * {% jdoc core::lang.LanguageRegistry#findLanguageVersionByTerseName(String) %}
    * {% jdoc core::lang.LanguageRegistry#getInstance() %}
  * {% jdoc !!core::RuleSet#getExcludePatterns() %}. Use the new method {% jdoc core::RuleSet#getFileExclusions() %} instead.
  * {% jdoc !!core::RuleSet#getIncludePatterns() %}. Use the new method {% jdoc core::RuleSet#getFileInclusions() %} instead.
  * {% jdoc !!core::lang.Parser#canParse() %}
  * {% jdoc !!core::lang.Parser#getSuppressMap() %}
  * {% jdoc !!core::rules.RuleBuilder#RuleBuilder(String,String,String) %}. Use the new constructor with the correct ResourceLoader instead.
  * {% jdoc !!core::rules.RuleFactory#RuleFactory() %}. Use the new constructor with the correct ResourceLoader instead.
* pmd-java
  * {% jdoc java::lang.java.ast.CanSuppressWarnings %} and its implementations
  * {% jdoc java::lang.java.rule.AbstractJavaRule#isSuppressed(Node) %}
  * {% jdoc java::lang.java.rule.AbstractJavaRule#getDeclaringType(Node) %}.
  * {% jdoc java::lang.java.rule.JavaRuleViolation#isSupressed(Node,Rule) %}
  * {% jdoc java::lang.java.ast.ASTMethodDeclarator %}
  * {% jdoc java::lang.java.ast.ASTMethodDeclaration#getMethodName() %}
  * {% jdoc java::lang.java.ast.ASTMethodDeclaration#getBlock() %}
  * {% jdoc java::lang.java.ast.ASTConstructorDeclaration#getParameterCount() %}
* pmd-apex
  * {% jdoc apex::lang.apex.ast.CanSuppressWarnings %} and its implementations
  * {% jdoc apex::lang.apex.rule.ApexRuleViolation#isSupressed(Node,Rule) %}

##### Internal APIs

* pmd-core
  * All the package {% jdoc_package core::util %} and its subpackages,
  except {% jdoc_package core::util.datasource %} and {% jdoc_package core::util.database %}.
  * {% jdoc core::cpd.GridBagHelper %}
  * {% jdoc core::renderers.ColumnDescriptor %}



### External Contributions

*   [#2010](https://github.com/pmd/pmd/pull/2010): \[java] LawOfDemeter to support inner builder pattern - [Gregor Riegler](https://github.com/gregorriegler)
*   [#2012](https://github.com/pmd/pmd/pull/2012): \[java] Fixes 336, slf4j log4j2 support - [Mark Hall](https://github.com/markhall82)
*   [#2032](https://github.com/pmd/pmd/pull/2032): \[core] Allow adding SourceCode directly into CPD - [Nathan Braun](https://github.com/nbraun-Google)
*   [#2047](https://github.com/pmd/pmd/pull/2047): \[java] Fix computation of metrics with annotations - [Andi Pabst](https://github.com/andipabst)
*   [#2065](https://github.com/pmd/pmd/pull/2065): \[java] Stop checking UR anomalies - [Carlos Macasaet](https://github.com/l0s)
*   [#2068](https://github.com/pmd/pmd/pull/2068): \[core] Rule loader should use the same resources loader for the ruleset - [Chen Yang](https://github.com/willamette)
*   [#2070](https://github.com/pmd/pmd/pull/2070): \[core] Fix renderer tests for windows builds - [Saladoc](https://github.com/Saladoc)
*   [#2073](https://github.com/pmd/pmd/pull/2073): \[test]\[core] Add expected and actual line of numbers to message wording - [snuyanzin](https://github.com/snuyanzin)
*   [#2076](https://github.com/pmd/pmd/pull/2076): \[java] Add Metric ClassFanOutComplexity - [Andi Pabst](https://github.com/andipabst)
*   [#2078](https://github.com/pmd/pmd/pull/2078): \[java] DoNotUseThreads should not warn on Runnable #1627 - [Michael Clay](https://github.com/mclay)

{% endtocmaker %}
<|MERGE_RESOLUTION|>--- conflicted
+++ resolved
@@ -28,7 +28,9 @@
 #### Modified Rules
 
 *   The Java rules {% rule "java/errorprone/InvalidLogMessageFormat" %} and {% rule "java/errorprone/MoreThanOneLogger" %}
-    (`java-errorprone`) now both support [Log4j2](https://logging.apache.org/log4j/2.x/).
+    (`java-errorprone`) now both support [Log4j2](https://logging.apache.org/log4j/2.x/). Note that the
+    rule "InvalidSlf4jMessageFormat" has been renamed to "InvalidLogMessageFormat" to reflect the fact, that it now
+    supports more than slf4j.
 
 *   The Java rule {% rule "java/design/LawOfDemeter" %} (`java-design`) ignores now also Builders, that are
     not assigned to a local variable, but just directly used within a method call chain. The method, that creates
@@ -45,19 +47,12 @@
     usages of `Executors` and `ExecutorService`. Both create new threads, which are not managed by a J2EE
     server.
 
-<<<<<<< HEAD
-=======
-#### Deprecated Rules
+#### Renamed Rules
 
 *   The Java rule {% rule "java/errorprone/InvalidSlf4jMessageFormat" %} has been renamed to
-    {% rule "java/errorprone/InvalidLogMessageFormat" %}.
+    {% rule "java/errorprone/InvalidLogMessageFormat" %} since it supports now both slf4j and log4j2
+    message formats.
 
-#### Java Metrics
-
-*   The new metric "Class Fan Out Complexity" has been added. See
-    [Java Metrics Documentation](pmd_java_metrics_index.html#class-fan-out-complexity-class_fan_out) for details.
-
->>>>>>> c7f14353
 ### Fixed Issues
 
 *   core
