--- conflicted
+++ resolved
@@ -10,11 +10,7 @@
 }
 
 valid_app_options () {
-<<<<<<< HEAD
-    echo "pmd, cpd, cpdgui, designer"
-=======
-    echo "pmd, cpd, cpdgui, designer, bgastviewer, designerold, ast-dump"
->>>>>>> b801cf62
+    echo "pmd, cpd, cpdgui, designer, ast-dump"
 }
 
 is_cygwin() {
