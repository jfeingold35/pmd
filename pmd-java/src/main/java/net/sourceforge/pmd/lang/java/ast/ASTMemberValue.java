/**
 * BSD-style license; for more info see http://pmd.sourceforge.net/license.html
 */

package net.sourceforge.pmd.lang.java.ast;

import net.sourceforge.pmd.annotation.InternalApi;

/**
 * Represents the value of a member of an annotation.
 * This can appear in a {@linkplain ASTMemberValuePair member-value pair},
 * or in a {@linkplain ASTSingleMemberAnnotation single-member annotation}.
 *
 * <pre class="grammar">
 *
 * MemberValue ::= {@link ASTAnnotation Annotation}
 *               | {@link ASTMemberValueArrayInitializer MemberValueArrayInitializer}
 *               | {@link ASTExpression &lt; any expression, excluding assignment expressions and lambda expressions &gt;}
 *
 * </pre>
 */
<<<<<<< HEAD
public interface ASTMemberValue extends JavaNode {

=======
public class ASTMemberValue extends AbstractJavaNode {

    @InternalApi
    @Deprecated
    public ASTMemberValue(int id) {
        super(id);
    }


    @InternalApi
    @Deprecated
    public ASTMemberValue(JavaParser p, int id) {
        super(p, id);
    }


    @Override
    public Object jjtAccept(JavaParserVisitor visitor, Object data) {
        return visitor.visit(this, data);
    }
>>>>>>> 2bcb8dcf
}<|MERGE_RESOLUTION|>--- conflicted
+++ resolved
@@ -3,8 +3,6 @@
  */
 
 package net.sourceforge.pmd.lang.java.ast;
-
-import net.sourceforge.pmd.annotation.InternalApi;
 
 /**
  * Represents the value of a member of an annotation.
@@ -19,29 +17,6 @@
  *
  * </pre>
  */
-<<<<<<< HEAD
 public interface ASTMemberValue extends JavaNode {
 
-=======
-public class ASTMemberValue extends AbstractJavaNode {
-
-    @InternalApi
-    @Deprecated
-    public ASTMemberValue(int id) {
-        super(id);
-    }
-
-
-    @InternalApi
-    @Deprecated
-    public ASTMemberValue(JavaParser p, int id) {
-        super(p, id);
-    }
-
-
-    @Override
-    public Object jjtAccept(JavaParserVisitor visitor, Object data) {
-        return visitor.visit(this, data);
-    }
->>>>>>> 2bcb8dcf
 }