--- conflicted
+++ resolved
@@ -40,20 +40,15 @@
     private List<String> parameterPrefixes;
     private List<String> parameterSuffixes;
 
-<<<<<<< HEAD
+    private static final PropertyDescriptor<Boolean> CHECK_MEMBERS_DESCRIPTOR = booleanProperty("checkMembers").defaultValue(true).desc("Check member variables").build();
+
+    private static final PropertyDescriptor<Boolean> CHECK_LOCALS_DESCRIPTOR = booleanProperty("checkLocals").defaultValue(true).desc("Check local variables").build();
+
+    private static final PropertyDescriptor<Boolean> CHECK_PARAMETERS_DESCRIPTOR = booleanProperty("checkParameters").defaultValue(true).desc("Check constructor and method parameter variables").build();
+
+    private static final PropertyDescriptor<Boolean> CHECK_NATIVE_METHOD_PARAMETERS_DESCRIPTOR = booleanProperty("checkNativeMethodParameters").defaultValue(true).desc("Check method parameter of native methods").build();
+
     // the rule is deprecated and will be removed so its properties won't be converted
-    private static final BooleanProperty CHECK_MEMBERS_DESCRIPTOR = new BooleanProperty("checkMembers",
-            "Check member variables", true, 1.0f);
-=======
-    private static final PropertyDescriptor<Boolean> CHECK_MEMBERS_DESCRIPTOR = booleanProperty("checkMembers").defaultValue(true).desc("Check member variables").build();
->>>>>>> af0019c0
-
-    private static final PropertyDescriptor<Boolean> CHECK_LOCALS_DESCRIPTOR = booleanProperty("checkLocals").defaultValue(true).desc("Check local variables").build();
-
-    private static final PropertyDescriptor<Boolean> CHECK_PARAMETERS_DESCRIPTOR = booleanProperty("checkParameters").defaultValue(true).desc("Check constructor and method parameter variables").build();
-
-    private static final PropertyDescriptor<Boolean> CHECK_NATIVE_METHOD_PARAMETERS_DESCRIPTOR = booleanProperty("checkNativeMethodParameters").defaultValue(true).desc("Check method parameter of native methods").build();
-
     private static final StringMultiProperty STATIC_PREFIXES_DESCRIPTOR = new StringMultiProperty("staticPrefix",
             "Static variable prefixes", new String[] { "" }, 4.0f, ',');
 
