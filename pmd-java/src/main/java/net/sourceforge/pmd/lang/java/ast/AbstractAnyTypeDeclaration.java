--- conflicted
+++ resolved
@@ -32,8 +32,6 @@
         return getQualifiedName().getBinaryName();
     }
 
-<<<<<<< HEAD
-=======
     @Override
     public String getSimpleName() {
         return getImage();
@@ -44,7 +42,6 @@
         return isNested() || isLocal();
     }
 
->>>>>>> 3c622ca1
     /**
      * Returns true if the enclosing type of this type declaration
      * is any of the given kinds. If this declaration is a top-level
