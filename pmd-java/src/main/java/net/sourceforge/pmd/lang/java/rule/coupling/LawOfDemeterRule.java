--- conflicted
+++ resolved
@@ -57,11 +57,7 @@
     /**
      * That's a new method. We are going to check each method call inside the
      * method.
-<<<<<<< HEAD
-     * 
-=======
      *
->>>>>>> 4d3c09a6
      * @return <code>null</code>.
      */
     @Override
@@ -133,11 +129,7 @@
          * Factory method to convert a given primary expression into
          * MethodCalls. In case the primary expression represents a method chain
          * call, then multiple MethodCalls are returned.
-<<<<<<< HEAD
-         * 
-=======
          *
->>>>>>> 4d3c09a6
          * @return a list of MethodCalls, might be empty.
          */
         public static List<MethodCall> createMethodCalls(ASTPrimaryExpression expression) {
@@ -325,19 +317,12 @@
 
             ASTBlock block = expression.getFirstParentOfType(ASTMethodDeclaration.class)
                     .getFirstChildOfType(ASTBlock.class);
-<<<<<<< HEAD
-
-=======
             //get all variableDeclarators within this block
->>>>>>> 4d3c09a6
             List<ASTVariableDeclarator> variableDeclarators = block.findDescendantsOfType(ASTVariableDeclarator.class);
             for (ASTVariableDeclarator declarator : variableDeclarators) {
                 ASTVariableDeclaratorId variableDeclaratorId = declarator
                         .getFirstChildOfType(ASTVariableDeclaratorId.class);
-<<<<<<< HEAD
-=======
                 //we only care about it if the image name matches the current baseName
->>>>>>> 4d3c09a6
                 if (variableDeclaratorId.hasImageEqualTo(baseName)) {
                     boolean allocationFound = declarator
                             .getFirstDescendantOfType(ASTAllocationExpression.class) != null;
@@ -347,15 +332,6 @@
                 }
             }
 
-<<<<<<< HEAD
-            List<ASTAssignmentOperator> assignmentStmts = block.findDescendantsOfType(ASTAssignmentOperator.class);
-            for (ASTAssignmentOperator stmt : assignmentStmts) {
-                if (stmt.hasImageEqualTo(SIMPLE_ASSIGNMENT_OPERATOR)) {
-                    boolean allocationFound = stmt.jjtGetParent()
-                            .getFirstDescendantOfType(ASTAllocationExpression.class) != null;
-                    boolean iterator = isIterator();
-                    assignments.add(new Assignment(stmt.getBeginLine(), allocationFound, iterator, false));
-=======
             //get all AssignmentOperators within this block
             List<ASTAssignmentOperator> assignmentStmts = block.findDescendantsOfType(ASTAssignmentOperator.class);
             for (ASTAssignmentOperator stmt : assignmentStmts) {
@@ -377,7 +353,6 @@
                                     .add(new Assignment(stmt.getBeginLine(), allocationFound, iterator, false));
                         }
                     }
->>>>>>> 4d3c09a6
                 }
             }
 
