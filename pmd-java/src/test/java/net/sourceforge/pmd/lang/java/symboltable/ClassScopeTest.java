/*
 * BSD-style license; for more info see http://pmd.sourceforge.net/license.html
 */

package net.sourceforge.pmd.lang.java.symboltable;

import static org.junit.Assert.assertEquals;
import static org.junit.Assert.assertFalse;
import static org.junit.Assert.assertTrue;
import static org.junit.Assert.fail;

import java.util.Iterator;
import java.util.List;
import java.util.Map;

import org.junit.Test;

import net.sourceforge.pmd.PMD;
import net.sourceforge.pmd.lang.java.ast.ASTClassOrInterfaceDeclaration;
import net.sourceforge.pmd.lang.java.ast.ASTCompilationUnit;
import net.sourceforge.pmd.lang.java.ast.ASTMethodDeclaration;
import net.sourceforge.pmd.lang.java.ast.ASTName;
import net.sourceforge.pmd.lang.java.ast.ASTPrimaryExpression;
import net.sourceforge.pmd.lang.java.ast.ASTVariableDeclaratorId;
<<<<<<< HEAD
import net.sourceforge.pmd.lang.java.ast.DummyJavaNode;
import net.sourceforge.pmd.lang.java.ast.InternalApiBridge;
=======
import net.sourceforge.pmd.lang.java.ast.JavaNode;
>>>>>>> c93414d7
import net.sourceforge.pmd.lang.java.symboltable.testdata.InnerClass;
import net.sourceforge.pmd.lang.java.symboltable.testdata.InnerClass.TheInnerClass;
import net.sourceforge.pmd.lang.java.symboltable.testdata.InnerClass.TheInnerClass.EnumTest;
import net.sourceforge.pmd.lang.symboltable.NameDeclaration;
import net.sourceforge.pmd.lang.symboltable.NameOccurrence;

public class ClassScopeTest extends BaseNonParserTest {

    @Test
    public void testEnumsClassScope() {
        java5.parse(ENUM_SCOPE);
    }

    @Test
    public void testEnumTypeParameter() {
        java5.parse(ENUM_TYPE_PARAMETER);
    }

    @Test
    public void testVarArgsEmpty() {
        java5.parse("public class Foo {\n" + "  public void bar1(String s, Integer... i) {}\n"
                + "  public void bar1() {}\n" + "  public void c() {\n" + "    bar1();\n" + "  }\n" + "}\n");
    }

    // FIXME - these will break when this goes from Anonymous$1 to Foo$1
    @Test
    public void testAnonymousInnerClassName() {
        ClassNameDeclaration classDeclaration = new ClassNameDeclaration(null);
        ClassScope s = new ClassScope("Foo", classDeclaration);
        s = new ClassScope(classDeclaration);
        assertEquals("Anonymous$1", s.getClassName());
        s = new ClassScope(classDeclaration);
        assertEquals("Anonymous$2", s.getClassName());
    }

    @Test
    public void testContains() {
        ClassNameDeclaration classDeclaration = new ClassNameDeclaration(null);
        ClassScope s = new ClassScope("Foo", classDeclaration);
        ASTVariableDeclaratorId node = InternalApiBridge.newVarId("bar");
        s.addDeclaration(new VariableNameDeclaration(node));
        assertTrue(s.getDeclarations().keySet().iterator().hasNext());
    }

    @Test
    public void testCantContainsSuperToString() {
        ASTCompilationUnit cu = java.parse("class Foo { public String toString() { return super.toString(); } }");
        ClassNameDeclaration classDeclaration = new ClassNameDeclaration(cu.getFirstDescendantOfType(ASTClassOrInterfaceDeclaration.class));
        ClassScope s = new ClassScope("Foo", classDeclaration);
<<<<<<< HEAD
        DummyJavaNode node = new DummyJavaNode(1);
        node.setImage("super.toString");
        assertFalse(s.contains(new JavaNameOccurrence(node, node.getImage())));
=======
        JavaNode node = cu.getFirstDescendantOfType(ASTPrimaryExpression.class); // "super.toString();"
        assertFalse(s.contains(new JavaNameOccurrence(node, "super.toString")));
>>>>>>> c93414d7
    }

    @Test
    public void testContainsStaticVariablePrefixedWithClassName() {
        ASTCompilationUnit cu = java.parse("class Foo { static int X; public int bar() { return Foo.X; } }");

        ClassNameDeclaration classDeclaration = new ClassNameDeclaration(cu.getFirstDescendantOfType(ASTClassOrInterfaceDeclaration.class));
        ClassScope s = new ClassScope("Foo", classDeclaration);
<<<<<<< HEAD
        ASTVariableDeclaratorId node = InternalApiBridge.newVarId("X");

        s.addDeclaration(new VariableNameDeclaration(node));

        DummyJavaNode node2 = new DummyJavaNode(2);
        node2.setImage("Foo.X");
=======
        ASTVariableDeclaratorId node = cu.getFirstDescendantOfType(ASTVariableDeclaratorId.class);
        s.addDeclaration(new VariableNameDeclaration(node));

        JavaNode node2 = cu.getFirstDescendantOfType(ASTName.class);
>>>>>>> c93414d7
        assertTrue(s.contains(new JavaNameOccurrence(node2, node2.getImage())));
    }

    @Test
    public void testClassName() {
        ASTCompilationUnit acu = parseCode(CLASS_NAME);
        ASTClassOrInterfaceDeclaration n = acu.findDescendantsOfType(ASTClassOrInterfaceDeclaration.class).get(0);
        assertEquals("Foo", n.getScope().getEnclosingScope(ClassScope.class).getClassName());
    }

    @Test
    public void testMethodDeclarationRecorded() {
        ASTCompilationUnit acu = parseCode(METHOD_DECLARATIONS_RECORDED);
        ASTClassOrInterfaceDeclaration n = acu.findDescendantsOfType(ASTClassOrInterfaceDeclaration.class).get(0);
        ClassScope s = (ClassScope) n.getScope();
        Map<NameDeclaration, List<NameOccurrence>> m = s.getDeclarations();
        assertEquals(1, m.size());
        MethodNameDeclaration mnd = (MethodNameDeclaration) m.keySet().iterator().next();
        assertEquals("bar", mnd.getImage());
        ASTMethodDeclaration node = (ASTMethodDeclaration) mnd.getNode().getParent();
        assertTrue(node.isPrivate());
    }

    @Test
    public void testTwoMethodsSameNameDiffArgs() {
        // TODO this won't work with String and java.lang.String
        ASTCompilationUnit acu = parseCode(METHODS_WITH_DIFF_ARG);
        ASTClassOrInterfaceDeclaration n = acu.findDescendantsOfType(ASTClassOrInterfaceDeclaration.class).get(0);
        Map<NameDeclaration, List<NameOccurrence>> m = ((ClassScope) n.getScope()).getDeclarations();
        assertEquals(2, m.size());
        Iterator<NameDeclaration> i = m.keySet().iterator();
        MethodNameDeclaration mnd = (MethodNameDeclaration) i.next();
        assertEquals("bar", mnd.getImage());
        assertEquals("bar", ((MethodNameDeclaration) i.next()).getImage());
    }

    @Test
    public final void testOneParam() {
        ASTCompilationUnit acu = parseCode(ONE_PARAM);
        ASTClassOrInterfaceDeclaration n = acu.findDescendantsOfType(ASTClassOrInterfaceDeclaration.class).get(0);
        Map<NameDeclaration, List<NameOccurrence>> m = ((ClassScope) n.getScope()).getDeclarations();
        MethodNameDeclaration mnd = (MethodNameDeclaration) m.keySet().iterator().next();
        assertEquals("(String)", mnd.getParameterDisplaySignature());
    }

    @Test
    public final void testTwoParams() {
        ASTCompilationUnit acu = parseCode(TWO_PARAMS);
        ASTClassOrInterfaceDeclaration n = acu.findDescendantsOfType(ASTClassOrInterfaceDeclaration.class).get(0);
        Map<NameDeclaration, List<NameOccurrence>> m = ((ClassScope) n.getScope()).getDeclarations();
        MethodNameDeclaration mnd = (MethodNameDeclaration) m.keySet().iterator().next();
        assertEquals("(String,int)", mnd.getParameterDisplaySignature());
    }

    @Test
    public final void testNoParams() {
        ASTCompilationUnit acu = parseCode(NO_PARAMS);
        ASTClassOrInterfaceDeclaration n = acu.findDescendantsOfType(ASTClassOrInterfaceDeclaration.class).get(0);
        Map<NameDeclaration, List<NameOccurrence>> m = ((ClassScope) n.getScope()).getDeclarations();
        MethodNameDeclaration mnd = (MethodNameDeclaration) m.keySet().iterator().next();
        assertEquals("()", mnd.getParameterDisplaySignature());
    }

    @Test
    public final void testOneParamVararg() {
        ASTCompilationUnit acu = java5.parse(ONE_PARAM_VARARG);
        ASTClassOrInterfaceDeclaration n = acu.findDescendantsOfType(ASTClassOrInterfaceDeclaration.class).get(0);
        Map<NameDeclaration, List<NameOccurrence>> m = ((ClassScope) n.getScope()).getDeclarations();
        MethodNameDeclaration mnd = (MethodNameDeclaration) m.keySet().iterator().next();
        assertEquals("(String...)", mnd.getParameterDisplaySignature());
    }

    @Test
    public final void testTwoParamsVararg() {
        ASTCompilationUnit acu = java5.parse(TWO_PARAMS_VARARG);
        ASTClassOrInterfaceDeclaration n = acu.findDescendantsOfType(ASTClassOrInterfaceDeclaration.class).get(0);
        Map<NameDeclaration, List<NameOccurrence>> m = ((ClassScope) n.getScope()).getDeclarations();
        MethodNameDeclaration mnd = (MethodNameDeclaration) m.keySet().iterator().next();
        assertEquals("(String,String...)", mnd.getParameterDisplaySignature());
    }

    @Test
    public void testNestedClassesOfImportResolution() {
        ASTCompilationUnit acu = parseCode(NESTED_CLASSES_OF_IMPORT);
        final ASTClassOrInterfaceDeclaration n = acu.findDescendantsOfType(ASTClassOrInterfaceDeclaration.class).get(0);
        final ClassScope c = (ClassScope) n.getScope();
        assertEquals(EnumTest.class, c.resolveType("TheInnerClass.EnumTest"));
    }

    @Test
    public void testNestedClassesResolution() {
        final ASTClassOrInterfaceDeclaration n = java.parseClass(InnerClass.class)
                                                     .findDescendantsOfType(ASTClassOrInterfaceDeclaration.class).get(0);
        final ClassScope c = (ClassScope) n.getScope();
        assertEquals(InnerClass.class, c.resolveType("InnerClass"));
        assertEquals(TheInnerClass.class, c.resolveType("InnerClass.TheInnerClass"));
        assertEquals(TheInnerClass.class, c.resolveType("TheInnerClass")); // Within this scope, we can access it directly
    }

    @Test
    public void testImportNestedClassesResolution() {
        ASTCompilationUnit acu = parseCode(IMPORT_NESTED_CLASSES);
        final ASTClassOrInterfaceDeclaration n = acu.findDescendantsOfType(ASTClassOrInterfaceDeclaration.class).get(0);
        final ClassScope c = (ClassScope) n.getScope();
        assertEquals(EnumTest.class, c.resolveType("EnumTest"));
    }

    @Test
    public final void testNestedClassDeclFound() {
        ASTCompilationUnit acu = parseCode(NESTED_CLASS_FOUND);
        ASTClassOrInterfaceDeclaration n = acu.findDescendantsOfType(ASTClassOrInterfaceDeclaration.class).get(0);
        ClassScope c = (ClassScope) n.getScope();
        Map<NameDeclaration, List<NameOccurrence>> m = c.getDeclarations();
        ClassNameDeclaration cnd = (ClassNameDeclaration) m.keySet().iterator().next();
        assertEquals("Buz", cnd.getImage());
    }

    @Test
    public final void testbuz() {
        parseCode(METH);
        // SymbolTableViewer st = new SymbolTableViewer();
        // acu.jjtAccept(st, null);
    }

    @Test
    public void testMethodUsageSeen() {
        ASTCompilationUnit acu = parseCode(METHOD_USAGE_SEEN);
        ASTClassOrInterfaceDeclaration n = acu.findDescendantsOfType(ASTClassOrInterfaceDeclaration.class).get(0);
        Map<NameDeclaration, List<NameOccurrence>> m = ((ClassScope) n.getScope()).getDeclarations();
        Iterator<Map.Entry<NameDeclaration, List<NameOccurrence>>> i = m.entrySet().iterator();
        MethodNameDeclaration mnd;
        Map.Entry<NameDeclaration, List<NameOccurrence>> entry;

        do {
            entry = i.next();
            mnd = (MethodNameDeclaration) entry.getKey();
        } while (!mnd.getImage().equals("bar"));

        List<NameOccurrence> usages = entry.getValue();
        assertEquals(1, usages.size());
        assertEquals("bar", ((JavaNameOccurrence) usages.get(0)).getImage());
    }

    @Test
    public void testMethodUsageSeenWithThis() {
        ASTCompilationUnit acu = parseCode(METHOD_USAGE_SEEN_WITH_THIS);
        ASTClassOrInterfaceDeclaration n = acu.findDescendantsOfType(ASTClassOrInterfaceDeclaration.class).get(0);
        Map<NameDeclaration, List<NameOccurrence>> m = ((ClassScope) n.getScope()).getDeclarations();
        Iterator<Map.Entry<NameDeclaration, List<NameOccurrence>>> i = m.entrySet().iterator();
        MethodNameDeclaration mnd;
        Map.Entry<NameDeclaration, List<NameOccurrence>> entry;

        do {
            entry = i.next();
            mnd = (MethodNameDeclaration) entry.getKey();
        } while (!mnd.getImage().equals("bar"));

        List<NameOccurrence> usages = entry.getValue();
        assertEquals(1, usages.size());
        assertEquals("bar", ((JavaNameOccurrence) usages.get(0)).getImage());
    }

    @Test
    public void testMethodUsageSeen2() {
        ASTCompilationUnit acu = parseCode(METHOD_USAGE_SEEN2);
        ASTClassOrInterfaceDeclaration n = acu.findDescendantsOfType(ASTClassOrInterfaceDeclaration.class).get(0);

        Map<NameDeclaration, List<NameOccurrence>> m = ((ClassScope) n.getScope()).getDeclarations();

        assertEquals(2, m.size());

        for (Map.Entry<NameDeclaration, List<NameOccurrence>> entry : m.entrySet()) {
            assertEquals("baz", entry.getKey().getImage());
            if (entry.getKey().getNode().getBeginLine() == 2) {
                // this is the public method declaration - it is not used
                // anywhere
                assertEquals(0, entry.getValue().size());
            } else if (entry.getKey().getNode().getBeginLine() == 5) {
                // this is the private (overloaded) method
                assertEquals(1, entry.getValue().size());
                // it's used once in line 3
                assertEquals(3, entry.getValue().get(0).getLocation().getBeginLine());
            } else {
                fail("unexpected name declaration");
            }
        }
    }

    /**
     * Test case for bug report #2410201
     */
    @Test
    public void testNestedClassFieldAndParameter() {
        ASTCompilationUnit acu = parseCode(NESTED_CLASS_FIELD_AND_PARAM);
        ASTMethodDeclaration node = acu.getFirstDescendantOfType(ASTMethodDeclaration.class);
        Map<VariableNameDeclaration, List<NameOccurrence>> vd = node.getScope().getDeclarations(VariableNameDeclaration.class);
        assertEquals(2, vd.size());

        int paramCount = 0;
        for (Map.Entry<VariableNameDeclaration, List<NameOccurrence>> entry : vd.entrySet()) {
            if (entry.getKey().getDeclaratorId().isFormalParameter()) {
                assertEquals("field", entry.getKey().getImage());

                List<NameOccurrence> occurrences = entry.getValue();
                assertEquals(2, occurrences.size());
                NameOccurrence no1 = occurrences.get(0);
                assertEquals(8, no1.getLocation().getBeginLine());
                NameOccurrence no2 = occurrences.get(1);
                assertEquals(9, no2.getLocation().getBeginLine());
                paramCount++;
            }
        }

        assertEquals(1, paramCount);
    }

    @Test
    public void testNullType() {
        ASTCompilationUnit acu = parseCode(TEST_NULL_TYPE);
    }

    private static final String NESTED_CLASS_FIELD_AND_PARAM = "public class Foo {" + PMD.EOL + " class Test {"
            + PMD.EOL + "   public String field;" + PMD.EOL + "   public Test t;" + PMD.EOL + " }" + PMD.EOL
            + " public void foo(String field) {" + PMD.EOL + "   Test t = new Test();" + PMD.EOL + "   t.field = field;"
            + PMD.EOL + "   t.t.field = field;" + PMD.EOL + " }" + PMD.EOL + "}";

    private static final String METHOD_USAGE_SEEN2 = "public class Foo {" + PMD.EOL + " public void baz() {" + PMD.EOL
            + "  baz(x, y);" + PMD.EOL + " }" + PMD.EOL + " private void baz(int x, int y) {}" + PMD.EOL + "}";

    private static final String METHOD_USAGE_SEEN = "public class Foo {" + PMD.EOL + " private void bar() {}" + PMD.EOL
            + " public void buz() {" + PMD.EOL + "  bar();" + PMD.EOL + " }" + PMD.EOL + "}";

    private static final String METHOD_USAGE_SEEN_WITH_THIS = "public class Foo {" + PMD.EOL + " private void bar() {}"
            + PMD.EOL + " public void buz() {" + PMD.EOL + "  this.bar();" + PMD.EOL + " }" + PMD.EOL + "}";

    private static final String METH = "public class Test {" + PMD.EOL + "  static { " + PMD.EOL + "   int y; "
            + PMD.EOL + "  } " + PMD.EOL + "  void bar(int x) {} " + PMD.EOL + "  void baz(int x) {} " + PMD.EOL + "}";

    private static final String NESTED_CLASS_FOUND = "public class Test {" + PMD.EOL + "  private class Buz {} "
            + PMD.EOL + "}";

    private static final String ONE_PARAM = "public class Test {" + PMD.EOL + "  void bar(String x) {" + PMD.EOL + "  }"
            + PMD.EOL + "}";

    private static final String TWO_PARAMS = "public class Test {" + PMD.EOL + "  void bar(String x, int y) {" + PMD.EOL
            + "  }" + PMD.EOL + "}";

    private static final String NO_PARAMS = "public class Test {" + PMD.EOL + "  void bar() {" + PMD.EOL + "  }"
            + PMD.EOL + "}";

    private static final String ONE_PARAM_VARARG = "public class Test {" + PMD.EOL + "  void bar(String... s) {"
            + PMD.EOL + "  }" + PMD.EOL + "}";

    private static final String TWO_PARAMS_VARARG = "public class Test {" + PMD.EOL
            + "  void bar(String s1, String... s2) {" + PMD.EOL + "  }" + PMD.EOL + "}";

    private static final String CLASS_NAME = "public class Foo {}";

    private static final String METHOD_DECLARATIONS_RECORDED = "public class Foo {" + PMD.EOL + " private void bar() {}"
            + PMD.EOL + "}";

    private static final String METHODS_WITH_DIFF_ARG = "public class Foo {" + PMD.EOL
            + " private void bar(String x) {}" + PMD.EOL + " private void bar() {}" + PMD.EOL + "}";

    private static final String ENUM_SCOPE = "public enum Foo {" + PMD.EOL + " HEAP(\"foo\");" + PMD.EOL
            + " private final String fuz;" + PMD.EOL + " public String getFuz() {" + PMD.EOL + "  return fuz;" + PMD.EOL
            + " }" + PMD.EOL + "}";

    public static final String TEST_NULL_TYPE = "public abstract class NullTypeTest {" + PMD.EOL
            + "   protected Comparator<TreeNode> nodesComparator = (o1, o2) -> StringHelper.saveCompare(getFilterableString(o1), getFilterableString(o2));"
            + PMD.EOL + "   public abstract String getFilterableString(TreeNode node);" + PMD.EOL + "}";

    private static final String ENUM_TYPE_PARAMETER = "public enum Foo {" + PMD.EOL
            + "   BAR(isCustomer(BazEnum.FOO_BAR));" + PMD.EOL + "   Foo(boolean isCustomer) { }" + PMD.EOL
            + "   private static boolean isCustomer(BazEnum baz) {" + PMD.EOL + "      return false;" + PMD.EOL + "   }"
            + PMD.EOL + "}";

    private static final String IMPORT_NESTED_CLASSES =
            "import net.sourceforge.pmd.lang.java.symboltable.testdata.InnerClass.TheInnerClass.EnumTest;" + PMD.EOL
            + "public class Foo {" + PMD.EOL
            + " public EnumTest e;" + PMD.EOL
            + "}" + PMD.EOL;

    private static final String NESTED_CLASSES_OF_IMPORT =
            "import net.sourceforge.pmd.lang.java.symboltable.testdata.InnerClass.TheInnerClass;" + PMD.EOL
            + "public class Foo {" + PMD.EOL
            + " public TheInnerClass.EnumTest e;" + PMD.EOL
            + "}" + PMD.EOL;
}<|MERGE_RESOLUTION|>--- conflicted
+++ resolved
@@ -22,12 +22,8 @@
 import net.sourceforge.pmd.lang.java.ast.ASTName;
 import net.sourceforge.pmd.lang.java.ast.ASTPrimaryExpression;
 import net.sourceforge.pmd.lang.java.ast.ASTVariableDeclaratorId;
-<<<<<<< HEAD
-import net.sourceforge.pmd.lang.java.ast.DummyJavaNode;
 import net.sourceforge.pmd.lang.java.ast.InternalApiBridge;
-=======
 import net.sourceforge.pmd.lang.java.ast.JavaNode;
->>>>>>> c93414d7
 import net.sourceforge.pmd.lang.java.symboltable.testdata.InnerClass;
 import net.sourceforge.pmd.lang.java.symboltable.testdata.InnerClass.TheInnerClass;
 import net.sourceforge.pmd.lang.java.symboltable.testdata.InnerClass.TheInnerClass.EnumTest;
@@ -77,14 +73,8 @@
         ASTCompilationUnit cu = java.parse("class Foo { public String toString() { return super.toString(); } }");
         ClassNameDeclaration classDeclaration = new ClassNameDeclaration(cu.getFirstDescendantOfType(ASTClassOrInterfaceDeclaration.class));
         ClassScope s = new ClassScope("Foo", classDeclaration);
-<<<<<<< HEAD
-        DummyJavaNode node = new DummyJavaNode(1);
-        node.setImage("super.toString");
-        assertFalse(s.contains(new JavaNameOccurrence(node, node.getImage())));
-=======
         JavaNode node = cu.getFirstDescendantOfType(ASTPrimaryExpression.class); // "super.toString();"
         assertFalse(s.contains(new JavaNameOccurrence(node, "super.toString")));
->>>>>>> c93414d7
     }
 
     @Test
@@ -93,19 +83,10 @@
 
         ClassNameDeclaration classDeclaration = new ClassNameDeclaration(cu.getFirstDescendantOfType(ASTClassOrInterfaceDeclaration.class));
         ClassScope s = new ClassScope("Foo", classDeclaration);
-<<<<<<< HEAD
-        ASTVariableDeclaratorId node = InternalApiBridge.newVarId("X");
-
-        s.addDeclaration(new VariableNameDeclaration(node));
-
-        DummyJavaNode node2 = new DummyJavaNode(2);
-        node2.setImage("Foo.X");
-=======
         ASTVariableDeclaratorId node = cu.getFirstDescendantOfType(ASTVariableDeclaratorId.class);
         s.addDeclaration(new VariableNameDeclaration(node));
 
         JavaNode node2 = cu.getFirstDescendantOfType(ASTName.class);
->>>>>>> c93414d7
         assertTrue(s.contains(new JavaNameOccurrence(node2, node2.getImage())));
     }
 
