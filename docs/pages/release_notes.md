--- conflicted
+++ resolved
@@ -41,7 +41,6 @@
 
 ### API Changes
 
-<<<<<<< HEAD
 #### Properties framework
 
 The properties framework is about to get a lifting, and for that reason, the following APIs are
@@ -82,28 +81,27 @@
 
 #### Deprecated APIs
 
-*   The implementation of the adapters for the XPath engines Saxon and Jaxen (package `net.sourceforge.pmd.lang.ast.xpath`)
-    are now deprecated. They'll be moved to an internal package come 7.0.0. Only `Attribute` remains public API.
+{% jdoc_nspace :xpath core::lang.ast.xpath %}
+{% jdoc_nspace :jast java::lang.java.ast %}
 
-*   The interface `net.sourceforge.pmd.lang.java.ast.Dimensionable` has been deprecated.
+*   The implementation of the adapters for the XPath engines Saxon and Jaxen (package {% jdoc_package :xpath %})
+    are now deprecated. They'll be moved to an internal package come 7.0.0. Only {% jdoc xpath::Attribute %} remains public API.
+
+*   The interface {% jdoc jast::Dimensionable %} has been deprecated.
     It gets in the way of a grammar change for 7.0.0 and won't be needed anymore (see [#997](https://github.com/pmd/pmd/issues/997)).
 
-*   Several methods from LocalVariableDeclaration and FieldDeclaration have also been deprecated:
+*   Several methods from {% jdoc jast::ASTLocalVariableDeclaration %} and {% jdoc jast::ASTFieldDeclaration %} have
+    also been deprecated:
 
-    *   FieldDeclaration won't be a TypeNode come 7.0.0, so `getType` and `getTypeDefinition` are deprecated.
+    *   {% jdoc jast::ASTFieldDeclaration %} won't be a {% jdoc jast::TypeNode %} come 7.0.0, so
+        {% jdoc jast::ASTFieldDeclaration#getType() %} and
+        {% jdoc jast::ASTFieldDeclaration#getTypeDefinition() %} are deprecated.
 
     *   The method `getVariableName` on those two nodes will be removed, too.
 
     All these are deprecated because those nodes may declare several variables at once, possibly
-    with different types (and obviously with different names). They both implement `Iterator<ASTVariableDeclaratorId>`
+    with different types (and obviously with different names). They both implement `Iterator<`{% jdoc jast::ASTVariableDeclaratorId %}`>`
     though, so you should iterate on each declared variable. See [#910](https://github.com/pmd/pmd/issues/910).
-=======
-{% jdoc_nspace :xpath core::lang.ast.xpath %}
-
-* The implementation of the adapters for the XPath engines Saxon and Jaxen (package {% jdoc_package :xpath %})
-  are now deprecated. They'll be moved to an internal package come 7.0.0. Only {% jdoc xpath::Attribute %} remains public API.
-
->>>>>>> 280f53d0
 
 ### External Contributions
 
