/*
 * BSD-style license; for more info see http://pmd.sourceforge.net/license.html
 */

package net.sourceforge.pmd.lang.java.ast.internal;


import java.util.Locale;
import java.util.regex.Pattern;

import org.apache.commons.lang3.StringUtils;
import org.checkerframework.checker.nullness.qual.Nullable;

import net.sourceforge.pmd.internal.util.IteratorUtil;
import net.sourceforge.pmd.lang.ast.Node;
import net.sourceforge.pmd.lang.java.ast.ASTAnnotation;
import net.sourceforge.pmd.lang.java.ast.ASTAnyTypeDeclaration;
import net.sourceforge.pmd.lang.java.ast.ASTAssertStatement;
import net.sourceforge.pmd.lang.java.ast.ASTBreakStatement;
import net.sourceforge.pmd.lang.java.ast.ASTCastExpression;
import net.sourceforge.pmd.lang.java.ast.ASTCatchClause;
import net.sourceforge.pmd.lang.java.ast.ASTConstructorCall;
import net.sourceforge.pmd.lang.java.ast.ASTEnumDeclaration;
import net.sourceforge.pmd.lang.java.ast.ASTForeachStatement;
import net.sourceforge.pmd.lang.java.ast.ASTFormalParameter;
import net.sourceforge.pmd.lang.java.ast.ASTImportDeclaration;
import net.sourceforge.pmd.lang.java.ast.ASTIntersectionType;
import net.sourceforge.pmd.lang.java.ast.ASTLambdaExpression;
import net.sourceforge.pmd.lang.java.ast.ASTList;
import net.sourceforge.pmd.lang.java.ast.ASTMethodDeclaration;
import net.sourceforge.pmd.lang.java.ast.ASTMethodReference;
import net.sourceforge.pmd.lang.java.ast.ASTModuleDeclaration;
<<<<<<< HEAD
import net.sourceforge.pmd.lang.java.ast.ASTNumericLiteral;
import net.sourceforge.pmd.lang.java.ast.ASTReceiverParameter;
=======
import net.sourceforge.pmd.lang.java.ast.ASTName;
import net.sourceforge.pmd.lang.java.ast.ASTRecordDeclaration;
import net.sourceforge.pmd.lang.java.ast.ASTReferenceType;
>>>>>>> f574b792
import net.sourceforge.pmd.lang.java.ast.ASTResource;
import net.sourceforge.pmd.lang.java.ast.ASTStringLiteral;
import net.sourceforge.pmd.lang.java.ast.ASTSwitchArrowBranch;
import net.sourceforge.pmd.lang.java.ast.ASTSwitchExpression;
import net.sourceforge.pmd.lang.java.ast.ASTSwitchLabel;
import net.sourceforge.pmd.lang.java.ast.ASTTryStatement;
import net.sourceforge.pmd.lang.java.ast.ASTType;
import net.sourceforge.pmd.lang.java.ast.ASTTypeArguments;
import net.sourceforge.pmd.lang.java.ast.ASTTypeParameters;
import net.sourceforge.pmd.lang.java.ast.ASTTypeTestPattern;
import net.sourceforge.pmd.lang.java.ast.ASTVariableDeclaratorId;
import net.sourceforge.pmd.lang.java.ast.ASTYieldStatement;
import net.sourceforge.pmd.lang.java.ast.JModifier;
import net.sourceforge.pmd.lang.java.ast.JavaNode;
import net.sourceforge.pmd.lang.java.ast.SideEffectingVisitorAdapter;

/**
 * Checks that an AST conforms to some language level. The reporting
 * behaviour is parameterized with a {@link ReportingStrategy}.
 *
 * @param <T> Type of object accumulating violations
 */
public class LanguageLevelChecker<T> {

    private static final Pattern SPACE_ESCAPE_PATTERN = Pattern.compile("(?<!\\\\)\\\\s");

    private final int jdkVersion;
    private final boolean preview;
    private final CheckVisitor visitor = new CheckVisitor();
    private final ReportingStrategy<T> reportingStrategy;

    public LanguageLevelChecker(int jdkVersion, boolean preview, ReportingStrategy<T> reportingStrategy) {
        this.jdkVersion = jdkVersion;
        this.preview = preview;
        this.reportingStrategy = reportingStrategy;
    }

    public int getJdkVersion() {
        return jdkVersion;
    }

    public boolean isPreviewEnabled() {
        return preview;
    }


    public void check(JavaNode node) {
        T accumulator = reportingStrategy.createAccumulator();
        node.jjtAccept(visitor, accumulator);
        reportingStrategy.done(accumulator);
    }

    private boolean check(Node node, LanguageFeature feature, T acc) {
        String message = feature.errorMessage(this.jdkVersion, this.preview);
        if (message != null) {
            reportingStrategy.report(node, message, acc);
            return false;
        }
        return true;
    }

<<<<<<< HEAD
=======
    private static String displayNameLower(String name) {
        return name.replaceAll("__", "-")
                   .replace('_', ' ')
                   .toLowerCase(Locale.ROOT);
    }

    private static String versionDisplayName(int jdk) {
        if (jdk < 8) {
            return "Java 1." + jdk;
        } else {
            return "Java " + jdk;
        }
    }


    /** Those are just for the preview features. */
    private enum PreviewFeature implements LanguageFeature {
        BREAK__WITH__VALUE_STATEMENTS(12, 12, false),

        COMPOSITE_CASE_LABEL(12, 13, true),
        SWITCH_EXPRESSIONS(12, 13, true),
        SWITCH_RULES(12, 13, true),

        TEXT_BLOCK_LITERALS(13, 14, false),
        YIELD_STATEMENTS(13, 13, true),

        /** \s */
        SPACE_STRING_ESCAPES(14, 14, false),
        RECORD_DECLARATIONS(14, 14, false),
        TYPE_TEST_PATTERNS_IN_INSTANCEOF(14, 14, false);


        private final int minPreviewVersion;
        private final int maxPreviewVersion;
        private final boolean wasStandardized;

        PreviewFeature(int minPreviewVersion, int maxPreviewVersion, boolean wasStandardized) {
            this.minPreviewVersion = minPreviewVersion;
            this.maxPreviewVersion = maxPreviewVersion;
            this.wasStandardized = wasStandardized;
        }


        @Override
        public String errorMessage(int jdk, boolean preview) {
            boolean isStandard = wasStandardized && jdk > maxPreviewVersion;
            boolean canBePreview = jdk >= minPreviewVersion && jdk <= maxPreviewVersion;
            boolean isPreview = preview && canBePreview;

            if (isStandard || isPreview) {
                return null;
            }

            String message = StringUtils.capitalize(displayNameLower(name()));
            if (canBePreview) {
                message += " is a preview feature of JDK " + jdk;
            } else if (wasStandardized) {
                message = message + " was only standardized in Java " + (maxPreviewVersion + 1);
            } else if (minPreviewVersion == maxPreviewVersion) {
                message += " is a preview feature of JDK " + minPreviewVersion;
            } else {
                message += " is a preview feature of JDKs " + minPreviewVersion + " to " + maxPreviewVersion;
            }
            return message + ", you should select your language version accordingly";
        }
    }

    /** Those use a max valid version. */
    private enum ReservedIdentifiers implements LanguageFeature {
        ASSERT_AS_AN_IDENTIFIER(4, "assert"),
        ENUM_AS_AN_IDENTIFIER(5, "enum"),
        UNDERSCORE_AS_AN_IDENTIFIER(9, "_"),
        VAR_AS_A_TYPE_NAME(10, "var"),
        RECORD_AS_A_TYPE_NAME(14, "record");

        private final int maxJdkVersion;
        private final String reserved;

        ReservedIdentifiers(int minJdkVersion, String reserved) {
            this.maxJdkVersion = minJdkVersion;
            this.reserved = reserved;
        }

        @Override
        public String errorMessage(int jdk, boolean preview) {
            if (jdk < this.maxJdkVersion) {
                return null;
            }
            String s = displayNameLower(name());
            String usageType = s.substring(s.indexOf(' ') + 1); // eg "as an identifier"
            return "Since " + LanguageLevelChecker.versionDisplayName(maxJdkVersion) + ", '" + reserved + "'"
                + " is reserved and cannot be used " + usageType;
        }
    }

    /** Those use a min valid version. */
    private enum RegularLanguageFeature implements LanguageFeature {

        ASSERT_STATEMENTS(4),

        STATIC_IMPORT(5),
        ENUMS(5),
        GENERICS(5),
        ANNOTATIONS(5),
        FOREACH_LOOPS(5),
        VARARGS_PARAMETERS(5),
        HEXADECIMAL_FLOATING_POINT_LITERALS(5),

        UNDERSCORES_IN_NUMERIC_LITERALS(7),
        BINARY_NUMERIC_LITERALS(7),
        TRY_WITH_RESOURCES(7),
        COMPOSITE_CATCH_CLAUSES(7),
        DIAMOND_TYPE_ARGUMENTS(7),

        DEFAULT_METHODS(8),
        RECEIVER_PARAMETERS(8),
        TYPE_ANNOTATIONS(8),
        INTERSECTION_TYPES_IN_CASTS(8),
        LAMBDA_EXPRESSIONS(8),
        METHOD_REFERENCES(8),

        MODULE_DECLARATIONS(9),
        DIAMOND_TYPE_ARGUMENTS_FOR_ANONYMOUS_CLASSES(9),
        PRIVATE_METHODS_IN_INTERFACES(9),
        CONCISE_RESOURCE_SYNTAX(9);

        private final int minJdkLevel;

        RegularLanguageFeature(int minJdkLevel) {
            this.minJdkLevel = minJdkLevel;
        }


        @Override
        public String errorMessage(int jdk, boolean preview) {
            if (jdk >= this.minJdkLevel) {
                return null;
            }
            return StringUtils.capitalize(displayNameLower(name()))
                + " are a feature of " + versionDisplayName(minJdkLevel)
                + ", you should select your language version accordingly";
        }

    }

    interface LanguageFeature {

        @Nullable
        String errorMessage(int jdk, boolean preview);
    }
>>>>>>> f574b792

    private class CheckVisitor extends SideEffectingVisitorAdapter<T> {

        @Override
<<<<<<< HEAD
        public void visit(ASTStringLiteral node, T data) {
            if (jdkVersion != 13 || !preview) {
                if (node.isTextBlock()) {
                    check(node, PreviewFeature.TEXT_BLOCK_LITERALS, data);
                }
=======
        public void visit(ASTLiteral node, T data) {
            if (node.isStringLiteral() && SPACE_ESCAPE_PATTERN.matcher(node.getImage()).find()) {
                check(node, PreviewFeature.SPACE_STRING_ESCAPES, data);
            }
            if (node.isTextBlock()) {
                check(node, PreviewFeature.TEXT_BLOCK_LITERALS, data);
>>>>>>> f574b792
            }
            visitChildren(node, data);
        }

        @Override
        public void visit(ASTImportDeclaration node, T data) {
            if (node.isStatic()) {
                check(node, RegularLanguageFeature.STATIC_IMPORT, data);
            }
            visitChildren(node, data);
        }

        @Override
        public void visit(ASTYieldStatement node, T data) {
            check(node, PreviewFeature.YIELD_STATEMENTS, data);
            visitChildren(node, data);
        }

        @Override
        public void visit(ASTBreakStatement node, T data) {
            if (node.getNumChildren() > 0) {
                check(node, PreviewFeature.BREAK__WITH__VALUE_STATEMENTS, data);
            }
            visitChildren(node, data);
        }

        @Override
        public void visit(ASTSwitchExpression node, T data) {
            check(node, PreviewFeature.SWITCH_EXPRESSIONS, data);
            visitChildren(node, data);
        }

<<<<<<< HEAD
=======
        @Override
        public void visit(ASTRecordDeclaration node, T data) {
            check(node, PreviewFeature.RECORD_DECLARATIONS, data);
            visitChildren(node, data);
        }

        //        @Override
        //        public void visit(ASTConstructorCall node, T data) {
        //            if (node.usesDiamondTypeArgs()) {
        //                if (check(node, RegularLanguageFeature.DIAMOND_TYPE_ARGUMENTS, data) && node.isAnonymousClass()) {
        //                    check(node, RegularLanguageFeature.DIAMOND_TYPE_ARGUMENTS_FOR_ANONYMOUS_CLASSES, data);
        //                }
        //            }
        //            visitChildren(node, data);
        //        }

>>>>>>> f574b792
        @Override
        public void visit(ASTConstructorCall node, T data) {
            if (node.usesDiamondTypeArgs()) {
                if (check(node, RegularLanguageFeature.DIAMOND_TYPE_ARGUMENTS, data) && node.isAnonymousClass()) {
                    check(node, RegularLanguageFeature.DIAMOND_TYPE_ARGUMENTS_FOR_ANONYMOUS_CLASSES, data);
                }
            }
            visitChildren(node, data);
        }

        @Override
        public void visit(ASTTypeArguments node, T data) {
            check(node, RegularLanguageFeature.GENERICS, data);
            visitChildren(node, data);
        }

        @Override
        public void visit(ASTTypeParameters node, T data) {
            check(node, RegularLanguageFeature.GENERICS, data);
            visitChildren(node, data);
        }

        @Override
        public void visit(ASTFormalParameter node, T data) {
            if (node.isVarargs()) {
                check(node, RegularLanguageFeature.VARARGS_PARAMETERS, data);
            }
            visitChildren(node, data);
        }

        @Override
        public void visit(ASTReceiverParameter node, T data) {
            check(node, RegularLanguageFeature.RECEIVER_PARAMETERS, data);
        }

        @Override
        public void visit(ASTAnnotation node, T data) {
            if (node.getParent() instanceof ASTType) {
                check(node, RegularLanguageFeature.TYPE_ANNOTATIONS, data);
            } else {
                check(node, RegularLanguageFeature.ANNOTATIONS, data);
            }
            visitChildren(node, data);
        }

        @Override
        public void visit(ASTForeachStatement node, T data) {
            check(node, RegularLanguageFeature.FOREACH_LOOPS, data);
            visitChildren(node, data);
        }

        @Override
        public void visit(ASTEnumDeclaration node, T data) {
            check(node, RegularLanguageFeature.ENUMS, data);
            super.visit(node, data);
        }

<<<<<<< HEAD
        @Override
        public void visit(ASTNumericLiteral node, T data) {
            int base = node.getBase();
            if (base == 16 && !node.isIntegral()) {
                check(node, RegularLanguageFeature.HEXADECIMAL_FLOATING_POINT_LITERALS, data);
            } else if (base == 2) {
                check(node, RegularLanguageFeature.BINARY_NUMERIC_LITERALS, data);
            } else if (node.getImage().indexOf('_') >= 0) {
                check(node, RegularLanguageFeature.UNDERSCORES_IN_NUMERIC_LITERALS, data);
            }
            visitChildren(node, data);
        }
=======

        //        @Override
        //        public void visit(ASTNumericLiteral node, T data) {
        //            int base = node.getBase();
        //            if (base == 16 && !node.isIntegral()) {
        //                check(node, RegularLanguageFeature.HEXADECIMAL_FLOATING_POINT_LITERALS, data);
        //            } else if (base == 2) {
        //                check(node, RegularLanguageFeature.BINARY_NUMERIC_LITERALS, data);
        //            } else if (node.getImage().indexOf('_') >= 0) {
        //                check(node, RegularLanguageFeature.UNDERSCORES_IN_NUMERIC_LITERALS, data);
        //            }
        //            visitChildren(node, data);
        //        }
>>>>>>> f574b792

        @Override
        public void visit(ASTMethodReference node, T data) {
            check(node, RegularLanguageFeature.METHOD_REFERENCES, data);
            visitChildren(node, data);
        }

        @Override
        public void visit(ASTLambdaExpression node, T data) {
            check(node, RegularLanguageFeature.LAMBDA_EXPRESSIONS, data);
            visitChildren(node, data);
        }

        @Override
        public void visit(ASTMethodDeclaration node, T data) {
            if (node.hasModifiers(JModifier.DEFAULT)) {
                check(node, RegularLanguageFeature.DEFAULT_METHODS, data);
            }

            if (node.isPrivate() && node.getEnclosingType().isInterface()) {
                check(node, RegularLanguageFeature.PRIVATE_METHODS_IN_INTERFACES, data);
            }

            checkIdent(node, node.getMethodName(), data);
            visitChildren(node, data);
        }

        @Override
        public void visit(ASTAssertStatement node, T data) {
            check(node, RegularLanguageFeature.ASSERT_STATEMENTS, data);
            visitChildren(node, data);
        }

<<<<<<< HEAD
=======
        @Override
        public void visit(ASTTypeTestPattern node, T data) {
            check(node, PreviewFeature.TYPE_TEST_PATTERNS_IN_INSTANCEOF, data);
            visitChildren(node, data);
        }

        //        @Override
        //        public void visit(ASTTryStatement node, T data) {
        //            if (node.isTryWithResources()) {
        //                if (check(node, RegularLanguageFeature.TRY_WITH_RESOURCES, data)) {
        //                    for (ASTResource resource : node.getResources()) {
        //                        if (resource.isConciseResource()) {
        //                            check(node, RegularLanguageFeature.CONCISE_RESOURCE_SYNTAX, data);
        //                            break;
        //                        }
        //                    }
        //                }
        //            }
        //            visitChildren(node, data);
        //        }


>>>>>>> f574b792
        @Override
        public void visit(ASTTryStatement node, T data) {
            if (node.isTryWithResources()) {
                if (check(node, RegularLanguageFeature.TRY_WITH_RESOURCES, data)) {
                    for (ASTResource resource : ASTList.orEmpty(node.getResources())) {
                        if (resource.isConciseResource()) {
                            check(node, RegularLanguageFeature.CONCISE_RESOURCE_SYNTAX, data);
                            break;
                        }
                    }
                }
            }
            visitChildren(node, data);
        }

        @Override
        public void visit(ASTIntersectionType node, T data) {
            if (node.getParent() instanceof ASTCastExpression) {
                check(node, RegularLanguageFeature.INTERSECTION_TYPES_IN_CASTS, data);
            }
            visitChildren(node, data);
        }

        @Override
        public void visit(ASTCatchClause node, T data) {
            if (node.getParameter().isMulticatch()) {
                check(node, RegularLanguageFeature.COMPOSITE_CATCH_CLAUSES, data);
            }
            visitChildren(node, data);
        }

        @Override
        public void visit(ASTSwitchLabel node, T data) {
            if (IteratorUtil.count(node.iterator()) > 1) {
                check(node, PreviewFeature.COMPOSITE_CASE_LABEL, data);
            }
            visitChildren(node, data);
        }

        @Override
        public void visit(ASTModuleDeclaration node, T data) {
            check(node, RegularLanguageFeature.MODULE_DECLARATIONS, data);
            visitChildren(node, data);
        }

        @Override
        public void visit(ASTSwitchArrowBranch node, T data) {
            check(node, PreviewFeature.SWITCH_RULES, data);
            visitChildren(node, data);
        }

        @Override
        public void visit(ASTVariableDeclaratorId node, T data) {
            checkIdent(node, node.getVariableName(), data);
            visitChildren(node, data);
        }

        @Override
        public void visit(ASTAnyTypeDeclaration node, T data) {
            String simpleName = node.getSimpleName();
            if ("var".equals(simpleName)) {
                check(node, ReservedIdentifiers.VAR_AS_A_TYPE_NAME, data);
            } else if ("record".equals(simpleName)) {
                check(node, ReservedIdentifiers.RECORD_AS_A_TYPE_NAME, data);
            }
            checkIdent(node, simpleName, data);
            visitChildren(node, data);
        }

        private void visitChildren(JavaNode node, T data) {
            for (int i = 0; i < node.getNumChildren(); i++) {
                node.getChild(i).jjtAccept(visitor, data);
            }
        }

        private void checkIdent(JavaNode node, String simpleName, T acc) {
            if ("enum".equals(simpleName)) {
                check(node, ReservedIdentifiers.ENUM_AS_AN_IDENTIFIER, acc);
            } else if ("assert".equals(simpleName)) {
                check(node, ReservedIdentifiers.ASSERT_AS_AN_IDENTIFIER, acc);
            } else if ("_".equals(simpleName)) {
                check(node, ReservedIdentifiers.UNDERSCORE_AS_AN_IDENTIFIER, acc);
            }
        }

    }

    private static String displayNameLower(String name) {
        return name.replaceAll("__", "-")
                   .replace('_', ' ')
                   .toLowerCase(Locale.ROOT);
    }


    private static String versionDisplayName(int jdk) {
        if (jdk < 8) {
            return "Java 1." + jdk;
        } else {
            return "Java " + jdk;
        }
    }

    /** Those are hacked just for the preview features. */
    private enum PreviewFeature implements LanguageFeature {
        BREAK__WITH__VALUE_STATEMENTS(12, false),

        COMPOSITE_CASE_LABEL(12, true),
        SWITCH_EXPRESSIONS(12, true),
        SWITCH_RULES(12, true),

        TEXT_BLOCK_LITERALS(13, false),
        YIELD_STATEMENTS(13, false);


        private final int minJdkVersion;
        private final boolean alsoAbove;

        PreviewFeature(int minJdkVersion, boolean alsoAbove) {
            this.minJdkVersion = minJdkVersion;
            this.alsoAbove = alsoAbove;
        }

        @Override
        public boolean isAvailable(int jdk, boolean preview) {
            return preview && (jdk == minJdkVersion || alsoAbove && jdk > minJdkVersion);
        }


        @Override
        public String whenUnavailableMessage() {
            return StringUtils.capitalize(displayNameLower(name()))
                + " is a feature of JDK >= " + "Java " + minJdkVersion + " preview"
                + ", you should select your language version accordingly";
        }
    }

    /** Those use a max valid version. */
    private enum ReservedIdentifiers implements LanguageFeature {
        ASSERT_AS_AN_IDENTIFIER(4, "assert"),
        ENUM_AS_AN_IDENTIFIER(5, "enum"),
        UNDERSCORE_AS_AN_IDENTIFIER(9, "_"),
        VAR_AS_A_TYPE_NAME(10, "var");

        private final int maxJdkVersion;
        private final String reserved;

        ReservedIdentifiers(int minJdkVersion, String reserved) {
            this.maxJdkVersion = minJdkVersion;
            this.reserved = reserved;
        }

        @Override
        public boolean isAvailable(int jdk, boolean preview) {
            return jdk < this.maxJdkVersion;
        }

        @Override
        public String whenUnavailableMessage() {
            String s = displayNameLower(name());
            String usageType = s.substring(s.indexOf(' ') + 1); // eg "as an identifier"
            return "Since " + LanguageLevelChecker.versionDisplayName(maxJdkVersion) + ", '" + reserved + "'"
                + " is reserved and cannot be used " + usageType;
        }
    }

    /** Those use a min valid version. */
    private enum RegularLanguageFeature implements LanguageFeature {

        ASSERT_STATEMENTS(4),

        STATIC_IMPORT(5),
        ENUMS(5),
        GENERICS(5),
        ANNOTATIONS(5),
        FOREACH_LOOPS(5),
        VARARGS_PARAMETERS(5),
        HEXADECIMAL_FLOATING_POINT_LITERALS(5),

        UNDERSCORES_IN_NUMERIC_LITERALS(7),
        BINARY_NUMERIC_LITERALS(7),
        TRY_WITH_RESOURCES(7),
        COMPOSITE_CATCH_CLAUSES(7),
        DIAMOND_TYPE_ARGUMENTS(7),

        DEFAULT_METHODS(8),
        RECEIVER_PARAMETERS(8),
        TYPE_ANNOTATIONS(8),
        INTERSECTION_TYPES_IN_CASTS(8),
        LAMBDA_EXPRESSIONS(8),
        METHOD_REFERENCES(8),

        MODULE_DECLARATIONS(9),
        DIAMOND_TYPE_ARGUMENTS_FOR_ANONYMOUS_CLASSES(9),
        PRIVATE_METHODS_IN_INTERFACES(9),
        CONCISE_RESOURCE_SYNTAX(9);

        private final int minJdkLevel;

        RegularLanguageFeature(int minJdkLevel) {
            this.minJdkLevel = minJdkLevel;
        }


        @Override
        public boolean isAvailable(int jdk, boolean preview) {
            return jdk >= this.minJdkLevel;
        }


        @Override
        public String whenUnavailableMessage() {
            return StringUtils.capitalize(displayNameLower(name()))
                + " are a feature of " + versionDisplayName(minJdkLevel)
                + ", you should select your language version accordingly";
        }

    }

    interface LanguageFeature {

        boolean isAvailable(int jdk, boolean preview);


        String whenUnavailableMessage();
    }


}<|MERGE_RESOLUTION|>--- conflicted
+++ resolved
@@ -30,14 +30,9 @@
 import net.sourceforge.pmd.lang.java.ast.ASTMethodDeclaration;
 import net.sourceforge.pmd.lang.java.ast.ASTMethodReference;
 import net.sourceforge.pmd.lang.java.ast.ASTModuleDeclaration;
-<<<<<<< HEAD
 import net.sourceforge.pmd.lang.java.ast.ASTNumericLiteral;
 import net.sourceforge.pmd.lang.java.ast.ASTReceiverParameter;
-=======
-import net.sourceforge.pmd.lang.java.ast.ASTName;
 import net.sourceforge.pmd.lang.java.ast.ASTRecordDeclaration;
-import net.sourceforge.pmd.lang.java.ast.ASTReferenceType;
->>>>>>> f574b792
 import net.sourceforge.pmd.lang.java.ast.ASTResource;
 import net.sourceforge.pmd.lang.java.ast.ASTStringLiteral;
 import net.sourceforge.pmd.lang.java.ast.ASTSwitchArrowBranch;
@@ -99,8 +94,6 @@
         return true;
     }
 
-<<<<<<< HEAD
-=======
     private static String displayNameLower(String name) {
         return name.replaceAll("__", "-")
                    .replace('_', ' ')
@@ -251,25 +244,16 @@
         @Nullable
         String errorMessage(int jdk, boolean preview);
     }
->>>>>>> f574b792
 
     private class CheckVisitor extends SideEffectingVisitorAdapter<T> {
 
         @Override
-<<<<<<< HEAD
         public void visit(ASTStringLiteral node, T data) {
-            if (jdkVersion != 13 || !preview) {
-                if (node.isTextBlock()) {
-                    check(node, PreviewFeature.TEXT_BLOCK_LITERALS, data);
-                }
-=======
-        public void visit(ASTLiteral node, T data) {
             if (node.isStringLiteral() && SPACE_ESCAPE_PATTERN.matcher(node.getImage()).find()) {
                 check(node, PreviewFeature.SPACE_STRING_ESCAPES, data);
             }
             if (node.isTextBlock()) {
                 check(node, PreviewFeature.TEXT_BLOCK_LITERALS, data);
->>>>>>> f574b792
             }
             visitChildren(node, data);
         }
@@ -302,25 +286,12 @@
             visitChildren(node, data);
         }
 
-<<<<<<< HEAD
-=======
         @Override
         public void visit(ASTRecordDeclaration node, T data) {
             check(node, PreviewFeature.RECORD_DECLARATIONS, data);
             visitChildren(node, data);
         }
 
-        //        @Override
-        //        public void visit(ASTConstructorCall node, T data) {
-        //            if (node.usesDiamondTypeArgs()) {
-        //                if (check(node, RegularLanguageFeature.DIAMOND_TYPE_ARGUMENTS, data) && node.isAnonymousClass()) {
-        //                    check(node, RegularLanguageFeature.DIAMOND_TYPE_ARGUMENTS_FOR_ANONYMOUS_CLASSES, data);
-        //                }
-        //            }
-        //            visitChildren(node, data);
-        //        }
-
->>>>>>> f574b792
         @Override
         public void visit(ASTConstructorCall node, T data) {
             if (node.usesDiamondTypeArgs()) {
@@ -378,7 +349,6 @@
             super.visit(node, data);
         }
 
-<<<<<<< HEAD
         @Override
         public void visit(ASTNumericLiteral node, T data) {
             int base = node.getBase();
@@ -391,21 +361,6 @@
             }
             visitChildren(node, data);
         }
-=======
-
-        //        @Override
-        //        public void visit(ASTNumericLiteral node, T data) {
-        //            int base = node.getBase();
-        //            if (base == 16 && !node.isIntegral()) {
-        //                check(node, RegularLanguageFeature.HEXADECIMAL_FLOATING_POINT_LITERALS, data);
-        //            } else if (base == 2) {
-        //                check(node, RegularLanguageFeature.BINARY_NUMERIC_LITERALS, data);
-        //            } else if (node.getImage().indexOf('_') >= 0) {
-        //                check(node, RegularLanguageFeature.UNDERSCORES_IN_NUMERIC_LITERALS, data);
-        //            }
-        //            visitChildren(node, data);
-        //        }
->>>>>>> f574b792
 
         @Override
         public void visit(ASTMethodReference node, T data) {
@@ -439,31 +394,12 @@
             visitChildren(node, data);
         }
 
-<<<<<<< HEAD
-=======
         @Override
         public void visit(ASTTypeTestPattern node, T data) {
             check(node, PreviewFeature.TYPE_TEST_PATTERNS_IN_INSTANCEOF, data);
             visitChildren(node, data);
         }
 
-        //        @Override
-        //        public void visit(ASTTryStatement node, T data) {
-        //            if (node.isTryWithResources()) {
-        //                if (check(node, RegularLanguageFeature.TRY_WITH_RESOURCES, data)) {
-        //                    for (ASTResource resource : node.getResources()) {
-        //                        if (resource.isConciseResource()) {
-        //                            check(node, RegularLanguageFeature.CONCISE_RESOURCE_SYNTAX, data);
-        //                            break;
-        //                        }
-        //                    }
-        //                }
-        //            }
-        //            visitChildren(node, data);
-        //        }
-
-
->>>>>>> f574b792
         @Override
         public void visit(ASTTryStatement node, T data) {
             if (node.isTryWithResources()) {
@@ -551,144 +487,4 @@
 
     }
 
-    private static String displayNameLower(String name) {
-        return name.replaceAll("__", "-")
-                   .replace('_', ' ')
-                   .toLowerCase(Locale.ROOT);
-    }
-
-
-    private static String versionDisplayName(int jdk) {
-        if (jdk < 8) {
-            return "Java 1." + jdk;
-        } else {
-            return "Java " + jdk;
-        }
-    }
-
-    /** Those are hacked just for the preview features. */
-    private enum PreviewFeature implements LanguageFeature {
-        BREAK__WITH__VALUE_STATEMENTS(12, false),
-
-        COMPOSITE_CASE_LABEL(12, true),
-        SWITCH_EXPRESSIONS(12, true),
-        SWITCH_RULES(12, true),
-
-        TEXT_BLOCK_LITERALS(13, false),
-        YIELD_STATEMENTS(13, false);
-
-
-        private final int minJdkVersion;
-        private final boolean alsoAbove;
-
-        PreviewFeature(int minJdkVersion, boolean alsoAbove) {
-            this.minJdkVersion = minJdkVersion;
-            this.alsoAbove = alsoAbove;
-        }
-
-        @Override
-        public boolean isAvailable(int jdk, boolean preview) {
-            return preview && (jdk == minJdkVersion || alsoAbove && jdk > minJdkVersion);
-        }
-
-
-        @Override
-        public String whenUnavailableMessage() {
-            return StringUtils.capitalize(displayNameLower(name()))
-                + " is a feature of JDK >= " + "Java " + minJdkVersion + " preview"
-                + ", you should select your language version accordingly";
-        }
-    }
-
-    /** Those use a max valid version. */
-    private enum ReservedIdentifiers implements LanguageFeature {
-        ASSERT_AS_AN_IDENTIFIER(4, "assert"),
-        ENUM_AS_AN_IDENTIFIER(5, "enum"),
-        UNDERSCORE_AS_AN_IDENTIFIER(9, "_"),
-        VAR_AS_A_TYPE_NAME(10, "var");
-
-        private final int maxJdkVersion;
-        private final String reserved;
-
-        ReservedIdentifiers(int minJdkVersion, String reserved) {
-            this.maxJdkVersion = minJdkVersion;
-            this.reserved = reserved;
-        }
-
-        @Override
-        public boolean isAvailable(int jdk, boolean preview) {
-            return jdk < this.maxJdkVersion;
-        }
-
-        @Override
-        public String whenUnavailableMessage() {
-            String s = displayNameLower(name());
-            String usageType = s.substring(s.indexOf(' ') + 1); // eg "as an identifier"
-            return "Since " + LanguageLevelChecker.versionDisplayName(maxJdkVersion) + ", '" + reserved + "'"
-                + " is reserved and cannot be used " + usageType;
-        }
-    }
-
-    /** Those use a min valid version. */
-    private enum RegularLanguageFeature implements LanguageFeature {
-
-        ASSERT_STATEMENTS(4),
-
-        STATIC_IMPORT(5),
-        ENUMS(5),
-        GENERICS(5),
-        ANNOTATIONS(5),
-        FOREACH_LOOPS(5),
-        VARARGS_PARAMETERS(5),
-        HEXADECIMAL_FLOATING_POINT_LITERALS(5),
-
-        UNDERSCORES_IN_NUMERIC_LITERALS(7),
-        BINARY_NUMERIC_LITERALS(7),
-        TRY_WITH_RESOURCES(7),
-        COMPOSITE_CATCH_CLAUSES(7),
-        DIAMOND_TYPE_ARGUMENTS(7),
-
-        DEFAULT_METHODS(8),
-        RECEIVER_PARAMETERS(8),
-        TYPE_ANNOTATIONS(8),
-        INTERSECTION_TYPES_IN_CASTS(8),
-        LAMBDA_EXPRESSIONS(8),
-        METHOD_REFERENCES(8),
-
-        MODULE_DECLARATIONS(9),
-        DIAMOND_TYPE_ARGUMENTS_FOR_ANONYMOUS_CLASSES(9),
-        PRIVATE_METHODS_IN_INTERFACES(9),
-        CONCISE_RESOURCE_SYNTAX(9);
-
-        private final int minJdkLevel;
-
-        RegularLanguageFeature(int minJdkLevel) {
-            this.minJdkLevel = minJdkLevel;
-        }
-
-
-        @Override
-        public boolean isAvailable(int jdk, boolean preview) {
-            return jdk >= this.minJdkLevel;
-        }
-
-
-        @Override
-        public String whenUnavailableMessage() {
-            return StringUtils.capitalize(displayNameLower(name()))
-                + " are a feature of " + versionDisplayName(minJdkLevel)
-                + ", you should select your language version accordingly";
-        }
-
-    }
-
-    interface LanguageFeature {
-
-        boolean isAvailable(int jdk, boolean preview);
-
-
-        String whenUnavailableMessage();
-    }
-
-
 }