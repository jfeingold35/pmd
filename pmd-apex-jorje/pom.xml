<?xml version="1.0" encoding="UTF-8"?>
<project xmlns="http://maven.apache.org/POM/4.0.0" xmlns:xsi="http://www.w3.org/2001/XMLSchema-instance" xsi:schemaLocation="http://maven.apache.org/POM/4.0.0 http://maven.apache.org/xsd/maven-4.0.0.xsd">
  <modelVersion>4.0.0</modelVersion>
  <artifactId>pmd-apex-jorje</artifactId>
  <name>PMD Apex Jorje Parser Library</name>
  <packaging>pom</packaging>

  <parent>
    <groupId>net.sourceforge.pmd</groupId>
    <artifactId>pmd</artifactId>
<<<<<<< HEAD
    <version>7.0.0-SNAPSHOT</version>
=======
    <version>6.30.0-SNAPSHOT</version>
>>>>>>> 40cc6665
    <relativePath>../</relativePath>
  </parent>

  <properties>
<<<<<<< HEAD
    <apex.jorje.version>2020-06-04-ba31c0</apex.jorje.version>
=======
    <java.version>8</java.version>
    <apex.jorje.version>2020-09-10-5a5192</apex.jorje.version>
>>>>>>> 40cc6665
  </properties>

  <build>
    <plugins>
      <plugin>
        <groupId>org.codehaus.mojo</groupId>
        <artifactId>build-helper-maven-plugin</artifactId>
        <version>3.0.0</version>
        <executions>
            <execution>
                <id>attach-apex-jorje</id>
                <phase>package</phase>
                <goals>
                    <goal>attach-artifact</goal>
                </goals>
                <configuration>
                    <artifacts>
                        <artifact>
                            <file>${basedir}/repo/apex/apex-jorje-lsp-minimized/${apex.jorje.version}/apex-jorje-lsp-minimized-${apex.jorje.version}.jar</file>
                            <type>jar</type>
                            <classifier>lib</classifier>
                        </artifact>
                    </artifacts>
                </configuration>
            </execution>
        </executions>
      </plugin>
    </plugins>
  </build>
  <dependencies>
    <!-- transitive dependencies of apex-jorje -->
    <dependency>
        <groupId>cglib</groupId>
        <artifactId>cglib</artifactId>
        <version>3.2.0</version>
    </dependency>
    <dependency>
        <groupId>ch.qos.logback</groupId>
        <artifactId>logback-classic</artifactId>
        <version>1.2.3</version>
    </dependency>
    <dependency>
        <groupId>ch.qos.logback</groupId>
        <artifactId>logback-core</artifactId>
        <version>1.2.3</version>
    </dependency>
    <dependency>
        <groupId>com.google.code.findbugs</groupId>
        <artifactId>jsr305</artifactId>
        <version>3.0.2</version>
    </dependency>
    <dependency>
        <groupId>com.google.code.gson</groupId>
        <artifactId>gson</artifactId>
        <version>2.7</version>
    </dependency>
    <dependency>
        <groupId>com.google.errorprone</groupId>
        <artifactId>error_prone_annotations</artifactId>
        <version>2.1.3</version>
    </dependency>
    <dependency>
        <groupId>com.google.guava</groupId>
        <artifactId>guava</artifactId>
    </dependency>
    <dependency>
        <groupId>com.google.j2objc</groupId>
        <artifactId>j2objc-annotations</artifactId>
        <version>1.1</version>
    </dependency>
    <dependency>
        <groupId>org.antlr</groupId>
        <artifactId>antlr-runtime</artifactId>
    </dependency>
    <dependency>
        <groupId>org.antlr</groupId>
        <artifactId>stringtemplate</artifactId>
        <version>3.2.1</version>
    </dependency>
    <dependency>
        <groupId>org.apache.commons</groupId>
        <artifactId>commons-lang3</artifactId>
        <version>3.0</version>
    </dependency>
    <dependency>
        <groupId>org.codehaus.mojo</groupId>
        <artifactId>animal-sniffer-annotations</artifactId>
        <version>1.14</version>
    </dependency>
    <dependency>
        <groupId>org.openjdk.jol</groupId>
        <artifactId>jol-core</artifactId>
        <version>0.4</version>
    </dependency>
    <dependency>
        <groupId>org.slf4j</groupId>
        <artifactId>slf4j-api</artifactId>
        <version>1.7.20</version>
    </dependency>
    <dependency>
        <groupId>org.yaml</groupId>
        <artifactId>snakeyaml</artifactId>
        <version>1.26</version>
    </dependency>
    <dependency>
        <groupId>aopalliance</groupId>
        <artifactId>aopalliance</artifactId>
        <version>1.0</version>
    </dependency>
    <dependency>
        <groupId>javax.inject</groupId>
        <artifactId>javax.inject</artifactId>
        <version>1</version>
    </dependency>
    <dependency>
        <groupId>org.ow2.asm</groupId>
        <artifactId>asm</artifactId>
        <version>5.0.3</version>
        <scope>runtime</scope>
    </dependency>
  </dependencies>
</project><|MERGE_RESOLUTION|>--- conflicted
+++ resolved
@@ -8,21 +8,12 @@
   <parent>
     <groupId>net.sourceforge.pmd</groupId>
     <artifactId>pmd</artifactId>
-<<<<<<< HEAD
     <version>7.0.0-SNAPSHOT</version>
-=======
-    <version>6.30.0-SNAPSHOT</version>
->>>>>>> 40cc6665
     <relativePath>../</relativePath>
   </parent>
 
   <properties>
-<<<<<<< HEAD
-    <apex.jorje.version>2020-06-04-ba31c0</apex.jorje.version>
-=======
-    <java.version>8</java.version>
     <apex.jorje.version>2020-09-10-5a5192</apex.jorje.version>
->>>>>>> 40cc6665
   </properties>
 
   <build>
