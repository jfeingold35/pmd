/**
 * BSD-style license; for more info see http://pmd.sourceforge.net/license.html
 */

package net.sourceforge.pmd.lang.java.oom.api;

import net.sourceforge.pmd.lang.java.ast.ASTMethodOrConstructorDeclaration;
import net.sourceforge.pmd.lang.java.oom.metrics.AtfdMetric.AtfdOperationMetric;
import net.sourceforge.pmd.lang.java.oom.metrics.CycloMetric.CycloOperationMetric;
import net.sourceforge.pmd.lang.java.oom.metrics.LocMetric.LocOperationMetric;
import net.sourceforge.pmd.lang.java.oom.metrics.NcssMetric.NcssOperationMetric;

/**
 * Keys identifying standard operation metrics.
 */
public enum OperationMetricKey implements MetricKey<ASTMethodOrConstructorDeclaration> {

    /** Access to Foreign Data. */
<<<<<<< HEAD
    ATFD(new AtfdOperationMetric()),

    /** Cyclomatic complexity. */
    CYCLO(new CycloOperationMetric()),

    /** Non Commenting Source Statements. */
    NCSS(new NcssOperationMetric()),
=======
    ATFD(new AtfdMetric()),

    /** Cyclomatic complexity. */
    CYCLO(new CycloMetric()),

    /** Non Commenting Source Statements. */
    NCSS(new NcssMetric()),
>>>>>>> 98670a73

    /** Lines of Code. */
    LOC(new LocOperationMetric());

    private final OperationMetric calculator;


    OperationMetricKey(OperationMetric m) {
        calculator = m;
    }


    @Override
    public OperationMetric getCalculator() {
        return calculator;
    }


    @Override
    public boolean supports(ASTMethodOrConstructorDeclaration node) {
        return calculator.supports(node);
    }


    /**
     * Creates a new metric key holding a metric which can be computed on a class.
     *
     * TODO:cf Generify and move to MetricKey after upgrading compiler to 1.8
     *
     * @param metric The metric to use
     * @param name   The name of the metric
     *
     * @return The metric key
     */
    public static MetricKey<ASTMethodOrConstructorDeclaration> of(final Metric<ASTMethodOrConstructorDeclaration> metric, final String name) {
        return new MetricKey<ASTMethodOrConstructorDeclaration>() {
            @Override
            public String name() {
                return name;
            }


            @Override
            public Metric<ASTMethodOrConstructorDeclaration> getCalculator() {
                return metric;
            }


            @Override
            public boolean supports(ASTMethodOrConstructorDeclaration node) {
                return metric.supports(node);
            }
        };
    }


}<|MERGE_RESOLUTION|>--- conflicted
+++ resolved
@@ -15,27 +15,33 @@
  */
 public enum OperationMetricKey implements MetricKey<ASTMethodOrConstructorDeclaration> {
 
-    /** Access to Foreign Data. */
-<<<<<<< HEAD
-    ATFD(new AtfdOperationMetric()),
+    /**
+     * Access to Foreign Data.
+     *
+     * @see net.sourceforge.pmd.lang.java.oom.metrics.AtfdMetric
+     */
+    ATFD(new AtfdClassMetric()),
 
-    /** Cyclomatic complexity. */
-    CYCLO(new CycloOperationMetric()),
+    /**
+     * Cyclomatic complexity.
+     *
+     * @see net.sourceforge.pmd.lang.java.oom.metrics.CycloMetric
+     */
+    CYCLO(new CycloClassMetric()),
 
-    /** Non Commenting Source Statements. */
-    NCSS(new NcssOperationMetric()),
-=======
-    ATFD(new AtfdMetric()),
+    /**
+     * Non Commenting Source Statements.
+     *
+     * @see net.sourceforge.pmd.lang.java.oom.metrics.NcssMetric
+     */
+    NCSS(new NcssClassMetric()),
 
-    /** Cyclomatic complexity. */
-    CYCLO(new CycloMetric()),
-
-    /** Non Commenting Source Statements. */
-    NCSS(new NcssMetric()),
->>>>>>> 98670a73
-
-    /** Lines of Code. */
-    LOC(new LocOperationMetric());
+    /**
+     * Lines of Code.
+     *
+     * @see net.sourceforge.pmd.lang.java.oom.metrics.LocMetric
+     */
+    LOC(new LocClassMetric());
 
     private final OperationMetric calculator;
 
