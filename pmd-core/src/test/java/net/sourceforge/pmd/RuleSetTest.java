--- conflicted
+++ resolved
@@ -29,7 +29,6 @@
 
 import net.sourceforge.pmd.Report.ProcessingError;
 import net.sourceforge.pmd.RuleSet.RuleSetBuilder;
-import net.sourceforge.pmd.internal.util.IteratorUtil;
 import net.sourceforge.pmd.lang.Dummy2LanguageModule;
 import net.sourceforge.pmd.lang.DummyLanguageModule;
 import net.sourceforge.pmd.lang.LanguageRegistry;
@@ -423,7 +422,7 @@
         ctx.setSourceCodeFile(file);
         ctx.setLanguageVersion(LanguageRegistry.getLanguage(DummyLanguageModule.NAME).getDefaultVersion());
         ruleSets.apply(makeCompilationUnits(), ctx);
-        assertEquals("Violations", 2, r.size());
+        assertEquals("Violations", 2, r.getViolations().size());
 
         // One violation
         ruleSet1 = createRuleSetBuilder("RuleSet1")
@@ -436,7 +435,7 @@
         r = new Report();
         ctx.setReport(r);
         ruleSets.apply(makeCompilationUnits(), ctx);
-        assertEquals("Violations", 1, r.size());
+        assertEquals("Violations", 1, r.getViolations().size());
     }
 
     @Test
@@ -463,19 +462,14 @@
         context.setReport(new Report());
         new RuleSets(ruleset).apply(makeCompilationUnits(), context);
 
-        assertEquals("Invalid number of Violations Reported", size, context.getReport().size());
-
-        Iterator<RuleViolation> violations = context.getReport().iterator();
-        while (violations.hasNext()) {
-            RuleViolation violation = violations.next();
-
+        assertEquals("Invalid number of Violations Reported", size, context.getReport().getViolations().size());
+
+        for (RuleViolation violation : context.getReport().getViolations()) {
             reportedValues.add(violation);
             assertTrue("Unexpected Violation Returned: " + violation, values.contains(violation));
         }
 
-        Iterator<RuleViolation> expected = values.iterator();
-        while (expected.hasNext()) {
-            RuleViolation violation = expected.next();
+        for (RuleViolation violation : values) {
             assertTrue("Expected Violation not Returned: " + violation, reportedValues.contains(violation));
         }
     }
@@ -506,13 +500,8 @@
         context.setIgnoreExceptions(true); // the default
         ruleset.apply(makeCompilationUnits(), context);
 
-<<<<<<< HEAD
-        assertTrue("Report should have processing errors", context.getReport().hasErrors());
-        List<ProcessingError> errors = IteratorUtil.toList(context.getReport().errors());
-=======
         List<ProcessingError> errors = context.getReport().getProcessingErrors();
         assertTrue("Report should have processing errors", !errors.isEmpty());
->>>>>>> 34d961b7
         assertEquals("Errors expected", 1, errors.size());
         assertEquals("Wrong error message", "RuntimeException: Test exception while applying rule", errors.get(0).getMsg());
         assertTrue("Should be a RuntimeException", errors.get(0).getError() instanceof RuntimeException);
@@ -556,13 +545,13 @@
         context.setIgnoreExceptions(true); // the default
         ruleset.apply(makeCompilationUnits(), context);
 
-        assertTrue("Report should have processing errors", context.getReport().hasErrors());
-        List<ProcessingError> errors = IteratorUtil.toList(context.getReport().errors());
+        List<ProcessingError> errors = context.getReport().getProcessingErrors();
+        assertFalse("Report should have processing errors", errors.isEmpty());
         assertEquals("Errors expected", 1, errors.size());
         assertEquals("Wrong error message", "RuntimeException: Test exception while applying rule", errors.get(0).getMsg());
         assertTrue("Should be a RuntimeException", errors.get(0).getError() instanceof RuntimeException);
 
-        assertEquals("There should be a violation", 1, context.getReport().size());
+        assertEquals("There should be a violation", 1, context.getReport().getViolations().size());
     }
 
     @Test
@@ -598,13 +587,12 @@
         RuleSets rulesets = new RuleSets(ruleset);
         rulesets.apply(makeCompilationUnits(), context);
 
-        assertTrue("Report should have processing errors", context.getReport().hasErrors());
-        List<ProcessingError> errors = IteratorUtil.toList(context.getReport().errors());
+        List<ProcessingError> errors = context.getReport().getProcessingErrors();
         assertEquals("Errors expected", 1, errors.size());
         assertEquals("Wrong error message", "RuntimeException: Test exception while applying rule", errors.get(0).getMsg());
         assertTrue("Should be a RuntimeException", errors.get(0).getError() instanceof RuntimeException);
 
-        assertEquals("There should be a violation", 1, context.getReport().size());
+        assertEquals("There should be a violation", 1, context.getReport().getViolations().size());
     }
 
 }