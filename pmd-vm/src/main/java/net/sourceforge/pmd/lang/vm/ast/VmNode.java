/**
 * BSD-style license; for more info see http://pmd.sourceforge.net/license.html
 */

package net.sourceforge.pmd.lang.vm.ast;

import net.sourceforge.pmd.lang.ast.Node;
import net.sourceforge.pmd.lang.ast.NodeStream;

public interface VmNode extends Node {
    /**
     * Accept the visitor. *
     */
    Object jjtAccept(VmParserVisitor visitor, Object data);


    /**
     * Accept the visitor. *
     *
     * @deprecated This method is not useful, the logic for combining
     *     children values should be present on the visitor, not the node
     */
    @Deprecated
    Object childrenAccept(VmParserVisitor visitor, Object data);


    @Override
    VmNode getChild(int index);


    @Override
    VmNode getParent();


    @Override
<<<<<<< HEAD
    NodeStream<VmNode> children();
=======
    Iterable<? extends VmNode> children();
>>>>>>> 27d7a6c0

}<|MERGE_RESOLUTION|>--- conflicted
+++ resolved
@@ -33,10 +33,6 @@
 
 
     @Override
-<<<<<<< HEAD
-    NodeStream<VmNode> children();
-=======
-    Iterable<? extends VmNode> children();
->>>>>>> 27d7a6c0
+    NodeStream<? extends VmNode> children();
 
 }