--- conflicted
+++ resolved
@@ -39,7 +39,7 @@
 *   The ruleset java-junit now properly detects JUnit5, and rules are being adapted to the changes on it's API.
     This support is, however, still incomplete. Let us know of any uses we are still missing on the [issue tracker](https://github.com/pmd/pmd/issues)
 
-*   The Java rule `EmptyTryBlock` (ruleset java-empty) now allows empty blocks when usin try-with-resources.
+*   The Java rule `EmptyTryBlock` (ruleset java-empty) now allows empty blocks when using try-with-resources.
 
 ### Fixed Issues
 
@@ -65,15 +65,12 @@
     *   [#348](https://github.com/pmd/pmd/issues/348): \[java] imports/UnusedImport rule not considering static inner classes of imports
 *   java-junit
     *   [#428](https://github.com/pmd/pmd/issues/428): \[java] PMD requires public modifier on JUnit 5 test
-<<<<<<< HEAD
 *   java-logging:
     *   [#365](https://github.com/pmd/pmd/issues/365): \[java] InvalidSlf4jMessageFormat does not handle inline incrementation of arguments
-=======
 *   java-strictexceptions
     *   [#350](https://github.com/pmd/pmd/issues/350): \[java] Throwing Exception in method signature is fine if the method is overriding or implementing something
 *   java-typeresolution
     *   [#350](https://github.com/pmd/pmd/issues/350): \[java] Throwing Exception in method signature is fine if the method is overriding or implementing something
->>>>>>> 52814a9b
 *   java-unnecessary
     *   [#421](https://github.com/pmd/pmd/issues/421): \[java] UnnecessaryFinalModifier final in private method
 *   jsp
