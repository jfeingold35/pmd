/*
 * BSD-style license; for more info see http://pmd.sourceforge.net/license.html
 */


package net.sourceforge.pmd.lang.java.ast;

import org.checkerframework.checker.nullness.qual.NonNull;

import net.sourceforge.pmd.annotation.Experimental;
import net.sourceforge.pmd.lang.ast.Node;

/**
 * A record declaration is a special data class type (JDK 14 preview feature).
 * This is a {@linkplain Node#isFindBoundary() find boundary} for tree traversal methods.
 *
 * <pre class="grammar">
 *
 * RecordDeclaration ::= {@link ASTModifierList ModifierList}
 *                       "record"
 *                       &lt;IDENTIFIER&gt;
 *                       {@linkplain ASTTypeParameters TypeParameters}?
 *                       {@linkplain ASTRecordComponentList RecordComponents}
 *                       {@linkplain ASTImplementsList ImplementsList}?
 *                       {@linkplain ASTRecordBody RecordBody}
 *
 * </pre>
 *
 * @see <a href="https://openjdk.java.net/jeps/359">JEP 359: Records (Preview)</a>
 */
@Experimental
public final class ASTRecordDeclaration extends AbstractAnyTypeDeclaration {
    ASTRecordDeclaration(int id) {
        super(id);
    }

    @Override
    protected <P, R> R acceptVisitor(JavaVisitor<? super P, ? extends R> visitor, P data) {
        return visitor.visit(this, data);
    }

    @Override
<<<<<<< HEAD
    public <T> void jjtAccept(SideEffectingVisitor<T> visitor, T data) {
        visitor.visit(this, data);
    }

    @Override
=======
    public TypeKind getTypeKind() {
        return TypeKind.RECORD;
    }

    @Override
    public NodeStream<ASTAnyTypeBodyDeclaration> getDeclarations() {
        return getFirstChildOfType(ASTRecordBody.class).children(ASTAnyTypeBodyDeclaration.class);
    }

    @Override
    public boolean isFindBoundary() {
        return isNested();
    }

>>>>>>> a9996ab4
    @NonNull
    public ASTRecordComponentList getRecordComponents() {
        return getFirstChildOfType(ASTRecordComponentList.class);
    }
}<|MERGE_RESOLUTION|>--- conflicted
+++ resolved
@@ -9,6 +9,7 @@
 
 import net.sourceforge.pmd.annotation.Experimental;
 import net.sourceforge.pmd.lang.ast.Node;
+import net.sourceforge.pmd.lang.ast.NodeStream;
 
 /**
  * A record declaration is a special data class type (JDK 14 preview feature).
@@ -40,20 +41,8 @@
     }
 
     @Override
-<<<<<<< HEAD
-    public <T> void jjtAccept(SideEffectingVisitor<T> visitor, T data) {
-        visitor.visit(this, data);
-    }
-
-    @Override
-=======
-    public TypeKind getTypeKind() {
-        return TypeKind.RECORD;
-    }
-
-    @Override
-    public NodeStream<ASTAnyTypeBodyDeclaration> getDeclarations() {
-        return getFirstChildOfType(ASTRecordBody.class).children(ASTAnyTypeBodyDeclaration.class);
+    public NodeStream<ASTBodyDeclaration> getDeclarations() {
+        return getFirstChildOfType(ASTRecordBody.class).children(ASTBodyDeclaration.class);
     }
 
     @Override
@@ -61,7 +50,6 @@
         return isNested();
     }
 
->>>>>>> a9996ab4
     @NonNull
     public ASTRecordComponentList getRecordComponents() {
         return getFirstChildOfType(ASTRecordComponentList.class);
