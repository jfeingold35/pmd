/**
 * BSD-style license; for more info see http://pmd.sourceforge.net/license.html
 */

package net.sourceforge.pmd.lang.java.rule.unusedcode;

import net.sourceforge.pmd.lang.ast.Node;
<<<<<<< HEAD
=======
import net.sourceforge.pmd.lang.java.ast.ASTAnnotationMethodDeclaration;
import net.sourceforge.pmd.lang.java.ast.ASTAnnotationTypeDeclaration;
>>>>>>> d9e86796
import net.sourceforge.pmd.lang.java.ast.ASTClassOrInterfaceDeclaration;
import net.sourceforge.pmd.lang.java.ast.ASTEnumDeclaration;
import net.sourceforge.pmd.lang.java.ast.ASTFieldDeclaration;
import net.sourceforge.pmd.lang.java.ast.ASTMethodDeclaration;
import net.sourceforge.pmd.lang.java.rule.AbstractJavaRule;

public class UnusedModifierRule extends AbstractJavaRule {

<<<<<<< HEAD
    public Object visit(ASTClassOrInterfaceDeclaration node, Object data) {
=======
    @Override
    public Object visit(ASTEnumDeclaration node, Object data) {
        if (node.isStatic()) {
            // a static enum
            addViolation(data, node, getMessage());
        }

        return super.visit(node, data);
    }

    public Object visit(ASTAnnotationTypeDeclaration node, Object data) {
        if (node.isAbstract()) {
            // an abstract annotation
            addViolation(data, node, getMessage());
        }

        if (!node.isNested()) {
            return super.visit(node, data);
        }

        Node parent = node.jjtGetParent().jjtGetParent().jjtGetParent();
        boolean isParentInterfaceOrAnnotation = parent instanceof ASTAnnotationTypeDeclaration
                || parent instanceof ASTClassOrInterfaceDeclaration && ((ASTClassOrInterfaceDeclaration) parent).isInterface();

        // a public annotation within an interface or annotation
        if (node.isPublic() && isParentInterfaceOrAnnotation) {
            addViolation(data, node, getMessage());
        }

        if (node.isStatic()) {
            // a static annotation
            addViolation(data, node, getMessage());
        }

        return super.visit(node, data);
    }

    public Object visit(ASTClassOrInterfaceDeclaration node, Object data) {
        if (node.isInterface() && node.isAbstract()) {
            // an abstract interface
            addViolation(data, node, getMessage());
        }

>>>>>>> d9e86796
        if (!node.isNested()) {
            return super.visit(node, data);
        }

<<<<<<< HEAD
        ASTClassOrInterfaceDeclaration parentClassOrInterface = node
                .getFirstParentOfType(ASTClassOrInterfaceDeclaration.class);
        ASTEnumDeclaration parentEnum = node.getFirstParentOfType(ASTEnumDeclaration.class);

        if (node.isInterface() && node.isPublic()) {
            // a public interface
            if (parentClassOrInterface != null && parentClassOrInterface.isInterface()) {
                // within a interface
                addViolation(data, node, getMessage());
            }
=======
        Node parent = node.jjtGetParent().jjtGetParent().jjtGetParent();
        boolean isParentInterfaceOrAnnotation = parent instanceof ASTAnnotationTypeDeclaration
                || parent instanceof ASTClassOrInterfaceDeclaration && ((ASTClassOrInterfaceDeclaration) parent).isInterface();

        // a public interface within an interface or annotation
        if (node.isInterface() && node.isPublic() && isParentInterfaceOrAnnotation) {
            addViolation(data, node, getMessage());
>>>>>>> d9e86796
        }

        if (node.isInterface() && node.isStatic()) {
            // a static interface
<<<<<<< HEAD
            if (parentClassOrInterface != null || parentEnum != null) {
                // within a interface, class or enum
                addViolation(data, node, getMessage());
            }
        }

        if (!node.isInterface() && (node.isPublic() || node.isStatic())) {
            // a public and/or static class
            if (parentClassOrInterface != null && parentClassOrInterface.isInterface()) {
                // within a interface
                addViolation(data, node, getMessage());
            }
=======
            addViolation(data, node, getMessage());
        }

        // a public and/or static class within an interface or annotation
        if (!node.isInterface() && (node.isPublic() || node.isStatic()) && isParentInterfaceOrAnnotation) {
            addViolation(data, node, getMessage());
>>>>>>> d9e86796
        }

        return super.visit(node, data);
    }

    public Object visit(ASTMethodDeclaration node, Object data) {
        if (node.isSyntacticallyPublic() || node.isSyntacticallyAbstract()) {
            check(node, data);
        }
        return super.visit(node, data);
    }

    public Object visit(ASTFieldDeclaration node, Object data) {
        if (node.isSyntacticallyPublic() || node.isSyntacticallyStatic() || node.isSyntacticallyFinal()) {
            check(node, data);
        }
        return super.visit(node, data);
    }

<<<<<<< HEAD
=======
    public Object visit(ASTAnnotationMethodDeclaration node, Object data) {
        if (node.isPublic() || node.isAbstract()) {
            check(node, data);
        }
        return super.visit(node, data);
    }

>>>>>>> d9e86796
    private void check(Node fieldOrMethod, Object data) {
        // third ancestor could be an AllocationExpression
        // if this is a method in an anonymous inner class
        Node parent = fieldOrMethod.jjtGetParent().jjtGetParent().jjtGetParent();
<<<<<<< HEAD
        if (parent instanceof ASTClassOrInterfaceDeclaration
=======
        if (parent instanceof ASTAnnotationTypeDeclaration
                || parent instanceof ASTClassOrInterfaceDeclaration
>>>>>>> d9e86796
                && ((ASTClassOrInterfaceDeclaration) parent).isInterface()) {
            addViolation(data, fieldOrMethod);
        }
    }
}<|MERGE_RESOLUTION|>--- conflicted
+++ resolved
@@ -5,11 +5,8 @@
 package net.sourceforge.pmd.lang.java.rule.unusedcode;
 
 import net.sourceforge.pmd.lang.ast.Node;
-<<<<<<< HEAD
-=======
 import net.sourceforge.pmd.lang.java.ast.ASTAnnotationMethodDeclaration;
 import net.sourceforge.pmd.lang.java.ast.ASTAnnotationTypeDeclaration;
->>>>>>> d9e86796
 import net.sourceforge.pmd.lang.java.ast.ASTClassOrInterfaceDeclaration;
 import net.sourceforge.pmd.lang.java.ast.ASTEnumDeclaration;
 import net.sourceforge.pmd.lang.java.ast.ASTFieldDeclaration;
@@ -18,9 +15,6 @@
 
 public class UnusedModifierRule extends AbstractJavaRule {
 
-<<<<<<< HEAD
-    public Object visit(ASTClassOrInterfaceDeclaration node, Object data) {
-=======
     @Override
     public Object visit(ASTEnumDeclaration node, Object data) {
         if (node.isStatic()) {
@@ -64,23 +58,10 @@
             addViolation(data, node, getMessage());
         }
 
->>>>>>> d9e86796
         if (!node.isNested()) {
             return super.visit(node, data);
         }
 
-<<<<<<< HEAD
-        ASTClassOrInterfaceDeclaration parentClassOrInterface = node
-                .getFirstParentOfType(ASTClassOrInterfaceDeclaration.class);
-        ASTEnumDeclaration parentEnum = node.getFirstParentOfType(ASTEnumDeclaration.class);
-
-        if (node.isInterface() && node.isPublic()) {
-            // a public interface
-            if (parentClassOrInterface != null && parentClassOrInterface.isInterface()) {
-                // within a interface
-                addViolation(data, node, getMessage());
-            }
-=======
         Node parent = node.jjtGetParent().jjtGetParent().jjtGetParent();
         boolean isParentInterfaceOrAnnotation = parent instanceof ASTAnnotationTypeDeclaration
                 || parent instanceof ASTClassOrInterfaceDeclaration && ((ASTClassOrInterfaceDeclaration) parent).isInterface();
@@ -88,32 +69,16 @@
         // a public interface within an interface or annotation
         if (node.isInterface() && node.isPublic() && isParentInterfaceOrAnnotation) {
             addViolation(data, node, getMessage());
->>>>>>> d9e86796
         }
 
         if (node.isInterface() && node.isStatic()) {
             // a static interface
-<<<<<<< HEAD
-            if (parentClassOrInterface != null || parentEnum != null) {
-                // within a interface, class or enum
-                addViolation(data, node, getMessage());
-            }
-        }
-
-        if (!node.isInterface() && (node.isPublic() || node.isStatic())) {
-            // a public and/or static class
-            if (parentClassOrInterface != null && parentClassOrInterface.isInterface()) {
-                // within a interface
-                addViolation(data, node, getMessage());
-            }
-=======
             addViolation(data, node, getMessage());
         }
 
         // a public and/or static class within an interface or annotation
         if (!node.isInterface() && (node.isPublic() || node.isStatic()) && isParentInterfaceOrAnnotation) {
             addViolation(data, node, getMessage());
->>>>>>> d9e86796
         }
 
         return super.visit(node, data);
@@ -133,8 +98,6 @@
         return super.visit(node, data);
     }
 
-<<<<<<< HEAD
-=======
     public Object visit(ASTAnnotationMethodDeclaration node, Object data) {
         if (node.isPublic() || node.isAbstract()) {
             check(node, data);
@@ -142,17 +105,12 @@
         return super.visit(node, data);
     }
 
->>>>>>> d9e86796
     private void check(Node fieldOrMethod, Object data) {
         // third ancestor could be an AllocationExpression
         // if this is a method in an anonymous inner class
         Node parent = fieldOrMethod.jjtGetParent().jjtGetParent().jjtGetParent();
-<<<<<<< HEAD
-        if (parent instanceof ASTClassOrInterfaceDeclaration
-=======
         if (parent instanceof ASTAnnotationTypeDeclaration
                 || parent instanceof ASTClassOrInterfaceDeclaration
->>>>>>> d9e86796
                 && ((ASTClassOrInterfaceDeclaration) parent).isInterface()) {
             addViolation(data, fieldOrMethod);
         }
