--- conflicted
+++ resolved
@@ -4,32 +4,12 @@
 
 package net.sourceforge.pmd.lang.vf.ast;
 
-<<<<<<< HEAD
 public class ASTText extends AbstractVfNode {
+
     ASTText(int id) {
         super(id);
     }
 
-    /**
-     * Accept the visitor. *
-     */
-=======
-import net.sourceforge.pmd.annotation.InternalApi;
-
-public class ASTText extends AbstractVFNode {
-    @Deprecated
-    @InternalApi
-    public ASTText(int id) {
-        super(id);
-    }
-
-    @Deprecated
-    @InternalApi
-    public ASTText(VfParser p, int id) {
-        super(p, id);
-    }
-
->>>>>>> 84ca3c63
     @Override
     public Object jjtAccept(VfParserVisitor visitor, Object data) {
         return visitor.visit(this, data);
