--- conflicted
+++ resolved
@@ -50,15 +50,12 @@
 
 ### Fixed Issues
 
-<<<<<<< HEAD
+*   c#
+    *   [#2551](https://github.com/pmd/pmd/issues/2551): \[c#] CPD suppression with comments doesn't work
 *   java-design
     *   [#2563](https://github.com/pmd/pmd/pull/2563): \[java] UselessOverridingMethod false negative with already public methods
-=======
-*   c#
-    *   [#2551](https://github.com/pmd/pmd/issues/2551): \[c#] CPD suppression with comments doesn't work
 *   scala
     *   [#2547](https://github.com/pmd/pmd/pull/2547): \[scala] Add cross compilation for scala 2.12 and 2.13
->>>>>>> 56534002
 
 ### API Changes
 
