/**
 * BSD-style license; for more info see http://pmd.sourceforge.net/license.html
 */

package net.sourceforge.pmd.lang.jsp.ast;

<<<<<<< HEAD
import net.sourceforge.pmd.lang.ast.AbstractNode;
import net.sourceforge.pmd.lang.ast.Node;
=======
import net.sourceforge.pmd.lang.ast.impl.javacc.AbstractJjtreeNode;
>>>>>>> b801cf62

public class AbstractJspNode extends AbstractJjtreeNode<JspNode> implements JspNode {

    protected JspParser parser;

    public AbstractJspNode(int id) {
        super(id);
    }

    public AbstractJspNode(JspParser parser, int id) {
        super(id);
        this.parser = parser;
    }

    @Override
    public void jjtOpen() {
        if (beginLine == -1 && parser.token.next != null) {
            beginLine = parser.token.next.beginLine;
            beginColumn = parser.token.next.beginColumn;
        }
    }

    @Override
    public void jjtClose() {
        if (beginLine == -1 && children.length == 0) {
            beginColumn = parser.token.beginColumn;
        }
        if (beginLine == -1) {
            beginLine = parser.token.beginLine;
        }
        endLine = parser.token.endLine;
        endColumn = parser.token.endColumn;
    }

    /**
     * Accept the visitor. *
     */
    @Override
    public Object jjtAccept(JspParserVisitor visitor, Object data) {
        return visitor.visit(this, data);
    }

    /**
     * Accept the visitor. *
     */
    @Override
    public Object childrenAccept(JspParserVisitor visitor, Object data) {
        for (Node child : children) {
            ((JspNode) child).jjtAccept(visitor, data);
        }

        return data;
    }




    @Override
    public String getXPathNodeName() {
        return JspParserTreeConstants.jjtNodeName[id];
    }
}<|MERGE_RESOLUTION|>--- conflicted
+++ resolved
@@ -4,12 +4,8 @@
 
 package net.sourceforge.pmd.lang.jsp.ast;
 
-<<<<<<< HEAD
-import net.sourceforge.pmd.lang.ast.AbstractNode;
 import net.sourceforge.pmd.lang.ast.Node;
-=======
 import net.sourceforge.pmd.lang.ast.impl.javacc.AbstractJjtreeNode;
->>>>>>> b801cf62
 
 public class AbstractJspNode extends AbstractJjtreeNode<JspNode> implements JspNode {
 
@@ -57,7 +53,7 @@
      */
     @Override
     public Object childrenAccept(JspParserVisitor visitor, Object data) {
-        for (Node child : children) {
+        for (Node child : children()) {
             ((JspNode) child).jjtAccept(visitor, data);
         }
 
