--- conflicted
+++ resolved
@@ -18,12 +18,8 @@
 import net.sourceforge.pmd.lang.java.ast.ASTMethodDeclarator;
 import net.sourceforge.pmd.lang.java.symboltable.BaseNonParserTest;
 
-<<<<<<< HEAD
 @Ignore
-public class GeneralFiddlingTest {
-=======
 public class GeneralFiddlingTest extends BaseNonParserTest {
->>>>>>> 8739b2bd
 
     /**
      * Unit test for https://sourceforge.net/p/pmd/bugs/1325/
