--- conflicted
+++ resolved
@@ -9,15 +9,11 @@
 import java.util.HashSet;
 import java.util.Iterator;
 import java.util.List;
-<<<<<<< HEAD
-import java.util.Objects;
-import java.util.stream.Collectors;
-=======
 import java.util.Map;
 import java.util.Objects;
 import java.util.Optional;
 import java.util.Set;
->>>>>>> 5a220231
+import java.util.stream.Collectors;
 
 import org.reactfx.EventStreams;
 import org.reactfx.value.Var;
@@ -26,16 +22,12 @@
 import net.sourceforge.pmd.lang.ast.xpath.Attribute;
 import net.sourceforge.pmd.lang.metrics.LanguageMetricsProvider;
 import net.sourceforge.pmd.lang.symboltable.NameDeclaration;
-<<<<<<< HEAD
-=======
 import net.sourceforge.pmd.lang.symboltable.NameOccurrence;
 import net.sourceforge.pmd.lang.symboltable.Scope;
 import net.sourceforge.pmd.lang.symboltable.ScopedNode;
-import net.sourceforge.pmd.util.fxdesigner.model.MetricEvaluator;
->>>>>>> 5a220231
 import net.sourceforge.pmd.util.fxdesigner.model.MetricResult;
 import net.sourceforge.pmd.util.fxdesigner.util.AbstractController;
-import net.sourceforge.pmd.util.fxdesigner.util.IteratorUtil;
+import net.sourceforge.pmd.util.fxdesigner.util.DesignerIteratorUtil;
 import net.sourceforge.pmd.util.fxdesigner.util.beans.SettingsPersistenceUtil.PersistentProperty;
 import net.sourceforge.pmd.util.fxdesigner.util.controls.ScopeHierarchyTreeCell;
 import net.sourceforge.pmd.util.fxdesigner.util.controls.ScopeHierarchyTreeItem;
@@ -217,7 +209,7 @@
             // Otherwise, when you select a node in the scope tree, since focus of the app is shifted to that
             // node, the scope hierarchy is reset and you lose the selection - even though obviously the node
             // you selected is in its own scope hierarchy so it looks buggy.
-            int maxDepth = IteratorUtil.count(IteratorUtil.parentIterator(previousSelection, true));
+            int maxDepth = DesignerIteratorUtil.count(DesignerIteratorUtil.parentIterator(previousSelection, true));
             rootScope.tryFindNode(previousSelection.getValue(), maxDepth)
                      .ifPresent(scopeHierarchyTreeView.getSelectionModel()::select);
         }
