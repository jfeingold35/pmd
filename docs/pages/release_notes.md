---
title: PMD Release Notes
permalink: pmd_release_notes.html
keywords: changelog, release notes
---

## {{ site.pmd.date }} - {{ site.pmd.version }}

The PMD team is pleased to announce PMD {{ site.pmd.version }}.

This is a {{ site.pmd.release_type }} release.

{% tocmaker is_release_notes_processor %}

### New and noteworthy

#### Kotlin support for CPD

Thanks to [Maikel Steneker](https://github.com/maikelsteneker), CPD now supports [Kotlin](https://kotlinlang.org/).
This means, you can use CPD to find duplicated code in your Kotlin projects.

#### New Rules

*   The new Java rule {% rule "java/codestyle/UseUnderscoresInNumericLiterals" %} (`java-codestyle`)
    verifies that numeric literals over a given length (4 chars by default, but configurable) are using
    underscores every 3 digits for readability. The rule only applies to Java 7+ codebases.

#### Modified Rules

*   The Java rule {% rule "java/bestpractices/JUnitTestsShouldIncludeAssert" %} (`java-bestpractices`)
    now also detects [Soft Assertions](https://github.com/joel-costigliola/assertj-core).

### Fixed Issues
*   all
    *   [#1284](https://github.com/pmd/pmd/issues/1284): \[doc] Keep record of every currently deprecated API
    *   [#1318](https://github.com/pmd/pmd/issues/1318): \[test] Kotlin DSL to ease test writing
    *   [#1328](https://github.com/pmd/pmd/issues/1328): \[ci] Building docs for release fails
    *   [#1341](https://github.com/pmd/pmd/issues/1341): \[doc] Documentation Error with Regex Properties
    *   [#1468](https://github.com/pmd/pmd/issues/1468): \[doc] Missing escaping leads to XSS
    *   [#1471](https://github.com/pmd/pmd/issues/1471): \[core] XMLRenderer: ProcessingErrors from exceptions without a message missing
*   java
    *   [#1460](https://github.com/pmd/pmd/issues/1460): \[java] Intermittent PMD failure : PMD processing errors while no violations reported
*   java-bestpractices
    *   [#647](https://github.com/pmd/pmd/issues/647): \[java] JUnitTestsShouldIncludeAssertRule should support `this.exception` as well as just `exception`
    *   [#1435](https://github.com/pmd/pmd/issues/1435): \[java] JUnitTestsShouldIncludeAssert: Support AssertJ soft assertions
*   java-codestyle
    *   [#1232](https://github.com/pmd/pmd/issues/1232): \[java] Detector for large numbers not separated by _
    *   [#1372](https://github.com/pmd/pmd/issues/1372): \[java] false positive for UselessQualifiedThis
    *   [#1440](https://github.com/pmd/pmd/issues/1440): \[java] CommentDefaultAccessModifierRule shows incorrect message
*   java-design
    *   [#1151](https://github.com/pmd/pmd/issues/1151): \[java] ImmutableField false positive with multiple constructors
    *   [#1483](https://github.com/pmd/pmd/issues/1483): \[java] Cyclo metric should count conditions of for statements correctly
*   plsql
    *   [#1454](https://github.com/pmd/pmd/issues/1454): \[plsql] ParseException for IF/CASE statement with >=, <=, !=


### API Changes

#### Properties framework

{% jdoc_nspace :props core::properties %}
{% jdoc_nspace :PDr props::PropertyDescriptor %}
{% jdoc_nspace :PF props::PropertyFactory %}

The properties framework is about to get a lifting, and for that reason, we need to deprecate a lot of APIs
to remove them in 7.0.0. The proposed changes to the API are described [on the wiki](https://github.com/pmd/pmd/wiki/Property-framework-7-0-0)

##### Changes to how you define properties


* Construction of property descriptors has been possible through builders since 6.0.0. The 7.0.0 API will only allow
construction through builders. The builder hierarchy, currently found in the package {% jdoc_package props::builders %},
is being replaced by the simpler {% jdoc props::PropertyBuilder %}. Their APIs enjoy a high degree of source compatibility.

* Concrete property classes like {% jdoc props::IntegerProperty %} and {% jdoc props::StringMultiProperty %} will gradually
all be deprecated until 7.0.0. Their usages should be replaced by direct usage of the {% jdoc props::PropertyDescriptor %}
interface, e.g. `PropertyDescriptor<Integer>` or `PropertyDescriptor<List<String>>`.

* Instead of spreading properties across countless classes, the utility class {% jdoc :PF %} will become
from 7.0.0 on the only provider for property descriptor builders. Each current property type will be replaced
by a corresponding method on `PropertyFactory`:
  * {% jdoc props::IntegerProperty %} is replaced by {% jdoc !c!:PF#intProperty(java.lang.String) %}
    * {% jdoc props::IntegerMultiProperty %} is replaced by {% jdoc !c!:PF#intListProperty(java.lang.String) %}

  * {% jdoc props::FloatProperty %} and {% jdoc props::DoubleProperty %} are both replaced by {% jdoc !c!:PF#doubleProperty(java.lang.String) %}.
    Having a separate property for floats wasn't that useful.
    * Similarly, {% jdoc props::FloatMultiProperty %} and {% jdoc props::DoubleMultiProperty %} are replaced by {% jdoc !c!:PF#doubleListProperty(java.lang.String) %}.

<<<<<<< HEAD
  * {% jdoc props::StringProperty %} is replaced by {% jdoc !c!:PF#stringProperty(java.lang.String) %}
    * {% jdoc props::StringMultiProperty %} is replaced by {% jdoc !c!:PF#stringListProperty(java.lang.String) %}

  * {% jdoc props::RegexProperty %} is replaced by {% jdoc !c!:PF#regexProperty(java.lang.String) %}
=======
  * {% jdoc props::BooleanProperty %} is replaced by {% jdoc !c!:PF#booleanProperty(java.lang.String) %}
    * Its multi-valued counterpart, {% jdoc props::BooleanMultiProperty %}, is not replaced, because it doesn't have a use case.
>>>>>>> af0019c0

  * {% jdoc props::MethodProperty %}, {% jdoc props::FileProperty %}, {% jdoc props::TypeProperty %} and their multi-valued counterparts
    are discontinued for lack of a use-case, and have no planned replacement in 7.0.0 for now.
    <!-- TODO complete that as we proceed. -->


Here's an example:
```java
// Before 7.0.0, these are equivalent:
IntegerProperty myProperty = new IntegerProperty("score", "Top score value", 1, 100, 40, 3.0f);
IntegerProperty myProperty = IntegerProperty.named("score").desc("Top score value").range(1, 100).defaultValue(40).uiOrder(3.0f);

// They both map to the following in 7.0.0
PropertyDescriptor<Integer> myProperty = PropertyFactory.intProperty("score").desc("Top score value").require(inRange(1, 100)).defaultValue(40);

```

You're highly encouraged to migrate to using this new API as soon as possible, to ease your migration to 7.0.0.



##### Architectural simplifications

* {% jdoc props::EnumeratedPropertyDescriptor %}, {% jdoc props::NumericPropertyDescriptor %}, {% jdoc props::PackagedPropertyDescriptor %},
and the related builders (in {% jdoc_package props::builders %}) will be removed.
These specialized interfaces allowed additional constraints to be enforced on the
value of a property, but made the property class hierarchy very large and impractical
to maintain. Their functionality will be mapped uniformly to {% jdoc props::constraints.PropertyConstraint %}s,
which will allow virtually any constraint to be defined, and improve documentation and error reporting. The
related methods {% jdoc !c!props::PropertyTypeId#isPropertyNumeric() %} and
{% jdoc !c!props::PropertyTypeId#isPropertyPackaged() %} are also deprecated.

* {% jdoc props::MultiValuePropertyDescriptor %} and {% jdoc props::SingleValuePropertyDescriptor %}
are deprecated. 7.0.0 will introduce a new XML syntax which will remove the need for such a divide
between single- and multi-valued properties. The method {% jdoc !c!:PDr#isMultiValue() %} will be removed
accordingly.

##### Changes to the PropertyDescriptor interface

* {% jdoc :PDr#preferredRowCount() %} is deprecated with no intended replacement. It was never implemented, and does not belong
  in this interface. The methods {% jdoc :PDr#uiOrder() %} and `compareTo(PropertyDescriptor)` are deprecated for the
  same reason. These methods mix presentation logic with business logic and are not necessary for PropertyDescriptors to work.
  `PropertyDescriptor` will not extend `Comparable<PropertyDescriptor>` anymore come 7.0.0.
* The method {% jdoc :PDr#propertyErrorFor(core::Rule) %} is deprecated and will be removed with no intended
  replacement. It's really just a shortcut for `prop.errorFor(rule.getProperty(prop))`.
* `T `{% jdoc !a!:PDr#valueFrom(java.lang.String) %} and `String `{% jdoc :PDr#asDelimitedString(java.lang.Object) %}`(T)` are deprecated and will be removed. These were
  used to serialize and deserialize properties to/from a string, but 7.0.0 will introduce a more flexible
  XML syntax which will make them obsolete.
* {% jdoc :PDr#isMultiValue() %} and {% jdoc :PDr#type() %} are deprecated and won't be replaced. The new XML syntax will remove the need
  for a divide between multi- and single-value properties, and will allow arbitrary types to be represented.
  Since arbitrary types may be represented, `type` will become obsolete as it can't represent generic types,
  which will nevertheless be representable with the XML syntax. It was only used for documentation, but a
  new way to document these properties exhaustively will be added with 7.0.0.
* {% jdoc :PDr#errorFor(java.lang.Object) %} is deprecated as its return type will be changed to `Optional<String>` with the shift to Java 8.

#### Deprecated APIs

{% jdoc_nspace :xpath core::lang.ast.xpath %}
{% jdoc_nspace :jast java::lang.java.ast %}
{% jdoc_nspace :rule core::Rule %}
{% jdoc_nspace :lvh core::lang.LanguageVersionHandler %}
{% jdoc_nspace :rset core::RuleSet %}
{% jdoc_nspace :rsets core::RuleSets %}

##### For internalization

*   The implementation of the adapters for the XPath engines Saxon and Jaxen (package {% jdoc_package :xpath %})
    are now deprecated. They'll be moved to an internal package come 7.0.0. Only {% jdoc xpath::Attribute %} remains public API.

*   The classes {% jdoc props::PropertyDescriptorField %}, {% jdoc props::builders.PropertyDescriptorBuilderConversionWrapper %}, and the methods
    {% jdoc !c!:PDr#attributeValuesById %}, {% jdoc !c!:PDr#isDefinedExternally() %} and {% jdoc !c!props::PropertyTypeId#getFactory() %}.
    These were used to read and write properties to and from XML, but were not intended as public API.

*   The class {% jdoc props::ValueParserConstants %} and the interface {% jdoc props::ValueParser %}.

*   All classes from {% jdoc_package java::lang.java.metrics.impl.visitors %} are now considered internal API. They're deprecated
    and will be moved into an internal package with 7.0.0. To implement your own metrics visitors,
    {% jdoc jast::JavaParserVisitorAdapter %} should be directly subclassed.

*   {% jdoc !ac!:lvh#getDataFlowHandler() %}, {% jdoc !ac!:lvh#getDFAGraphRule() %}

*   {% jdoc core::lang.VisitorStarter %}

##### For removal

*   All classes from {% jdoc_package props::modules %} will be removed.

*   The interface {% jdoc jast::Dimensionable %} has been deprecated.
    It gets in the way of a grammar change for 7.0.0 and won't be needed anymore (see [#997](https://github.com/pmd/pmd/issues/997)).

*   Several methods from {% jdoc jast::ASTLocalVariableDeclaration %} and {% jdoc jast::ASTFieldDeclaration %} have
    also been deprecated:

    *   {% jdoc jast::ASTFieldDeclaration %} won't be a {% jdoc jast::TypeNode %} come 7.0.0, so
        {% jdoc jast::ASTFieldDeclaration#getType() %} and
        {% jdoc jast::ASTFieldDeclaration#getTypeDefinition() %} are deprecated.

    *   The method `getVariableName` on those two nodes will be removed, too.

    All these are deprecated because those nodes may declare several variables at once, possibly
    with different types (and obviously with different names). They both implement `Iterator<`{% jdoc jast::ASTVariableDeclaratorId %}`>`
    though, so you should iterate on each declared variable. See [#910](https://github.com/pmd/pmd/issues/910).

*   Visitor decorators are now deprecated and will be removed in PMD 7.0.0. They were originally a way to write
    composable visitors, used in the metrics framework, but they didn't prove cost-effective.

    *   In {% jdoc_package :jast %}: {% jdoc jast::JavaParserDecoratedVisitor %}, {% jdoc jast::JavaParserControllessVisitor %},
        {% jdoc jast::JavaParserControllessVisitorAdapter %}, and {% jdoc jast::JavaParserVisitorDecorator %} are deprecated with no intended replacement.


*   The LanguageModules of several languages, that only support CPD execution, have been deprecated. These languages
    are not fully supported by PMD, so having a language module does not make sense. The functionality of CPD is
    not affected by this change. The following classes have been deprecated and will be removed with PMD 7.0.0:

    *   {% jdoc cpp::lang.cpp.CppHandler %}
    *   {% jdoc cpp::lang.cpp.CppLanguageModule %}
    *   {% jdoc cpp::lang.cpp.CppParser %}
    *   {% jdoc cs::lang.cs.CsLanguageModule %}
    *   {% jdoc fortran::lang.fortran.FortranLanguageModule %}
    *   {% jdoc groovy::lang.groovy.GroovyLanguageModule %}
    *   {% jdoc matlab::lang.matlab.MatlabHandler %}
    *   {% jdoc matlab::lang.matlab.MatlabLanguageModule %}
    *   {% jdoc matlab::lang.matlab.MatlabParser %}
    *   {% jdoc objectivec::lang.objectivec.ObjectiveCHandler %}
    *   {% jdoc objectivec::lang.objectivec.ObjectiveCLanguageModule %}
    *   {% jdoc objectivec::lang.objectivec.ObjectiveCParser %}
    *   {% jdoc php::lang.php.PhpLanguageModule %}
    *   {% jdoc python::lang.python.PythonHandler %}
    *   {% jdoc python::lang.python.PythonLanguageModule %}
    *   {% jdoc python::lang.python.PythonParser %}
    *   {% jdoc ruby::lang.ruby.RubyLanguageModule %}
    *   {% jdoc scala::lang.scala.ScalaLanguageModule %}
    *   {% jdoc swift::lang.swift.SwiftLanguageModule %}


* Optional AST processing stages like symbol table, type resolution or data-flow analysis will be reified
in 7.0.0 to factorise common logic and make them extensible. Further explanations about this change can be
found on [#1426](https://github.com/pmd/pmd/pull/1426). Consequently, the following APIs are deprecated for
removal:
  * In {% jdoc :rule %}: {% jdoc !a!:rule#isDfa() %}, {% jdoc !a!:rule#isTypeResolution() %}, {% jdoc !a!:rule#isMultifile() %} and their
    respective setters.
  * In {% jdoc :rset %}: {% jdoc !a!:rset#usesDFA(core::lang.Language) %}, {% jdoc !a!:rset#usesTypeResolution(core::lang.Language) %}, {% jdoc !a!:rset#usesMultifile(core::lang.Language) %}
  * In {% jdoc :rsets %}: {% jdoc !a!:rsets#usesDFA(core::lang.Language) %}, {% jdoc !a!:rsets#usesTypeResolution(core::lang.Language) %}, {% jdoc !a!:rsets#usesMultifile(core::lang.Language) %}
  * In {% jdoc :lvh %}: {% jdoc !a!:lvh#getDataFlowFacade() %}, {% jdoc !a!:lvh#getSymbolFacade() %}, {% jdoc !a!:lvh#getSymbolFacade(java.lang.ClassLoader) %},
    {% jdoc !a!:lvh#getTypeResolutionFacade(java.lang.ClassLoader) %}, {% jdoc !a!:lvh#getQualifiedNameResolutionFacade(java.lang.ClassLoader) %}

#### Modified rules

* The property `exceptionfile` of the rule {% rule java/errorprone/AvoidDuplicateLiterals %} has been
  deprecated and will be removed with 7.0.0. Please use `exceptionList` instead.

### External Contributions

*   [#1384](https://github.com/pmd/pmd/pull/1384): \[java] New Rule - UseUnderscoresInNumericLiterals - [RajeshR](https://github.com/rajeshggwp)
*   [#1424](https://github.com/pmd/pmd/pull/1424): \[doc] #1341 Updating Regex Values in default Value Property - [avishvat](https://github.com/vishva007)
*   [#1428](https://github.com/pmd/pmd/pull/1428): \[core] Upgrading JCommander from 1.48 to 1.72 - [Thunderforge](https://github.com/Thunderforge)
*   [#1430](https://github.com/pmd/pmd/pull/1430): \[doc] Who really knows regex? - [Dem Pilafian](https://github.com/dpilafian)
*   [#1434](https://github.com/pmd/pmd/pull/1434): \[java] JUnitTestsShouldIncludeAssert: Recognize AssertJ soft assertions as valid assert statements - [Loïc Ledoyen](https://github.com/ledoyen)
*   [#1441](https://github.com/pmd/pmd/pull/1441): \[kotlin] [cpd] Added CPD support for Kotlin - [Maikel Steneker](https://github.com/maikelsteneker)
*   [#1447](https://github.com/pmd/pmd/pull/1447): \[fortran] Use diamond operator in impl - [reudismam](https://github.com/reudismam)
*   [#1453](https://github.com/pmd/pmd/pull/1453): \[java] Adding the fix for #1440. Showing correct message for CommentDefaultAccessmodifier. - [Rohit Kumar](https://github.com/stationeros)
*   [#1457](https://github.com/pmd/pmd/pull/1457): \[java] Adding test for Issue #647 - [orimarko](https://github.com/orimarko)
*   [#1464](https://github.com/pmd/pmd/pull/1464): \[doc] Fix XSS on documentation web page - [Maxime Robert](https://github.com/marob)
*   [#1469](https://github.com/pmd/pmd/pull/1469): \[core] Configurable max loops in DAAPathFinder - [Alberto Fernández](https://github.com/albfernandez)
*   [#1494](https://github.com/pmd/pmd/pull/1494): \[java] 1151: Rephrase ImmutableField documentation in design.xml - [Robbie Martinus](https://github.com/rmartinus)

{% endtocmaker %}

{% unless is_release_notes_processor %}
    {% include note.html content="The release notes of previous versions are available [here](pmd_release_notes_old.html)" %}
{% endunless %}
<|MERGE_RESOLUTION|>--- conflicted
+++ resolved
@@ -86,15 +86,13 @@
     Having a separate property for floats wasn't that useful.
     * Similarly, {% jdoc props::FloatMultiProperty %} and {% jdoc props::DoubleMultiProperty %} are replaced by {% jdoc !c!:PF#doubleListProperty(java.lang.String) %}.
 
-<<<<<<< HEAD
   * {% jdoc props::StringProperty %} is replaced by {% jdoc !c!:PF#stringProperty(java.lang.String) %}
     * {% jdoc props::StringMultiProperty %} is replaced by {% jdoc !c!:PF#stringListProperty(java.lang.String) %}
 
   * {% jdoc props::RegexProperty %} is replaced by {% jdoc !c!:PF#regexProperty(java.lang.String) %}
-=======
+
   * {% jdoc props::BooleanProperty %} is replaced by {% jdoc !c!:PF#booleanProperty(java.lang.String) %}
     * Its multi-valued counterpart, {% jdoc props::BooleanMultiProperty %}, is not replaced, because it doesn't have a use case.
->>>>>>> af0019c0
 
   * {% jdoc props::MethodProperty %}, {% jdoc props::FileProperty %}, {% jdoc props::TypeProperty %} and their multi-valued counterparts
     are discontinued for lack of a use-case, and have no planned replacement in 7.0.0 for now.
