/**
 * BSD-style license; for more info see http://pmd.sourceforge.net/license.html
 */

package net.sourceforge.pmd.lang.ast;

import java.util.Objects;

import org.apache.commons.lang3.ArrayUtils;

import net.sourceforge.pmd.lang.dfa.DataFlowNode;

/**
 * Base class for all implementations of the Node interface.
 */
public abstract class AbstractNode implements Node {

<<<<<<< HEAD
    private static final Logger LOG = Logger.getLogger(AbstractNode.class.getName());

    private static final Node[] EMPTY_ARRAY = new Node[0];

=======
>>>>>>> a2e7bf27
    protected Node parent;
    // never null, never contains null elements
    protected Node[] children = EMPTY_ARRAY;
    protected int childIndex;
    protected int id;

    private String image;
    protected int beginLine = -1;
    protected int endLine;
    protected int beginColumn = -1;
    protected int endColumn;
    private DataFlowNode dataFlowNode;
    private Object userData;
    protected GenericToken firstToken;
    protected GenericToken lastToken;

    public AbstractNode(final int id) {
        this.id = id;
    }

    public AbstractNode(final int id, final int theBeginLine, final int theEndLine, final int theBeginColumn,
                        final int theEndColumn) {
        this(id);

        beginLine = theBeginLine;
        endLine = theEndLine;
        beginColumn = theBeginColumn;
        endColumn = theEndColumn;
    }

    public boolean isSingleLine() {
        return beginLine == endLine;
    }

    @Override
    public void jjtOpen() {
        // to be overridden by subclasses
    }

    @Override
    public void jjtClose() {
        // to be overridden by subclasses
    }

    @Override
    public void jjtSetParent(final Node parent) {
        this.parent = parent;
    }

    @Override
    public Node jjtGetParent() {
        return parent;
    }

    @Override
    public void jjtAddChild(final Node child, final int index) {
        if (index >= children.length) {
            final Node[] newChildren = new Node[index + 1];
            System.arraycopy(children, 0, newChildren, 0, children.length);
            children = newChildren;
        }
        children[index] = child;
        child.jjtSetChildIndex(index);
        child.jjtSetParent(this);
    }

    @Override
    public void jjtSetChildIndex(final int index) {
        childIndex = index;
    }

    @Override
    public int jjtGetChildIndex() {
        return childIndex;
    }

    @Override
    public Node jjtGetChild(final int index) {
        return children[index];
    }

    @Override
    public int jjtGetNumChildren() {
        return children.length;
    }

    @Override
    public int jjtGetId() {
        return id;
    }

    @Override
    public String getImage() {
        return image;
    }

    @Override
    public void setImage(final String image) {
        this.image = image;
    }

    @Override
    public boolean hasImageEqualTo(final String image) {
        return Objects.equals(this.getImage(), image);
    }

    @Override
    public int getBeginLine() {
        return beginLine;
    }

    public void testingOnlySetBeginLine(int i) {
        this.beginLine = i;
    }

    @Override
    public int getBeginColumn() {
        if (beginColumn == -1) {
            if (children.length > 0) {
                return children[0].getBeginColumn();
            } else {
                throw new RuntimeException("Unable to determine beginning line of Node.");
            }
        } else {
            return beginColumn;
        }
    }

    public void testingOnlySetBeginColumn(final int i) {
        this.beginColumn = i;
    }

    @Override
    public int getEndLine() {
        return endLine;
    }

    public void testingOnlySetEndLine(final int i) {
        this.endLine = i;
    }

    @Override
    public int getEndColumn() {
        return endColumn;
    }

    public void testingOnlySetEndColumn(final int i) {
        this.endColumn = i;
    }

    @Override
    public DataFlowNode getDataFlowNode() {
        if (this.dataFlowNode == null) {
            if (this.parent != null) {
                return parent.getDataFlowNode();
            }
            return null; // TODO wise?
        }
        return dataFlowNode;
    }

    @Override
    public void setDataFlowNode(final DataFlowNode dataFlowNode) {
        this.dataFlowNode = dataFlowNode;
    }

    /**
     * Returns true if this node has a descendant of any type among the provided types.
     *
     * @param types Types to test
     * @deprecated Use {@link #hasDescendantOfAnyType(Class[])}
     */
    @Deprecated
    public final boolean hasDecendantOfAnyType(final Class<?>... types) {
        return hasDescendantOfAnyType(types);
    }

    /**
     * Returns true if this node has a descendant of any type among the provided types.
     *
     * @param types Types to test
     */
    public final boolean hasDescendantOfAnyType(final Class<?>... types) {
        // TODO consider implementing that with a single traversal!
        // hasDescendantOfType could then be a special case of this one
        // But to really share implementations, getFirstDescendantOfType's
        // internal helper could have to give up some type safety to rely
        // instead on a getFirstDescendantOfAnyType, then cast to the correct type
        for (final Class<?> type : types) {
            if (hasDescendantOfType(type)) {
                return true;
            }
        }
        return false;
    }

    @Override
    public Object getUserData() {
        return userData;
    }

    @Override
    public void setUserData(final Object userData) {
        this.userData = userData;
    }

    public GenericToken jjtGetFirstToken() {
        return firstToken;
    }

    public void jjtSetFirstToken(final GenericToken token) {
        this.firstToken = token;
        this.beginLine = token.getBeginLine();
        this.beginColumn = token.getBeginColumn();
    }

    public GenericToken jjtGetLastToken() {
        return lastToken;
    }

    public void jjtSetLastToken(final GenericToken token) {
        this.lastToken = token;
        this.endLine = token.getEndLine();
        this.endColumn = token.getEndColumn();
    }

    @Override
    public void remove() {
        // Detach current node of its parent, if any
        final Node parent = jjtGetParent();
        if (parent != null) {
            parent.removeChildAtIndex(jjtGetChildIndex());
            jjtSetParent(null);
        }

        // TODO [autofix]: Notify action for handling text edition
    }

    @Override
    public void removeChildAtIndex(final int childIndex) {
        if (0 <= childIndex && childIndex < jjtGetNumChildren()) {
            // Remove the child at the given index
            children = ArrayUtils.remove(children, childIndex);
            // Update the remaining & left-shifted children indexes
            for (int i = childIndex; i < jjtGetNumChildren(); i++) {
                jjtGetChild(i).jjtSetChildIndex(i);
            }
        }
    }

    @Override
    public String toString() {
        return getXPathNodeName();
    }
}<|MERGE_RESOLUTION|>--- conflicted
+++ resolved
@@ -15,13 +15,8 @@
  */
 public abstract class AbstractNode implements Node {
 
-<<<<<<< HEAD
-    private static final Logger LOG = Logger.getLogger(AbstractNode.class.getName());
-
     private static final Node[] EMPTY_ARRAY = new Node[0];
 
-=======
->>>>>>> a2e7bf27
     protected Node parent;
     // never null, never contains null elements
     protected Node[] children = EMPTY_ARRAY;
