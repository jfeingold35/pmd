---
title: PMD Release Notes
permalink: pmd_release_notes.html
keywords: changelog, release notes
---

## ????? - 6.3.0-SNAPSHOT

The PMD team is pleased to announce PMD 6.3.0.

This is a minor release.

### Table Of Contents

* [New and noteworthy](#new-and-noteworthy)
    *   [Tree traversal revision](#tree-traversal-revision)
    *   [Naming rules enhancements](#naming-rules-enhancements)
<<<<<<< HEAD
    *   [CPD Suppression](#cpd-suppression)
=======
    *   [New Rules](#new-rules)
>>>>>>> 1f662e81
    *   [Modified Rules](#modified-rules)
* [Fixed Issues](#fixed-issues)
* [API Changes](#api-changes)
    *   [Deprecated Rules](#deprecated-rules)
* [External Contributions](#external-contributions)

### New and noteworthy

#### Tree traversal revision

As described in [#904](https://github.com/pmd/pmd/issues/904), when searching for child nodes of the AST methods
such as `hasDescendantOfType`, `getFirstDescendantOfType` and `findDescendantsOfType` were found to behave inconsistently,
not all of them honoring find boundaries; that is, nodes that define a self-contained entity which should be considered separately
(think of lambdas, nested classes, anonymous classes, etc.). We have modified these methods to ensure all of them honor
find boundaries.

This change implies several false positives / unexpected results (ie: `ASTBlockStatement` falsely returning `true` to `isAllocation()`)
have been fixed; and lots of searches are now restricted to smaller search areas, which improves performance (depending on the project,
we have measured up to 10% improvements during Type Resolution, Symbol Table analysis, and some rules' application).

#### Naming rules enhancements

 *   [`ClassNamingConventions`](pmd_rules_java_codestyle.html#classnamingconventions)
     has been enhanced to allow granular configuration of naming
     conventions for different kinds of type declarations (eg enum or abstract
     class). Each kind of declaration can use its own naming convention
     using a regex property. See the rule's documentation for more info about
     configuration and default conventions.

<<<<<<< HEAD
#### CPD Suppression

Back in PMD 5.6.0 we introduced the ability to suppress CPD warnings in Java using comments, by
including `CPD-OFF` (to start ignoring code), or `CPD-ON` (to resume analysis) during CPD execution.
This has proved to be much more flexible and versatile than the old annotation-based approach,
and has since been the preferred way to suppress CPD warnings.

On this ocassion, we are extending support for comment-based suppressions to many other languages:

*   C/C++
*   Ecmascript / Javascript
*   Matlab
*   Objective-C
*   PL/SQL
*   Python

So for instance, in Python we could now do:

```python
class BaseHandler(object):
    def __init__(self):
        # some unignored code

        # tell cpd to start ignoring code - CPD-OFF

        # mission critical code, manually loop unroll
        GoDoSomethingAwesome(x + x / 2);
        GoDoSomethingAwesome(x + x / 2);
        GoDoSomethingAwesome(x + x / 2);
        GoDoSomethingAwesome(x + x / 2);
        GoDoSomethingAwesome(x + x / 2);
        GoDoSomethingAwesome(x + x / 2);

        # resume CPD analysis - CPD-ON

        # further code will *not* be ignored
```

Other languages are equivalent.
=======
#### New Rules

*   The new Java rule [`InsecureCryptoIv`](pmd_rules_java_security.html#insecurecryptoiv) (`java-security`)
    detects hard coded initialization vectors used in cryptographic operations. It is recommended to use
    a randomly generated IV.
>>>>>>> 1f662e81

#### Modified Rules

*   The Java rule [`UnnecessaryConstructor`](pmd_rules_java_codestyle.html#unnecessaryconstructor) (`java-codestyle`)
    has been rewritten as a Java rule (previously it was a XPath-based rule). It supports a new property
    `ignoredAnnotations` and ignores by default empty constructors,
    that are annotated with `javax.inject.Inject`. Additionally, it detects now also unnecessary private constructors
    in enums.


### Fixed Issues

*   all
    *   [#695](https://github.com/pmd/pmd/issues/695): \[core] Extend comment-based suppression to all JavaCC languages
    *   [#988](https://github.com/pmd/pmd/issues/988): \[core] FileNotFoundException for missing classes directory with analysis cache enabled
    *   [#1036](https://github.com/pmd/pmd/issues/1036): \[core] Non-XML output breaks XML-based CLI integrations
*   documentation
    *   [#994](https://github.com/pmd/pmd/issues/994): \[doc] Delete duplicate page contributing.md on the website
*   java
    *   [#894](https://github.com/pmd/pmd/issues/894): \[java] Maven PMD plugin fails to process some files without any explanation
    *   [#899](https://github.com/pmd/pmd/issues/899): \[java] JavaTypeDefinitionSimple.toString can cause NPEs
    *   [#1020](https://github.com/pmd/pmd/issues/1020): \[java] The CyclomaticComplexity rule runs forever in 6.2.0
    *   [#1030](https://github.com/pmd/pmd/pull/1030): \[java] NoClassDefFoundError when analyzing PMD with PMD
*   java-bestpractices
    *   [#370](https://github.com/pmd/pmd/issues/370): \[java] GuardLogStatementJavaUtil not considering lambdas
    *   [#558](https://github.com/pmd/pmd/issues/558): \[java] ProperLogger Warnings for enums
    *   [#719](https://github.com/pmd/pmd/issues/719): \[java] Unused Code: Java 8 receiver parameter with an internal class
    *   [#1009](https://github.com/pmd/pmd/issues/1009): \[java] JUnitAssertionsShouldIncludeMessage - False positive with assertEquals and JUnit5
*   java-codestyle
    *   [#1003](https://github.com/pmd/pmd/issues/1003): \[java] UnnecessaryConstructor triggered on required empty constructor (Dagger @Inject)
    *   [#1023](https://github.com/pmd/pmd/issues/1023): \[java] False positive for useless parenthesis
*   java-errorprone
    *   [#816](https://github.com/pmd/pmd/issues/816): \[java] SingleMethodSingleton false positives with inner classes
*   java-performance
    *   [#586](https://github.com/pmd/pmd/issues/586): \[java] AvoidUsingShortType erroneously triggered on overrides of 3rd party methods

### API Changes

#### Deprecated Rules

  * The Java rule `AbstractNaming` (category `codestyle`) is deprecated
  in favour of [`ClassNamingConventions`](pmd_rules_java_codestyle.html#classnamingconventions).
  See [Naming rules enhancements](#naming-rules-enhancements).

### External Contributions

*   [#1002](https://github.com/pmd/pmd/pull/1002): \[doc] Delete duplicate page contributing.md on the website - [Ishan Srivastava](https://github.com/ishanSrt)
*   [#1008](https://github.com/pmd/pmd/pull/1008): \[core] DOC: fix closing tag for &lt;pmdVersion> - [stonio](https://github.com/stonio)
*   [#1010](https://github.com/pmd/pmd/pull/1010): \[java] UnnecessaryConstructor triggered on required empty constructor (Dagger @Inject) - [BBG](https://github.com/djydewang)
*   [#1012](https://github.com/pmd/pmd/pull/1012): \[java] JUnitAssertionsShouldIncludeMessage - False positive with assertEquals and JUnit5 - [BBG](https://github.com/djydewang)
<<<<<<< HEAD
*   [#1024](https://github.com/pmd/pmd/pull/1024): \[java]Issue 558: Properlogger for enums - [Utku Cuhadaroglu](https://github.com/utkuc)
*   [#1041](https://github.com/pmd/pmd/pull/1041): \[java] Make BasicProjectMemoizer thread safe. - [bergander](https://github.com/bergander)
*   [#1044](https://github.com/pmd/pmd/pull/1044): \[java] Fix for issue #816 - [Akshat Bahety](https://github.com/akshatbahety)
=======
*   [#1024](https://github.com/pmd/pmd/pull/1024): \[java] Issue 558: Properlogger for enums - [Utku Cuhadaroglu](https://github.com/utkuc)
*   [#1042](https://github.com/pmd/pmd/pull/1042): \[java] New security rule: report usage of hard coded IV in crypto operations - [Sergey Gorbaty](https://github.com/sgorbaty)
>>>>>>> 1f662e81
<|MERGE_RESOLUTION|>--- conflicted
+++ resolved
@@ -15,11 +15,8 @@
 * [New and noteworthy](#new-and-noteworthy)
     *   [Tree traversal revision](#tree-traversal-revision)
     *   [Naming rules enhancements](#naming-rules-enhancements)
-<<<<<<< HEAD
     *   [CPD Suppression](#cpd-suppression)
-=======
     *   [New Rules](#new-rules)
->>>>>>> 1f662e81
     *   [Modified Rules](#modified-rules)
 * [Fixed Issues](#fixed-issues)
 * [API Changes](#api-changes)
@@ -49,7 +46,6 @@
      using a regex property. See the rule's documentation for more info about
      configuration and default conventions.
 
-<<<<<<< HEAD
 #### CPD Suppression
 
 Back in PMD 5.6.0 we introduced the ability to suppress CPD warnings in Java using comments, by
@@ -89,13 +85,12 @@
 ```
 
 Other languages are equivalent.
-=======
+
 #### New Rules
 
 *   The new Java rule [`InsecureCryptoIv`](pmd_rules_java_security.html#insecurecryptoiv) (`java-security`)
     detects hard coded initialization vectors used in cryptographic operations. It is recommended to use
     a randomly generated IV.
->>>>>>> 1f662e81
 
 #### Modified Rules
 
@@ -146,11 +141,7 @@
 *   [#1008](https://github.com/pmd/pmd/pull/1008): \[core] DOC: fix closing tag for &lt;pmdVersion> - [stonio](https://github.com/stonio)
 *   [#1010](https://github.com/pmd/pmd/pull/1010): \[java] UnnecessaryConstructor triggered on required empty constructor (Dagger @Inject) - [BBG](https://github.com/djydewang)
 *   [#1012](https://github.com/pmd/pmd/pull/1012): \[java] JUnitAssertionsShouldIncludeMessage - False positive with assertEquals and JUnit5 - [BBG](https://github.com/djydewang)
-<<<<<<< HEAD
-*   [#1024](https://github.com/pmd/pmd/pull/1024): \[java]Issue 558: Properlogger for enums - [Utku Cuhadaroglu](https://github.com/utkuc)
+*   [#1024](https://github.com/pmd/pmd/pull/1024): \[java] Issue 558: Properlogger for enums - [Utku Cuhadaroglu](https://github.com/utkuc)
 *   [#1041](https://github.com/pmd/pmd/pull/1041): \[java] Make BasicProjectMemoizer thread safe. - [bergander](https://github.com/bergander)
+*   [#1042](https://github.com/pmd/pmd/pull/1042): \[java] New security rule: report usage of hard coded IV in crypto operations - [Sergey Gorbaty](https://github.com/sgorbaty)
 *   [#1044](https://github.com/pmd/pmd/pull/1044): \[java] Fix for issue #816 - [Akshat Bahety](https://github.com/akshatbahety)
-=======
-*   [#1024](https://github.com/pmd/pmd/pull/1024): \[java] Issue 558: Properlogger for enums - [Utku Cuhadaroglu](https://github.com/utkuc)
-*   [#1042](https://github.com/pmd/pmd/pull/1042): \[java] New security rule: report usage of hard coded IV in crypto operations - [Sergey Gorbaty](https://github.com/sgorbaty)
->>>>>>> 1f662e81
