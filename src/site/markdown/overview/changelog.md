--- conflicted
+++ resolved
@@ -8,11 +8,8 @@
 
 **Feature Request and Improvements:**
 
-<<<<<<< HEAD
 *   CPD: New command line parameter `--ignore-usings`: Ignore using directives in C# when comparing text.
-=======
 *   A JSON-renderer for PMD which is compatible with CodeClimate. See [PR#83](https://github.com/pmd/pmd/pull/83).
->>>>>>> e08ba3ea
 
 **New/Modified/Deprecated Rules:**
 
@@ -36,11 +33,8 @@
 *   [#78](https://github.com/pmd/pmd/pull/78): Add Builder pattern check to the MissingStaticMethodInNonInstantiatableClass rule
 *   [#79](https://github.com/pmd/pmd/pull/79): do not flag public static void main(String[]) as UseVarargs; ignore @Override for UseVarargs
 *   [#80](https://github.com/pmd/pmd/pull/80): Update mvn-plugin.md
-<<<<<<< HEAD
 *   [#82](https://github.com/pmd/pmd/pull/82): Add Perl support to CPD.
-=======
 *   [#83](https://github.com/pmd/pmd/pull/83): Adds new Code Climate-compliant JSON renderer
->>>>>>> e08ba3ea
 
 **Bugfixes:**
 
