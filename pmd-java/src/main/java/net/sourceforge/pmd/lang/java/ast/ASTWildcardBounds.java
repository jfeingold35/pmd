--- conflicted
+++ resolved
@@ -19,13 +19,10 @@
 @Deprecated
 public class ASTWildcardBounds extends AbstractJavaTypeNode {
 
-<<<<<<< HEAD
     private boolean isUpperBound;
 
-=======
     @InternalApi
     @Deprecated
->>>>>>> 2bcb8dcf
     public ASTWildcardBounds(int id) {
         super(id);
     }
