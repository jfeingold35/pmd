/**
 * BSD-style license; for more info see http://pmd.sourceforge.net/license.html
 */

package net.sourceforge.pmd.lang.java.ast;

<<<<<<< HEAD
/**
 * Tags those {@link ASTExpression expressions} that are categorised as primary
 * by the JLS.
 *
 * <pre class="grammar">
 *
 * PrimaryExpression ::= {@link ASTAssignableExpr AssignableExpr}
 *                     | {@link ASTLiteral Literal}
 *                     | {@link ASTClassLiteral ClassLiteral}
 *                     | {@link ASTMethodCall MethodCall}
 *                     | {@link ASTConstructorCall ConstructorCall}
 *                     | {@link ASTArrayAllocation ArrayAllocation}
 *                     | {@link ASTMethodReference MethodReference}
 *                     | {@link ASTThisExpression ThisExpression}
 *                     | {@link ASTSuperExpression SuperExpression}
 *
 *                     | {@link ASTAmbiguousName AmbiguousName}
 *                     | {@link ASTTypeExpression TypeExpression}
 *
 * </pre>
 *
 *
 */
public interface ASTPrimaryExpression extends ASTExpression {
=======
import net.sourceforge.pmd.annotation.InternalApi;

public class ASTPrimaryExpression extends AbstractJavaTypeNode {

    @InternalApi
    @Deprecated
    public ASTPrimaryExpression(int id) {
        super(id);
    }


    @Override
    protected <P, R> R acceptVisitor(JavaVisitor<? super P, ? extends R> visitor, P data) {
        return visitor.visit(this, data);
    }
>>>>>>> a9996ab4

}<|MERGE_RESOLUTION|>--- conflicted
+++ resolved
@@ -4,7 +4,6 @@
 
 package net.sourceforge.pmd.lang.java.ast;
 
-<<<<<<< HEAD
 /**
  * Tags those {@link ASTExpression expressions} that are categorised as primary
  * by the JLS.
@@ -29,22 +28,4 @@
  *
  */
 public interface ASTPrimaryExpression extends ASTExpression {
-=======
-import net.sourceforge.pmd.annotation.InternalApi;
-
-public class ASTPrimaryExpression extends AbstractJavaTypeNode {
-
-    @InternalApi
-    @Deprecated
-    public ASTPrimaryExpression(int id) {
-        super(id);
-    }
-
-
-    @Override
-    protected <P, R> R acceptVisitor(JavaVisitor<? super P, ? extends R> visitor, P data) {
-        return visitor.visit(this, data);
-    }
->>>>>>> a9996ab4
-
 }