/**
 * BSD-style license; for more info see http://pmd.sourceforge.net/license.html
 */

package net.sourceforge.pmd.lang.java.symboltable;

import java.util.ArrayDeque;
import java.util.Deque;

import net.sourceforge.pmd.lang.ast.Node;
import net.sourceforge.pmd.lang.java.ast.ASTAnnotationTypeDeclaration;
import net.sourceforge.pmd.lang.java.ast.ASTBlock;
import net.sourceforge.pmd.lang.java.ast.ASTBlockStatement;
import net.sourceforge.pmd.lang.java.ast.ASTCatchStatement;
import net.sourceforge.pmd.lang.java.ast.ASTClassOrInterfaceBodyDeclaration;
import net.sourceforge.pmd.lang.java.ast.ASTClassOrInterfaceDeclaration;
import net.sourceforge.pmd.lang.java.ast.ASTCompilationUnit;
import net.sourceforge.pmd.lang.java.ast.ASTConstructorDeclaration;
import net.sourceforge.pmd.lang.java.ast.ASTEnumDeclaration;
import net.sourceforge.pmd.lang.java.ast.ASTFinallyStatement;
import net.sourceforge.pmd.lang.java.ast.ASTForStatement;
import net.sourceforge.pmd.lang.java.ast.ASTFormalParameters;
import net.sourceforge.pmd.lang.java.ast.ASTIfStatement;
import net.sourceforge.pmd.lang.java.ast.ASTImportDeclaration;
import net.sourceforge.pmd.lang.java.ast.ASTLambdaExpression;
import net.sourceforge.pmd.lang.java.ast.ASTMethodDeclaration;
import net.sourceforge.pmd.lang.java.ast.ASTMethodDeclarator;
import net.sourceforge.pmd.lang.java.ast.ASTPackageDeclaration;
import net.sourceforge.pmd.lang.java.ast.ASTSwitchStatement;
import net.sourceforge.pmd.lang.java.ast.ASTTryStatement;
import net.sourceforge.pmd.lang.java.ast.ASTTypeParameters;
import net.sourceforge.pmd.lang.java.ast.ASTVariableDeclaratorId;
import net.sourceforge.pmd.lang.java.ast.AbstractJavaNode;
import net.sourceforge.pmd.lang.java.ast.JavaNode;
import net.sourceforge.pmd.lang.java.ast.JavaParserVisitorAdapter;
import net.sourceforge.pmd.lang.symboltable.Scope;

/**
 * Visitor for scope creation. Visits all nodes of an AST and creates scope
 * objects for nodes representing syntactic entities which may contain
 * declarations. For example, a block may contain variable definitions (which
 * are declarations) and therefore needs a scope object where these declarations
 * can be associated, whereas an expression can't contain declarations and
 * therefore doesn't need a scope object. With the exception of global scopes,
 * each scope object is linked to its parent scope, which is the scope object of
 * the next embedding syntactic entity that has a scope.
 */
public class ScopeAndDeclarationFinder extends JavaParserVisitorAdapter {

    private ClassLoader classLoader;

    /**
     * A stack of scopes reflecting the scope hierarchy when a node is visited.
     * This is used to set the parents of the created scopes correctly.
     */
    private Deque<Scope> scopes = new ArrayDeque<>();

    /**
     * Creates a new {@link ScopeAndDeclarationFinder} using the current class
     * loader.
     */
    public ScopeAndDeclarationFinder() {
        this(ScopeAndDeclarationFinder.class.getClassLoader());
    }

    /**
     * Creates a new {@link ScopeAndDeclarationFinder}.
     * 
     * @param classLoader
     *            the class loader to use to resolve types, see
     *            {@link SourceFileScope} and {@link TypeSet}
     */
    public ScopeAndDeclarationFinder(ClassLoader classLoader) {
        this.classLoader = classLoader;
    }

    /**
     * Sets the scope of a node and adjusts the scope stack accordingly. The
     * scope on top of the stack is set as the parent of the given scope, which
     * is then also stored on the scope stack.
     *
     * @param newScope
     *            the scope for the node.
     * @param node
     *            the AST node for which the scope is to be set.
     * @throws java.util.EmptyStackException
     *             if the scope stack is empty.
     */
    private void addScope(Scope newScope, JavaNode node) {
        newScope.setParent(scopes.peek());
        scopes.push(newScope);
        node.setScope(newScope);
    }

    /**
     * Creates a new local scope for an AST node. The scope on top of the stack
     * is set as the parent of the new scope, which is then also stored on the
     * scope stack.
     *
     * @param node
     *            the AST node for which the scope has to be created.
     * @throws java.util.EmptyStackException
     *             if the scope stack is empty.
     */
    private void createLocalScope(JavaNode node) {
        addScope(new LocalScope(), node);
    }

    /**
     * Creates a new method scope for an AST node. The scope on top of the stack
     * is set as the parent of the new scope, which is then also stored on the
     * scope stack.
     *
     * @param node
     *            the AST node for which the scope has to be created.
     * @throws java.util.EmptyStackException
     *             if the scope stack is empty.
     */
    private void createMethodScope(JavaNode node) {
        addScope(new MethodScope(node), node);
    }

    /**
     * Creates a new class scope for an AST node. The scope on top of the stack
     * is set as the parent of the new scope, which is then also stored on the
     * scope stack.
     *
     * @param node
     *            the AST node for which the scope has to be created.
     * @throws java.util.EmptyStackException
     *             if the scope stack is empty.
     */
    private void createClassScope(JavaNode node) {
<<<<<<< HEAD
        if (node instanceof ASTClassOrInterfaceBodyDeclaration) {
            addScope(new ClassScope(), node);
        } else {
            addScope(new ClassScope(node.getImage()), node);
=======
        Scope s = ((JavaNode) node.jjtGetParent()).getScope();
        ClassNameDeclaration classNameDeclaration = new ClassNameDeclaration(node);
        s.addDeclaration(classNameDeclaration);

        if (node instanceof ASTClassOrInterfaceBodyDeclaration) {
            addScope(new ClassScope(classNameDeclaration), node);
        } else {
            addScope(new ClassScope(node.getImage(), classNameDeclaration), node);
>>>>>>> 4ee4f598
        }
    }

    /**
     * Creates a new global scope for an AST node. The new scope is stored on
     * the scope stack.
     *
     * @param node
     *            the AST node for which the scope has to be created.
     */
    private void createSourceFileScope(ASTCompilationUnit node) {
        // When we do full symbol resolution, we'll need to add a truly
        // top-level GlobalScope.
        SourceFileScope scope;
        ASTPackageDeclaration n = node.getPackageDeclaration();
        if (n != null) {
            scope = new SourceFileScope(classLoader, n.jjtGetChild(0).getImage());
        } else {
            scope = new SourceFileScope(classLoader);
        }
        scope.configureImports(node.findChildrenOfType(ASTImportDeclaration.class));

        scopes.push(scope);
        node.setScope(scope);
    }

    @Override
    public Object visit(ASTCompilationUnit node, Object data) {
        createSourceFileScope(node);
        cont(node);
        return data;
    }

    @Override
    public Object visit(ASTClassOrInterfaceDeclaration node, Object data) {
        createClassScope(node);
<<<<<<< HEAD
        Scope s = ((JavaNode) node.jjtGetParent()).getScope();
        s.addDeclaration(new ClassNameDeclaration(node));
=======
>>>>>>> 4ee4f598
        cont(node);
        return data;
    }

    @Override
    public Object visit(ASTEnumDeclaration node, Object data) {
        createClassScope(node);
        ((ClassScope) node.getScope()).setIsEnum(true);
<<<<<<< HEAD
        Scope s = ((JavaNode) node.jjtGetParent()).getScope();
        s.addDeclaration(new ClassNameDeclaration(node));
=======
>>>>>>> 4ee4f598
        cont(node);
        return data;
    }

    @Override
    public Object visit(ASTAnnotationTypeDeclaration node, Object data) {
        createClassScope(node);
        cont(node);
        return data;
    }

    @Override
    public Object visit(ASTClassOrInterfaceBodyDeclaration node, Object data) {
        if (node.isAnonymousInnerClass() || node.isEnumChild()) {
            createClassScope(node);
            cont(node);
        } else {
            super.visit(node, data);
        }
        return data;
    }

    @Override
    public Object visit(ASTBlock node, Object data) {
        createLocalScope(node);
        cont(node);
        return data;
    }

    @Override
    public Object visit(ASTCatchStatement node, Object data) {
        createLocalScope(node);
        cont(node);
        return data;
    }

    @Override
    public Object visit(ASTFinallyStatement node, Object data) {
        createLocalScope(node);
        cont(node);
        return data;
    }

    @Override
    public Object visit(ASTConstructorDeclaration node, Object data) {
        /*
         * Local variables declared inside the constructor need to be in a
         * different scope so special handling is needed
         */
        createMethodScope(node);

        Scope methodScope = node.getScope();

        Node formalParameters = node.jjtGetChild(0);
        int i = 1;
        int n = node.jjtGetNumChildren();
        if (!(formalParameters instanceof ASTFormalParameters)) {
            visit((ASTTypeParameters) formalParameters, data);
            formalParameters = node.jjtGetChild(1);
            i++;
        }
        visit((ASTFormalParameters) formalParameters, data);

        Scope localScope = null;
        for (; i < n; i++) {
            JavaNode b = (JavaNode) node.jjtGetChild(i);
            if (b instanceof ASTBlockStatement) {
                if (localScope == null) {
                    createLocalScope(node);
                    localScope = node.getScope();
                }
                b.setScope(localScope);
                visit(b, data);
            } else {
                visit(b, data);
            }
        }
        if (localScope != null) {
            // pop the local scope
            scopes.pop();

            // reset the correct scope for the constructor
            node.setScope(methodScope);
        }
        // pop the method scope
        scopes.pop();

        return data;
    }

    @Override
    public Object visit(ASTMethodDeclaration node, Object data) {
        createMethodScope(node);
        ASTMethodDeclarator md = node.getFirstChildOfType(ASTMethodDeclarator.class);
        node.getScope().getEnclosingScope(ClassScope.class).addDeclaration(new MethodNameDeclaration(md));
        cont(node);
        return data;
    }

    @Override
    public Object visit(ASTLambdaExpression node, Object data) {
        createLocalScope(node);
        cont(node);
        return data;
    }

    @Override
    public Object visit(ASTTryStatement node, Object data) {
        createLocalScope(node);
        cont(node);
        return data;
    }

    // TODO - what about while loops and do loops?
    @Override
    public Object visit(ASTForStatement node, Object data) {
        createLocalScope(node);
        cont(node);
        return data;
    }

    @Override
    public Object visit(ASTIfStatement node, Object data) {
        createLocalScope(node);
        cont(node);
        return data;
    }

    @Override
    public Object visit(ASTVariableDeclaratorId node, Object data) {
        VariableNameDeclaration decl = new VariableNameDeclaration(node);
        node.getScope().addDeclaration(decl);
        node.setNameDeclaration(decl);
        return super.visit(node, data);
    }

    @Override
    public Object visit(ASTSwitchStatement node, Object data) {
        createLocalScope(node);
        cont(node);
        return data;
    }

    private void cont(AbstractJavaNode node) {
        super.visit(node, null);
        scopes.pop();
    }
}<|MERGE_RESOLUTION|>--- conflicted
+++ resolved
@@ -131,12 +131,6 @@
      *             if the scope stack is empty.
      */
     private void createClassScope(JavaNode node) {
-<<<<<<< HEAD
-        if (node instanceof ASTClassOrInterfaceBodyDeclaration) {
-            addScope(new ClassScope(), node);
-        } else {
-            addScope(new ClassScope(node.getImage()), node);
-=======
         Scope s = ((JavaNode) node.jjtGetParent()).getScope();
         ClassNameDeclaration classNameDeclaration = new ClassNameDeclaration(node);
         s.addDeclaration(classNameDeclaration);
@@ -145,7 +139,6 @@
             addScope(new ClassScope(classNameDeclaration), node);
         } else {
             addScope(new ClassScope(node.getImage(), classNameDeclaration), node);
->>>>>>> 4ee4f598
         }
     }
 
@@ -182,11 +175,6 @@
     @Override
     public Object visit(ASTClassOrInterfaceDeclaration node, Object data) {
         createClassScope(node);
-<<<<<<< HEAD
-        Scope s = ((JavaNode) node.jjtGetParent()).getScope();
-        s.addDeclaration(new ClassNameDeclaration(node));
-=======
->>>>>>> 4ee4f598
         cont(node);
         return data;
     }
@@ -195,11 +183,6 @@
     public Object visit(ASTEnumDeclaration node, Object data) {
         createClassScope(node);
         ((ClassScope) node.getScope()).setIsEnum(true);
-<<<<<<< HEAD
-        Scope s = ((JavaNode) node.jjtGetParent()).getScope();
-        s.addDeclaration(new ClassNameDeclaration(node));
-=======
->>>>>>> 4ee4f598
         cont(node);
         return data;
     }
