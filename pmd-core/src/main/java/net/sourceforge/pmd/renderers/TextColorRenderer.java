--- conflicted
+++ resolved
@@ -211,12 +211,6 @@
         for (ConfigurationError error : report.getConfigurationErrors()) {
             buf.setLength(0);
             numberOfErrors++;
-<<<<<<< HEAD
-            buf.append(this.redBold + "*" + this.colorReset + " rule: " + this.whiteBold
-                    + error.rule().getName() + this.colorReset + PMD.EOL);
-            buf.append(this.green + "    err:  " + this.cyan + error.issue() + this.colorReset + PMD.EOL + PMD.EOL);
-=======
-            Report.ConfigurationError error = i.next();
             buf.append(this.redBold)
                     .append("*")
                     .append(this.colorReset)
@@ -232,7 +226,6 @@
                     .append(this.colorReset)
                     .append(PMD.EOL)
                     .append(PMD.EOL);
->>>>>>> 8c3277b8
             writer.write(buf.toString());
         }
 
