--- conflicted
+++ resolved
@@ -1,5 +1,4 @@
 <?xml version="1.0" encoding="UTF-8"?>
-<<<<<<< HEAD
 <test-data xmlns="http://pmd.sourceforge.net/rule-tests"
            xmlns:xsi="http://www.w3.org/2001/XMLSchema-instance"
            xsi:schemaLocation="http://pmd.sourceforge.net/rule-tests http://pmd.sourceforge.net/rule-tests_1_0_0.xsd">
@@ -7,22 +6,10 @@
       <description>Good example #1</description>
       <expected-problems>0</expected-problems>
       <code><![CDATA[
-=======
-<test-data
-    xmlns="http://pmd.sourceforge.net/rule-tests"
-    xmlns:xsi="http://www.w3.org/2001/XMLSchema-instance"
-    xsi:schemaLocation="http://pmd.sourceforge.net/rule-tests http://pmd.sourceforge.net/rule-tests_1_0_0.xsd">
-
-    <test-code>
-        <description>Good example #1</description>
-        <expected-problems>0</expected-problems>
-        <code><![CDATA[
->>>>>>> 08613786
 func a() throws {}
 do {
     try a()
 } catch {}
-<<<<<<< HEAD
         ]]></code>
    </test-code>
 
@@ -34,18 +21,4 @@
 try! a()
         ]]></code>
    </test-code>
-
-=======
-         ]]></code>
-    </test-code>
-
-    <test-code>
-        <description>Bad example #1</description>
-        <expected-problems>1</expected-problems>
-        <code><![CDATA[
-func a() throws {}
-try! a()
-        ]]></code>
-    </test-code>
->>>>>>> 08613786
 </test-data>