---
title: PMD Release Notes
permalink: pmd_release_notes.html
keywords: changelog, release notes
---

## {{ site.pmd.date }} - {{ site.pmd.version }}

The PMD team is pleased to announce PMD {{ site.pmd.version }}.

This is a {{ site.pmd.release_type }} release.

{% tocmaker is_release_notes_processor %}

### New and noteworthy

### Fixed Issues

<<<<<<< HEAD
*   java-bestpractices
    *   [#1738](https://github.com/pmd/pmd/issues/1738): \[java] MethodReturnsInternalArray does not work in inner classes
=======
*   java-codestyle
    *   [#1804](https://github.com/pmd/pmd/issues/1804): \[java] NPE in UnnecessaryLocalBeforeReturnRule
>>>>>>> 62e7f72d

### API Changes

### External Contributions

*   [#1803](https://github.com/pmd/pmd/pull/1803): \[dart] \[cpd] Dart escape sequences - [Maikel Steneker](https://github.com/maikelsteneker)
*   [#1799](https://github.com/pmd/pmd/pull/1799): \[java] MethodReturnsInternalArray does not work in inner classes - Fixed #1738 - [Srinivasan Venkatachalam](https://github.com/Srini1993)

{% endtocmaker %}
<|MERGE_RESOLUTION|>--- conflicted
+++ resolved
@@ -16,13 +16,10 @@
 
 ### Fixed Issues
 
-<<<<<<< HEAD
 *   java-bestpractices
     *   [#1738](https://github.com/pmd/pmd/issues/1738): \[java] MethodReturnsInternalArray does not work in inner classes
-=======
 *   java-codestyle
     *   [#1804](https://github.com/pmd/pmd/issues/1804): \[java] NPE in UnnecessaryLocalBeforeReturnRule
->>>>>>> 62e7f72d
 
 ### API Changes
 
