--- conflicted
+++ resolved
@@ -467,13 +467,8 @@
      * PMD's robust support for AST structures, in which case application specific annotations on the AST nodes can be
      * quite useful.
      *
-<<<<<<< HEAD
      * @param userData The data to set on this node.
-=======
-     * @param userData
-     *            The data to set on this node.
      * @deprecated Use {@link #getUserMap()}
->>>>>>> f11a5674
      */
     @Deprecated
     void setUserData(Object userData);
