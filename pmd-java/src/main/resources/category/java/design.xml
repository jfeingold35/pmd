--- conflicted
+++ resolved
@@ -1437,13 +1437,8 @@
             <property name="xpath">
                 <value>
 <![CDATA[
-<<<<<<< HEAD
-//MethodDeclaration[@Public]/MethodDeclarator/FormalParameters[
-     count(FormalParameter/Type/ReferenceType/ClassOrInterfaceType[@Image = 'String' and @Array = 'false']) > 3
-=======
 //MethodDeclaration[@Public=true()]/MethodDeclarator/FormalParameters[
      count(FormalParameter/Type/ReferenceType/ClassOrInterfaceType[@Image = 'String' and @Array=false()]) > 3
->>>>>>> abf94d2b
 ]
 ]]>
                 </value>
