---
title: PMD Release Notes
permalink: pmd_release_notes.html
keywords: changelog, release notes
---

## ????? - 6.1.0-SNAPSHOT

The PMD team is pleased to announce PMD 6.1.0.

This is a minor release.

### Table Of Contents

* [New and noteworthy](#new-and-noteworthy)
* [Fixed Issues](#fixed-issues)
* [API Changes](#api-changes)
* [External Contributions](#external-contributions)

### New and noteworthy

### Fixed Issues

<<<<<<< HEAD
=======
*   all
    *   [#842](https://github.com/pmd/pmd/issues/842): \[core] Use correct java bootclasspath for compiling
    *   [#848](https://github.com/pmd/pmd/issues/848): \[doc] Test failures when building pmd-doc under Windows
*   apex-errorprone
    *   [#792](https://github.com/pmd/pmd/issues/792): \[apex] AvoidDirectAccessTriggerMap incorrectly detects array access in classes
*   apex-security
    *   [#788](https://github.com/pmd/pmd/issues/788): \[apex] Method chaining breaks ApexCRUDViolation
>>>>>>> 3472bf17
*   doc
    *   [#791](https://github.com/pmd/pmd/issues/791): \[doc] Documentation site reorganisation

### API Changes

### External Contributions

*   [#790](https://github.com/pmd/pmd/pull/790): \[java] Added some comments for JDK 9 - [Tobias Weimer](https://github.com/tweimer)
*   [#803](https://github.com/pmd/pmd/pull/803): \[doc] Added SpotBugs as successor of FindBugs - [Tobias Weimer](https://github.com/tweimer)
*   [#830](https://github.com/pmd/pmd/pull/830): \[java] UseArraysAsList: Description added - [Tobias Weimer](https://github.com/tweimer)
<|MERGE_RESOLUTION|>--- conflicted
+++ resolved
@@ -21,16 +21,8 @@
 
 ### Fixed Issues
 
-<<<<<<< HEAD
-=======
 *   all
-    *   [#842](https://github.com/pmd/pmd/issues/842): \[core] Use correct java bootclasspath for compiling
     *   [#848](https://github.com/pmd/pmd/issues/848): \[doc] Test failures when building pmd-doc under Windows
-*   apex-errorprone
-    *   [#792](https://github.com/pmd/pmd/issues/792): \[apex] AvoidDirectAccessTriggerMap incorrectly detects array access in classes
-*   apex-security
-    *   [#788](https://github.com/pmd/pmd/issues/788): \[apex] Method chaining breaks ApexCRUDViolation
->>>>>>> 3472bf17
 *   doc
     *   [#791](https://github.com/pmd/pmd/issues/791): \[doc] Documentation site reorganisation
 
