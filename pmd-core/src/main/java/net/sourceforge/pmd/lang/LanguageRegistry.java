--- conflicted
+++ resolved
@@ -5,12 +5,9 @@
 
 import java.util.ArrayList;
 import java.util.Collection;
-<<<<<<< HEAD
 import java.util.Iterator;
-=======
 import java.util.Collections;
 import java.util.Comparator;
->>>>>>> 40ed1582
 import java.util.LinkedHashMap;
 import java.util.List;
 import java.util.Map;
@@ -26,24 +23,18 @@
     private Map<String, Language> languages;
 
     private LanguageRegistry() {
-<<<<<<< HEAD
-        languages = new LinkedHashMap<>();
+        List<Language> languagesList = new ArrayList<>();
         ServiceLoader<Language> languageLoader = ServiceLoader.load(Language.class);
         Iterator<Language> iterator = languageLoader.iterator();
         while (iterator.hasNext()) {
             try {
                 Language language = iterator.next();
-                languages.put(language.getName(), language);
+                languagesList.add(language);
             } catch (UnsupportedClassVersionError e) {
                 // Some languages require java8 and are therefore only available
                 // if java8 or later is used as runtime.
                 System.err.println("Ignoring language for PMD: " + e.toString());
             }
-=======
-        List<Language> languagesList = new ArrayList<>();
-        ServiceLoader<Language> languageLoader = ServiceLoader.load(Language.class);
-        for (Language language : languageLoader) {
-            languagesList.add(language);
         }
 
         // sort languages by terse name. Avoiding differences in the order of languages
@@ -59,7 +50,6 @@
         languages = new LinkedHashMap<>();
         for (Language language : languagesList) {
             languages.put(language.getName(), language);
->>>>>>> 40ed1582
         }
     }
 
