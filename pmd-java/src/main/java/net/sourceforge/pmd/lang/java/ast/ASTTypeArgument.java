--- conflicted
+++ resolved
@@ -23,13 +23,6 @@
         super(id);
     }
 
-<<<<<<< HEAD
-    ASTTypeArgument(JavaParser p, int id) {
-        super(p, id);
-    }
-
-=======
->>>>>>> 3c622ca1
 
     /**
      * Returns true if this node is a wildcard argument (bounded or not).
