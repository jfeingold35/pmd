<?xml version="1.0" encoding="UTF-8"?>
<test-data
    xmlns="http://pmd.sourceforge.net/rule-tests"
    xmlns:xsi="http://www.w3.org/2001/XMLSchema-instance"
    xsi:schemaLocation="http://pmd.sourceforge.net/rule-tests http://pmd.sourceforge.net/rule-tests_1_0_0.xsd">

    <test-code>
        <description>Bad example #1</description>
        <expected-problems>1</expected-problems>
        <code><![CDATA[
#macro( mymacro $v1 )
    #if($c1)

    #else
        stuff
    #end
#end
<<<<<<< HEAD
     ]]></code>
=======
        ]]></code>
>>>>>>> 6edd6c3e
        <source-type>vm</source-type>
    </test-code>

    <test-code>
        <description>Bad example #2</description>
        <expected-problems>1</expected-problems>
        <code><![CDATA[
#macro( mymacro $v1 )
    #if($c1)#else
        stuff
    #end
#end
<<<<<<< HEAD
     ]]></code>
=======
        ]]></code>
>>>>>>> 6edd6c3e
        <source-type>vm</source-type>
    </test-code>

    <test-code>
        <description>Bad example #3</description>
        <expected-problems>1</expected-problems>
        <code><![CDATA[
#macro( mymacro $v1 )
    #if($c1)
        aaaa
    #elseif ($c2)

    #else
        bbbb
    #end
#end
<<<<<<< HEAD
     ]]></code>
=======
        ]]></code>
>>>>>>> 6edd6c3e
        <source-type>vm</source-type>
    </test-code>

    <test-code>
        <description>Bad example #4</description>
        <expected-problems>1</expected-problems>
        <code><![CDATA[
#macro( mymacro $v1 )
    #if($c1)
        aaaa
    #elseif ($c2)#else
        bbbb
    #end
#end
<<<<<<< HEAD
     ]]></code>
=======
        ]]></code>
>>>>>>> 6edd6c3e
        <source-type>vm</source-type>
    </test-code>

    <test-code>
        <description>Bad example #5</description>
        <expected-problems>1</expected-problems>
        <code><![CDATA[
#macro( mymacro $v1 )
    #if($c1)
        aaaa
    #else#end
#end
<<<<<<< HEAD
     ]]></code>
=======
        ]]></code>
>>>>>>> 6edd6c3e
        <source-type>vm</source-type>
    </test-code>

    <test-code>
        <description>Bad example #6</description>
        <expected-problems>1</expected-problems>
        <code><![CDATA[
#macro( mymacro $v1 )
    #if($c1)
        aaaa
    #else

    #end
#end
<<<<<<< HEAD
     ]]></code>
=======
        ]]></code>
>>>>>>> 6edd6c3e
        <source-type>vm</source-type>
    </test-code>

    <test-code>
        <description>Good example #1</description>
        <expected-problems>0</expected-problems>
        <code><![CDATA[
#macro( mymacro $v1 )
    #if($c1)
        stuff
    #else
        stuff
    #end
#end
<<<<<<< HEAD
     ]]></code>
=======
        ]]></code>
>>>>>>> 6edd6c3e
        <source-type>vm</source-type>
    </test-code>

    <test-code>
        <description>Good example #2</description>
        <expected-problems>0</expected-problems>
        <code><![CDATA[
#macro( mymacro $v1 )
    #if($c1)
        stuff
    #elseif ($c2)
        stuff
    #end
#end
<<<<<<< HEAD
     ]]></code>
=======
        ]]></code>
>>>>>>> 6edd6c3e
        <source-type>vm</source-type>
    </test-code>

    <test-code>
        <description>Good example #2</description>
        <expected-problems>0</expected-problems>
        <code><![CDATA[
#macro( mymacro $v1 )
    #if($c1)
        stuff
    #else
        stuff
    #end
#end
<<<<<<< HEAD
     ]]></code>
=======
        ]]></code>
>>>>>>> 6edd6c3e
        <source-type>vm</source-type>
    </test-code>
</test-data><|MERGE_RESOLUTION|>--- conflicted
+++ resolved
@@ -15,11 +15,7 @@
         stuff
     #end
 #end
-<<<<<<< HEAD
-     ]]></code>
-=======
         ]]></code>
->>>>>>> 6edd6c3e
         <source-type>vm</source-type>
     </test-code>
 
@@ -32,11 +28,7 @@
         stuff
     #end
 #end
-<<<<<<< HEAD
-     ]]></code>
-=======
         ]]></code>
->>>>>>> 6edd6c3e
         <source-type>vm</source-type>
     </test-code>
 
@@ -53,11 +45,7 @@
         bbbb
     #end
 #end
-<<<<<<< HEAD
-     ]]></code>
-=======
         ]]></code>
->>>>>>> 6edd6c3e
         <source-type>vm</source-type>
     </test-code>
 
@@ -72,11 +60,7 @@
         bbbb
     #end
 #end
-<<<<<<< HEAD
-     ]]></code>
-=======
         ]]></code>
->>>>>>> 6edd6c3e
         <source-type>vm</source-type>
     </test-code>
 
@@ -89,11 +73,7 @@
         aaaa
     #else#end
 #end
-<<<<<<< HEAD
-     ]]></code>
-=======
         ]]></code>
->>>>>>> 6edd6c3e
         <source-type>vm</source-type>
     </test-code>
 
@@ -108,11 +88,7 @@
 
     #end
 #end
-<<<<<<< HEAD
-     ]]></code>
-=======
         ]]></code>
->>>>>>> 6edd6c3e
         <source-type>vm</source-type>
     </test-code>
 
@@ -127,11 +103,7 @@
         stuff
     #end
 #end
-<<<<<<< HEAD
-     ]]></code>
-=======
         ]]></code>
->>>>>>> 6edd6c3e
         <source-type>vm</source-type>
     </test-code>
 
@@ -146,11 +118,7 @@
         stuff
     #end
 #end
-<<<<<<< HEAD
-     ]]></code>
-=======
         ]]></code>
->>>>>>> 6edd6c3e
         <source-type>vm</source-type>
     </test-code>
 
@@ -165,11 +133,7 @@
         stuff
     #end
 #end
-<<<<<<< HEAD
-     ]]></code>
-=======
         ]]></code>
->>>>>>> 6edd6c3e
         <source-type>vm</source-type>
     </test-code>
 </test-data>