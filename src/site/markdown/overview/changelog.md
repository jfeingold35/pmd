# PMD Release Notes

## ????? - 6.0.0-SNAPSHOT

The PMD team is pleased to announce PMD 6.0.0.

This is a major release.

### Table Of Contents

* [New and noteworthy](#New_and_noteworthy)
* [Fixed Issues](#Fixed_Issues)
* [API Changes](#API_Changes)
* [External Contributions](#External_Contributions)

### New and noteworthy

<<<<<<< HEAD
### Fixed Issues

*   java-controversial
    *   [#408](https://github.com/pmd/pmd/issues/408): \[java] DFA not analyzing asserts
=======
#### Modified Rules

*   The rule "FieldDeclarationsShouldBeAtStartOfClass" of the java-design ruleset has a new property `ignoreInterfaceDeclarations`.
    Setting this property to `true` ignores interface declarations, that precede fields.
    Example usage:


    <rule ref="rulesets/java/design.xml/FieldDeclarationsShouldBeAtStartOfClass">
        <properties>
            <property name="ignoreInterfaceDeclarations" value="true"/>
        </properties>
    </rule>

#### Removed Rules

*   The deprecated rule "UseSingleton" has been removed from the ruleset "java-design". The rule has been renamed
    long time ago to "UseUtilityClass".


### Fixed Issues

*   General
    *   [#377](https://github.com/pmd/pmd/issues/377): \[core] Use maven wrapper and upgrade to maven 3.5.0
*   java
    *   [#1513](https://sourceforge.net/p/pmd/bugs/1513/): \[java] Remove deprecated rule UseSingleton
*   java-design
    *   [#345](https://github.com/pmd/pmd/issues/345): \[java] FieldDeclarationsShouldBeAtStartOfClass: Add ability to ignore interfaces
>>>>>>> 051bee91

### API Changes

*   The class `net.sourceforge.pmd.lang.dfa.NodeType` has been converted to an enum.
    All node types are enum members now instead of int constants. The names for node types are retained.

### External Contributions

*   [#420](https://github.com/pmd/pmd/pull/420): \[java] Fix UR anomaly in assert statements
<|MERGE_RESOLUTION|>--- conflicted
+++ resolved
@@ -9,46 +9,22 @@
 ### Table Of Contents
 
 * [New and noteworthy](#New_and_noteworthy)
+    * [Removed Rules](#Removed_Rules)
 * [Fixed Issues](#Fixed_Issues)
 * [API Changes](#API_Changes)
 * [External Contributions](#External_Contributions)
 
 ### New and noteworthy
 
-<<<<<<< HEAD
+#### Removed Rules
+
+*   The deprecated rule `UseSingleton` has been removed from the ruleset `java-design`. The rule has been renamed
+    long time ago to `UseUtilityClass`.
+
 ### Fixed Issues
 
 *   java-controversial
     *   [#408](https://github.com/pmd/pmd/issues/408): \[java] DFA not analyzing asserts
-=======
-#### Modified Rules
-
-*   The rule "FieldDeclarationsShouldBeAtStartOfClass" of the java-design ruleset has a new property `ignoreInterfaceDeclarations`.
-    Setting this property to `true` ignores interface declarations, that precede fields.
-    Example usage:
-
-
-    <rule ref="rulesets/java/design.xml/FieldDeclarationsShouldBeAtStartOfClass">
-        <properties>
-            <property name="ignoreInterfaceDeclarations" value="true"/>
-        </properties>
-    </rule>
-
-#### Removed Rules
-
-*   The deprecated rule "UseSingleton" has been removed from the ruleset "java-design". The rule has been renamed
-    long time ago to "UseUtilityClass".
-
-
-### Fixed Issues
-
-*   General
-    *   [#377](https://github.com/pmd/pmd/issues/377): \[core] Use maven wrapper and upgrade to maven 3.5.0
-*   java
-    *   [#1513](https://sourceforge.net/p/pmd/bugs/1513/): \[java] Remove deprecated rule UseSingleton
-*   java-design
-    *   [#345](https://github.com/pmd/pmd/issues/345): \[java] FieldDeclarationsShouldBeAtStartOfClass: Add ability to ignore interfaces
->>>>>>> 051bee91
 
 ### API Changes
 
