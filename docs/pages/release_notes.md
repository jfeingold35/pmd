---
title: PMD Release Notes
permalink: pmd_release_notes.html
keywords: changelog, release notes
---

## {{ site.pmd.date }} - {{ site.pmd.version }}

The PMD team is pleased to announce PMD {{ site.pmd.version }}.

This is a {{ site.pmd.release_type }} release.

{% tocmaker is_release_notes_processor %}

### New and noteworthy

#### Performance improvements for XPath 2.0 rules

XPath rules written with XPath 2.0 now support conversion to a rulechain rule, which
improves their performance. The rulechain is a mechanism that allows several rules
to be executed in a single tree traversal. Conversion to the rulechain is possible if
your XPath expression looks like `//someNode/... | //someOtherNode/...  | ...`, that
is, a union of one or more path expressions that start with `//`. Instead of traversing
the whole tree once per path expression (and per rule), a single traversal executes all
rules in your ruleset as needed.

This conversion is performed automatically and cannot be disabled. *The conversion should
not change the result of your rules*, if it does, please report a bug at https://github.com/pmd/pmd/issues

Note that XPath 1.0 support, the default XPath version, is deprecated since PMD 6.22.0.
**We highly recommend that you upgrade your rules to XPath 2.0**. Please refer to the [migration guide](https://pmd.github.io/latest/pmd_userdocs_extending_writing_xpath_rules.html#migrating-from-10-to-20).



### Fixed Issues

*   apex
    *   [#2210](https://github.com/pmd/pmd/issues/2210): \[apex] ApexCRUDViolation: Support WITH SECURITY_ENFORCED
<<<<<<< HEAD
    *   [#2358](https://github.com/pmd/pmd/issues/2358): \[apex] Invalid Apex in Cognitive Complexity tests
*   java-design
    *   [#2390](https://github.com/pmd/pmd/issues/2390): \[java] AbstractClassWithoutAnyMethod: missing violation for nested classes
=======
*   java
    *   [#2378](https://github.com/pmd/pmd/issues/2378): \[java] AbstractJUnitRule has bad performance on large code bases
>>>>>>> e30e229c

### API Changes

#### Deprecated APIs

##### Internal API

Those APIs are not intended to be used by clients, and will be hidden or removed with PMD 7.0.0.
You can identify them with the `@InternalApi` annotation. You'll also get a deprecation warning.

##### In ASTs

As part of the changes we'd like to do to AST classes for 7.0.0, we would like to
hide some methods and constructors that rule writers should not have access to.
The following usages are now deprecated in the **Visualforce** and **PLSQL** ASTs:

*   Manual instantiation of nodes. **Constructors of node classes are deprecated** and
    marked {% jdoc core::annotation.InternalApi %}. Nodes should only be obtained from the parser,
    which for rules, means that they never need to instantiate node themselves.
    Those constructors will be made package private with 7.0.0.
*   **Subclassing of abstract node classes, or usage of their type**. The base classes are internal API
    and will be hidden in version 7.0.0. You should not couple your code to them.
    *   In the meantime you should use interfaces like {% jdoc visualforce::lang.vf.ast.VfNode %} or
        {% jdoc core::lang.ast.Node %}, or the other published interfaces in this package,
        to refer to nodes generically.
    *   Concrete node classes will **be made final** with 7.0.0.
*   Setters found in any node class or interface. **Rules should consider the AST immutable**.
    We will make those setters package private with 7.0.0.
*   The implementation classes of {% jdoc core::lang.Parser %} (eg {% jdoc visualforce::lang.vf.VfParser %}) are deprecated and should not be used directly.
    Use {% jdoc !!core::lang.LanguageVersionHandler#getParser(ParserOptions) %} instead.
*   The implementation classes of {% jdoc core::lang.TokenManager %} (eg {% jdoc visualforce::lang.vf.VfTokenManager %}) are deprecated and should not be used outside of our implementation.
    **This also affects CPD-only modules**.

These deprecations are added to the following language modules in this release.
Please look at the package documentation to find out the full list of deprecations.
* Visualforce: **{% jdoc_package visualforce::lang.vf.ast %}**
* PL/SQL: **{% jdoc_package plsql::lang.plsql.ast %}**

These deprecations have already been rolled out in a previous version for the
following languages:
* Java: {% jdoc_package java::lang.java.ast %}
* Java Server Pages: {% jdoc_package jsp::lang.jsp.ast %}
* Velocity Template Language: {% jdoc_package vm::lang.vm.ast %}

Outside of these packages, these changes also concern the following TokenManager
implementations, and their corresponding Parser if it exists (in the same package):

*   {% jdoc vm::lang.vm.VmTokenManager %}
*   {% jdoc java::lang.java.JavaTokenManager %}
*   {% jdoc python::lang.python.PythonTokenManager %}
*   {% jdoc visualforce::lang.vf.VfTokenManager %}
*   {% jdoc plsql::lang.plsql.PLSQLTokenManager %}
*   {% jdoc jsp::lang.jsp.JspTokenManager %}
*   {% jdoc modelica::lang.modelica.ModelicaTokenManager %}
*   {% jdoc cpp::lang.cpp.CppTokenManager %}
*   {% jdoc javascript::lang.ecmascript5.Ecmascript5TokenManager %}
*   {% jdoc matlab::lang.matlab.MatlabTokenManager %}
*   {% jdoc objectivec::lang.objectivec.ObjectiveCTokenManager %}

##### For removal

*   {% jdoc !!core::lang.Parser#getTokenManager(java.lang.String,java.io.Reader) %}
*   {% jdoc !!core::lang.TokenManager#setFileName(java.lang.String) %}
*   {% jdoc !!core::lang.ast.AbstractTokenManager#setFileName(java.lang.String) %}
*   {% jdoc !!core::lang.ast.AbstractTokenManager#getFileName(java.lang.String) %}

### External Contributions

*   [#2312](https://github.com/pmd/pmd/pull/2312): \[apex] Update ApexCRUDViolation Rule - [Joshua S Arquilevich](https://github.com/jarquile)
*   [#2314](https://github.com/pmd/pmd/pull/2314): \[doc] maven integration - Add version to plugin - [Pham Hai Trung](https://github.com/gpbp)
*   [#2353](https://github.com/pmd/pmd/pull/2353): \[plsql] xmlforest with optional AS - [Piotr Szymanski](https://github.com/szyman23)
*   [#2383](https://github.com/pmd/pmd/pull/2383): \[apex] Fix invalid apex in documentation - [Gwilym Kuiper](https://github.com/gwilymatgearset)

{% endtocmaker %}
<|MERGE_RESOLUTION|>--- conflicted
+++ resolved
@@ -36,14 +36,11 @@
 
 *   apex
     *   [#2210](https://github.com/pmd/pmd/issues/2210): \[apex] ApexCRUDViolation: Support WITH SECURITY_ENFORCED
-<<<<<<< HEAD
     *   [#2358](https://github.com/pmd/pmd/issues/2358): \[apex] Invalid Apex in Cognitive Complexity tests
+*   java
+    *   [#2378](https://github.com/pmd/pmd/issues/2378): \[java] AbstractJUnitRule has bad performance on large code bases
 *   java-design
     *   [#2390](https://github.com/pmd/pmd/issues/2390): \[java] AbstractClassWithoutAnyMethod: missing violation for nested classes
-=======
-*   java
-    *   [#2378](https://github.com/pmd/pmd/issues/2378): \[java] AbstractJUnitRule has bad performance on large code bases
->>>>>>> e30e229c
 
 ### API Changes
 
