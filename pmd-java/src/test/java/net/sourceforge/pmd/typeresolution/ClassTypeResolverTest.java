--- conflicted
+++ resolved
@@ -827,13 +827,22 @@
         assertEquals(SuperClassB.class, expressions.get(index).getType());
         assertEquals(SuperClassB.class, getChildType(expressions.get(index++), 0));
 
-<<<<<<< HEAD
         // FieldAccessSuper.Nested.super.bs = new SuperClassB();
         assertEquals(SuperClassB.class, expressions.get(index).getType());
         assertEquals(FieldAccessSuper.Nested.class, getChildType(expressions.get(index), 0));
         assertEquals(SuperClassB.class, getChildType(expressions.get(index), 1));
         assertEquals(SuperClassB.class, getChildType(expressions.get(index++), 2));
-=======
+
+        // FieldAccessSuper.super.s = new SuperClassA();
+        assertEquals(SuperClassA.class, expressions.get(index).getType());
+        assertEquals(FieldAccessSuper.class, getChildType(expressions.get(index), 0));
+        assertEquals(SuperClassA.class, getChildType(expressions.get(index), 1));
+        assertEquals(SuperClassA.class, getChildType(expressions.get(index++), 2));
+
+        // Make sure we got them all
+        assertEquals("All expressions not tested", index, expressions.size());
+    }
+
     @Test
     public void testBoundsGenericFieldAccess() throws JaxenException {
         ASTCompilationUnit acu = parseAndTypeResolveForClass15(FieldAccessGenericBounds.class);
@@ -1086,26 +1095,6 @@
         // this.field.first = "";
         assertEquals(String.class, expressions.get(index).getType());
         assertEquals(String.class, getChildType(expressions.get(index++), 2));
-
-        // Make sure we got them all
-        assertEquals("All expressions not tested", index, expressions.size());
-    }
-
-    private Class getSiblingType(Node node, int siblingIndex) {
-        Node parent = node.jjtGetParent();
-        if (parent.jjtGetNumChildren() > siblingIndex) {
-            Node sibling = parent.jjtGetChild(siblingIndex);
-            if (sibling instanceof TypeNode) {
-                return ((TypeNode) sibling).getType();
-            }
-        }
->>>>>>> 3544c8f5
-
-        // FieldAccessSuper.super.s = new SuperClassA();
-        assertEquals(SuperClassA.class, expressions.get(index).getType());
-        assertEquals(FieldAccessSuper.class, getChildType(expressions.get(index), 0));
-        assertEquals(SuperClassA.class, getChildType(expressions.get(index), 1));
-        assertEquals(SuperClassA.class, getChildType(expressions.get(index++), 2));
 
         // Make sure we got them all
         assertEquals("All expressions not tested", index, expressions.size());
