/**
 * BSD-style license; for more info see http://pmd.sourceforge.net/license.html
 */

package net.sourceforge.pmd;

import java.io.File;
import java.io.IOException;
import java.io.OutputStreamWriter;
import java.io.Writer;
import java.net.URISyntaxException;
import java.sql.SQLException;
import java.util.ArrayList;
import java.util.Arrays;
import java.util.Collection;
import java.util.Collections;
import java.util.Comparator;
import java.util.HashSet;
import java.util.List;
import java.util.Set;
import java.util.logging.ConsoleHandler;
import java.util.logging.Level;
import java.util.logging.Logger;

import net.sourceforge.pmd.annotation.InternalApi;
import net.sourceforge.pmd.benchmark.TextTimingReportRenderer;
import net.sourceforge.pmd.benchmark.TimeTracker;
import net.sourceforge.pmd.benchmark.TimedOperation;
import net.sourceforge.pmd.benchmark.TimedOperationCategory;
import net.sourceforge.pmd.benchmark.TimingReport;
import net.sourceforge.pmd.benchmark.TimingReportRenderer;
import net.sourceforge.pmd.cache.NoopAnalysisCache;
import net.sourceforge.pmd.cli.PMDCommandLineInterface;
import net.sourceforge.pmd.cli.PMDParameters;
import net.sourceforge.pmd.lang.Language;
import net.sourceforge.pmd.lang.LanguageFilenameFilter;
import net.sourceforge.pmd.lang.LanguageVersion;
import net.sourceforge.pmd.lang.LanguageVersionDiscoverer;
import net.sourceforge.pmd.lang.LanguageVersionHandler;
import net.sourceforge.pmd.lang.Parser;
import net.sourceforge.pmd.lang.ParserOptions;
import net.sourceforge.pmd.processor.AbstractPMDProcessor;
import net.sourceforge.pmd.processor.MonoThreadProcessor;
import net.sourceforge.pmd.processor.MultiThreadProcessor;
import net.sourceforge.pmd.renderers.Renderer;
import net.sourceforge.pmd.util.ClasspathClassLoader;
import net.sourceforge.pmd.util.FileUtil;
import net.sourceforge.pmd.util.IOUtil;
import net.sourceforge.pmd.util.database.DBMSMetadata;
import net.sourceforge.pmd.util.database.DBURI;
import net.sourceforge.pmd.util.database.SourceObject;
import net.sourceforge.pmd.util.datasource.DataSource;
import net.sourceforge.pmd.util.datasource.ReaderDataSource;
import net.sourceforge.pmd.util.log.ScopedLogHandlersManager;

/**
 * This is the main class for interacting with PMD. The primary flow of all Rule
 * process is controlled via interactions with this class. A command line
 * interface is supported, as well as a programmatic API for integrating PMD
 * with other software such as IDEs and Ant.
 */
public class PMD {

    private static final Logger LOG = Logger.getLogger(PMD.class.getName());

    /**
     * The line delimiter used by PMD in outputs. Usually the platform specific
     * line separator.
     */
    public static final String EOL = System.getProperty("line.separator", "\n");

    /** The default suppress marker string. */
    public static final String SUPPRESS_MARKER = "NOPMD";

    /**
     * Contains the configuration with which this PMD instance has been created.
     */
    protected final PMDConfiguration configuration;

    private final SourceCodeProcessor rulesetsFileProcessor;

    /**
     * Constant that contains always the current version of PMD.
     * @deprecated Use {@link PMDVersion#VERSION} instead.
     */
    @Deprecated // to be removed with PMD 7.0.0.
    public static final String VERSION = PMDVersion.VERSION;

    /**
     * Create a PMD instance using a default Configuration. Changes to the
     * configuration may be required.
     *
     * @deprecated Just use the static methods, and maintain your {@link PMDConfiguration} separately.
     */
    @Deprecated
    public PMD() {
        this(new PMDConfiguration());
    }

    /**
     * Create a PMD instance using the specified Configuration.
     *
     * @param configuration The runtime Configuration of PMD to use.
     *
     * @deprecated Just use the static methods, and maintain your {@link PMDConfiguration} separately.
     */
    @Deprecated
    public PMD(PMDConfiguration configuration) {
        this.configuration = configuration;
        this.rulesetsFileProcessor = new SourceCodeProcessor(configuration);
    }

    /**
     * Parses the given string as a database uri and returns a list of
     * datasources.
     *
     * @param uriString
     *            the URI to parse
     * @return list of data sources
     * @throws PMDException
     *             if the URI couldn't be parsed
     * @see DBURI
     *
     * @deprecated Will be hidden as part of the parsing of {@link PMD#getApplicableFiles(PMDConfiguration, Set)}
     */
    @Deprecated
    public static List<DataSource> getURIDataSources(String uriString) throws PMDException {
        List<DataSource> dataSources = new ArrayList<>();

        try {
            DBURI dbUri = new DBURI(uriString);
            DBMSMetadata dbmsMetadata = new DBMSMetadata(dbUri);
            LOG.log(Level.FINE, "DBMSMetadata retrieved");
            List<SourceObject> sourceObjectList = dbmsMetadata.getSourceObjectList();
            LOG.log(Level.FINE, "Located {0} database source objects", sourceObjectList.size());
            for (SourceObject sourceObject : sourceObjectList) {
                String falseFilePath = sourceObject.getPseudoFileName();
                LOG.log(Level.FINEST, "Adding database source object {0}", falseFilePath);

                try {
                    dataSources.add(new ReaderDataSource(dbmsMetadata.getSourceCode(sourceObject), falseFilePath));
                } catch (SQLException ex) {
                    if (LOG.isLoggable(Level.WARNING)) {
                        LOG.log(Level.WARNING, "Cannot get SourceCode for " + falseFilePath + "  - skipping ...", ex);
                    }
                }
            }
        } catch (URISyntaxException e) {
            throw new PMDException("Cannot get DataSources from DBURI - \"" + uriString + "\"", e);
        } catch (SQLException e) {
            throw new PMDException(
                    "Cannot get DataSources from DBURI, couldn't access the database - \"" + uriString + "\"", e);
        } catch (ClassNotFoundException e) {
            throw new PMDException(
                    "Cannot get DataSources from DBURI, probably missing database jdbc driver - \"" + uriString + "\"",
                    e);
        } catch (Exception e) {
            throw new PMDException("Encountered unexpected problem with URI \"" + uriString + "\"", e);
        }
        return dataSources;
    }

    /**
     * Helper method to get a configured parser for the requested language. The
     * parser is configured based on the given {@link PMDConfiguration}.
     *
     * @param languageVersion
     *            the requested language
     * @param configuration
     *            the given configuration
     * @return the pre-configured parser
     *
     * @deprecated This is internal
     */
    @Deprecated
    @InternalApi
    public static Parser parserFor(LanguageVersion languageVersion, PMDConfiguration configuration) {

        // TODO Handle Rules having different parser options.
        LanguageVersionHandler languageVersionHandler = languageVersion.getLanguageVersionHandler();
        ParserOptions options = languageVersionHandler.getDefaultParserOptions();
        if (configuration != null) {
            options.setSuppressMarker(configuration.getSuppressMarker());
        }
        return languageVersionHandler.getParser(options);
    }

    /**
     * Get the runtime configuration. The configuration can be modified to
     * affect how PMD behaves.
     *
     * @return The configuration.
     * @see PMDConfiguration
     *
     * @deprecated Don't create a PMD instance just to create a {@link PMDConfiguration}
     */
    @Deprecated
    public PMDConfiguration getConfiguration() {
        return configuration;
    }

    /**
     * Gets the source code processor.
     *
     * @return SourceCodeProcessor
     * @deprecated Source code processor is internal
     */
    @Deprecated
    public SourceCodeProcessor getSourceCodeProcessor() {
        return rulesetsFileProcessor;
    }

    /**
     * This method is the main entry point for command line usage.
     *
     * @param configuration the configuration to use
     * @return number of violations found.
     */
    public static int doPMD(final PMDConfiguration configuration) {

        // Load the RuleSets
<<<<<<< HEAD
        final RuleSetFactory ruleSetFactory =
            RulesetsFactoryUtils.getRulesetFactory(configuration, new ResourceLoader());
        final RuleSets ruleSets =
            RulesetsFactoryUtils.getRuleSetsWithBenchmark(configuration.getRuleSets(), ruleSetFactory);
=======
        final RuleSetFactory ruleSetFactory = RuleSetLoader.fromPmdConfig(configuration).toFactory();
        final RuleSets ruleSets = RulesetsFactoryUtils.getRuleSetsWithBenchmark(configuration.getRuleSets(), ruleSetFactory);
>>>>>>> 1a4ca95f
        if (ruleSets == null) {
            return PMDCommandLineInterface.NO_ERRORS_STATUS;
        }

        final Set<Language> languages = getApplicableLanguages(configuration, ruleSets);
        final List<DataSource> files = getApplicableFiles(configuration, languages);

        try {
            Renderer renderer;
            final List<Renderer> renderers;
            try (TimedOperation to = TimeTracker.startOperation(TimedOperationCategory.REPORTING)) {
                renderer = configuration.createRenderer();
                renderers = Collections.singletonList(renderer);
                renderer.setReportFile(configuration.getReportFile());
                renderer.start();
            }

<<<<<<< HEAD
            final RuleContext ctx = new RuleContext();
            final AtomicInteger violations = new AtomicInteger(0);
            ctx.getReport().addListener(new ThreadSafeReportListener() {
                @Override
                public void ruleViolationAdded(final RuleViolation ruleViolation) {
                    violations.getAndIncrement();
                }

            });

=======
            Report report;
>>>>>>> 1a4ca95f
            try (TimedOperation to = TimeTracker.startOperation(TimedOperationCategory.FILE_PROCESSING)) {
                report = processFiles(configuration, Arrays.asList(ruleSets.getAllRuleSets()), files, renderers);
            }

            try (TimedOperation rto = TimeTracker.startOperation(TimedOperationCategory.REPORTING)) {
                renderer.end();
                renderer.flush();
                return report.getViolations().size();
            }
        } catch (final Exception e) {
            String message = e.getMessage();
            if (message == null) {
                LOG.log(Level.SEVERE, "Exception during processing", e);
            } else {
                LOG.severe(message);
            }
            LOG.log(Level.FINE, "Exception during processing", e);
            LOG.info(PMDCommandLineInterface.buildUsageText());
            return PMDCommandLineInterface.NO_ERRORS_STATUS;
        } finally {
            /*
             * Make sure it's our own classloader before attempting to close it....
             * Maven + Jacoco provide us with a cloaseable classloader that if closed
             * will throw a ClassNotFoundException.
            */
            if (configuration.getClassLoader() instanceof ClasspathClassLoader) {
                IOUtil.tryCloseClassLoader(configuration.getClassLoader());
            }
        }
    }

    /**
     * Creates a new rule context, initialized with a new, empty report.
     *
     * @param sourceCodeFilename
     *            the source code filename
     * @param sourceCodeFile
     *            the source code file
     * @return the rule context
     *
     * @deprecated Not useful
     */
    @Deprecated
    public static RuleContext newRuleContext(String sourceCodeFilename, File sourceCodeFile) {

        RuleContext context = new RuleContext();
        context.setSourceCodeFile(sourceCodeFile);
        context.setReport(new Report());
        return context;
    }

    /**
     * Run PMD on a list of files using multiple threads - if more than one is
     * available
     *
     * @param configuration
     *            Configuration
     * @param ruleSetFactory
     *            RuleSetFactory
     * @param files
     *            List of {@link DataSource}s
     * @param ctx
     *            RuleContext
     * @param renderers
     *            List of {@link Renderer}s
     *
     * @deprecated Use {@link #processFiles(PMDConfiguration, List, Collection, List)}
     * so as not to depend on {@link RuleSetFactory}. Note that this sorts the list of data sources in-place,
     * which won't be fixed
     */
    @Deprecated
    public static void processFiles(final PMDConfiguration configuration, final RuleSetFactory ruleSetFactory,
                                    final List<DataSource> files, final RuleContext ctx, final List<Renderer> renderers) {
        // Note that this duplicates the other routine, because the old behavior was
        // that we parsed rulesets (a second time) inside the processor execution.
        // To not mess up error handling, we keep this behavior.

        encourageToUseIncrementalAnalysis(configuration);
        sortFiles(configuration, files);
        // Make sure the cache is listening for analysis results
        ctx.getReport().addListener(configuration.getAnalysisCache());

        final RuleSetFactory silentFactory = ruleSetFactory.toLoader().warnDeprecated(false).toFactory();
        newFileProcessor(configuration).processFiles(silentFactory, files, ctx, renderers);
        configuration.getAnalysisCache().persist();
    }

    /**
     * Run PMD using the given configuration. This replaces the other overload.
     *
     * @param configuration Configuration for the run. Note that the files,
     *                      and rulesets, are ignored, as they are supplied
     *                      as parameters
     * @param rulesets      Parsed rulesets
     * @param files         Files to process, will be closed by this method.
     * @param renderers     Renderers that render the report
     *
     * @return Report in which violations are accumulated
     *
     * @throws RuntimeException If processing fails
     */
    public static Report processFiles(final PMDConfiguration configuration,
                                      final List<RuleSet> rulesets,
                                      final Collection<? extends DataSource> files,
                                      final List<Renderer> renderers) {
        encourageToUseIncrementalAnalysis(configuration);
        Report report = new Report();
        report.addListener(configuration.getAnalysisCache());

        List<DataSource> sortedFiles = new ArrayList<>(files);
        sortFiles(configuration, sortedFiles);

        RuleContext ctx = new RuleContext();
        ctx.setReport(report);
        newFileProcessor(configuration).processFiles(new RuleSets(rulesets), sortedFiles, ctx, renderers);
        configuration.getAnalysisCache().persist();
        return report;
    }

    private static void sortFiles(final PMDConfiguration configuration, final List<DataSource> files) {
        if (configuration.isStressTest()) {
            // randomize processing order
            Collections.shuffle(files);
        } else {
            final boolean useShortNames = configuration.isReportShortNames();
            final String inputPaths = configuration.getInputPaths();
            Collections.sort(files, new Comparator<DataSource>() {
                @Override
                public int compare(DataSource left, DataSource right) {
                    String leftString = left.getNiceFileName(useShortNames, inputPaths);
                    String rightString = right.getNiceFileName(useShortNames, inputPaths);
                    return leftString.compareTo(rightString);
                }
            });
        }
    }

    private static void encourageToUseIncrementalAnalysis(final PMDConfiguration configuration) {
        if (!configuration.isIgnoreIncrementalAnalysis()
                && configuration.getAnalysisCache() instanceof NoopAnalysisCache
                && LOG.isLoggable(Level.WARNING)) {
            final String version =
                    PMDVersion.isUnknown() || PMDVersion.isSnapshot() ? "latest" : "pmd-" + PMDVersion.VERSION;
            LOG.warning("This analysis could be faster, please consider using Incremental Analysis: "
                    + "https://pmd.github.io/" + version + "/pmd_userdocs_incremental_analysis.html");
        }
    }

    /*
     * Check if multithreaded support is available. ExecutorService can also
     * be disabled if threadCount is not positive, e.g. using the
     * "-threads 0" command line option.
     */
    private static AbstractPMDProcessor newFileProcessor(final PMDConfiguration configuration) {
        return configuration.getThreads() > 0 ? new MultiThreadProcessor(configuration) : new MonoThreadProcessor(configuration);
    }

    /**
     * Determines all the files, that should be analyzed by PMD.
     *
     * @param configuration
     *            contains either the file path or the DB URI, from where to
     *            load the files
     * @param languages
     *            used to filter by file extension
     * @return List of {@link DataSource} of files
     */
    public static List<DataSource> getApplicableFiles(PMDConfiguration configuration, Set<Language> languages) {
        try (TimedOperation to = TimeTracker.startOperation(TimedOperationCategory.COLLECT_FILES)) {
            return internalGetApplicableFiles(configuration, languages);
        }
    }

    private static List<DataSource> internalGetApplicableFiles(PMDConfiguration configuration,
            Set<Language> languages) {
        LanguageFilenameFilter fileSelector = new LanguageFilenameFilter(languages);
        List<DataSource> files = new ArrayList<>();

        if (null != configuration.getInputPaths()) {
            files.addAll(FileUtil.collectFiles(configuration.getInputPaths(), fileSelector));
        }

        if (null != configuration.getInputUri()) {
            String uriString = configuration.getInputUri();
            try {
                List<DataSource> dataSources = getURIDataSources(uriString);

                files.addAll(dataSources);
            } catch (PMDException ex) {
                LOG.log(Level.SEVERE, "Problem with Input URI", ex);
                throw new RuntimeException("Problem with DBURI: " + uriString, ex);
            }
        }

        if (null != configuration.getInputFilePath()) {
            String inputFilePath = configuration.getInputFilePath();
            File file = new File(inputFilePath);
            try {
                if (!file.exists()) {
                    LOG.log(Level.SEVERE, "Problem with Input File Path", inputFilePath);
                    throw new RuntimeException("Problem with Input File Path: " + inputFilePath);
                } else {
                    String filePaths = FileUtil.readFilelist(new File(inputFilePath));
                    files.addAll(FileUtil.collectFiles(filePaths, fileSelector));
                }
            } catch (IOException ex) {
                LOG.log(Level.SEVERE, "Problem with Input File", ex);
                throw new RuntimeException("Problem with Input File Path: " + inputFilePath, ex);
            }

        }

        if (null != configuration.getIgnoreFilePath()) {
            String ignoreFilePath = configuration.getIgnoreFilePath();
            File file = new File(ignoreFilePath);
            try {
                if (!file.exists()) {
                    LOG.log(Level.SEVERE, "Problem with Ignore File Path", ignoreFilePath);
                    throw new RuntimeException("Problem with Ignore File Path: " + ignoreFilePath);
                } else {
                    String filePaths = FileUtil.readFilelist(new File(ignoreFilePath));
                    files.removeAll(FileUtil.collectFiles(filePaths, fileSelector));
                }
            } catch (IOException ex) {
                LOG.log(Level.SEVERE, "Problem with Ignore File", ex);
                throw new RuntimeException("Problem with Ignore File Path: " + ignoreFilePath, ex);
            }
        }
        return files;
    }

    private static Set<Language> getApplicableLanguages(final PMDConfiguration configuration, final RuleSets ruleSets) {
        final Set<Language> languages = new HashSet<>();
        final LanguageVersionDiscoverer discoverer = configuration.getLanguageVersionDiscoverer();

        for (final Rule rule : ruleSets.getAllRules()) {
            final Language ruleLanguage = rule.getLanguage();
            if (!languages.contains(ruleLanguage)) {
                final LanguageVersion version = discoverer.getDefaultLanguageVersion(ruleLanguage);
                if (RuleSet.applies(rule, version)) {
                    languages.add(ruleLanguage);
                    if (LOG.isLoggable(Level.FINE)) {
                        LOG.fine("Using " + ruleLanguage.getShortName() + " version: " + version.getShortName());
                    }
                }
            }
        }
        return languages;
    }

    /**
     * Entry to invoke PMD as command line tool. Note that this will invoke {@link System#exit(int)}.
     *
     * @param args
     *            command line arguments
     */
    public static void main(String[] args) {
        PMDCommandLineInterface.run(args);
    }

    /**
     * Parses the command line arguments and executes PMD. Returns the
     * exit code without exiting the VM.
     *
     * @param args
     *            command line arguments
     * @return the exit code, where <code>0</code> means successful execution,
     *         <code>1</code> means error, <code>4</code> means there have been
     *         violations found.
     */
    public static int run(final String[] args) {
        final PMDParameters params = PMDCommandLineInterface.extractParameters(new PMDParameters(), args, "pmd");

        if (params.isBenchmark()) {
            TimeTracker.startGlobalTracking();
        }

        int status = PMDCommandLineInterface.NO_ERRORS_STATUS;
        final PMDConfiguration configuration = params.toConfiguration();

        final Level logLevel = params.isDebug() ? Level.FINER : Level.INFO;
        final ScopedLogHandlersManager logHandlerManager = new ScopedLogHandlersManager(logLevel, new ConsoleHandler());
        final Level oldLogLevel = LOG.getLevel();
        // Need to do this, since the static logger has already been initialized
        // at this point
        LOG.setLevel(logLevel);

        try {
            int violations = PMD.doPMD(configuration);
            if (violations > 0 && configuration.isFailOnViolation()) {
                status = PMDCommandLineInterface.VIOLATIONS_FOUND;
            } else {
                status = PMDCommandLineInterface.NO_ERRORS_STATUS;
            }
        } catch (Exception e) {
            System.out.println(PMDCommandLineInterface.buildUsageText());
            System.out.println();
            System.err.println(e.getMessage());
            status = PMDCommandLineInterface.ERROR_STATUS;
        } finally {
            logHandlerManager.close();
            LOG.setLevel(oldLogLevel);

            if (params.isBenchmark()) {
                final TimingReport timingReport = TimeTracker.stopGlobalTracking();

                // TODO get specified report format from config
                final TimingReportRenderer renderer = new TextTimingReportRenderer();
                try {
                    // Don't close this writer, we don't want to close stderr
                    @SuppressWarnings("PMD.CloseResource")
                    final Writer writer = new OutputStreamWriter(System.err);
                    renderer.render(timingReport, writer);
                } catch (final IOException e) {
                    System.err.println(e.getMessage());
                }
            }
        }
        return status;
    }
}<|MERGE_RESOLUTION|>--- conflicted
+++ resolved
@@ -219,15 +219,8 @@
     public static int doPMD(final PMDConfiguration configuration) {
 
         // Load the RuleSets
-<<<<<<< HEAD
-        final RuleSetFactory ruleSetFactory =
-            RulesetsFactoryUtils.getRulesetFactory(configuration, new ResourceLoader());
-        final RuleSets ruleSets =
-            RulesetsFactoryUtils.getRuleSetsWithBenchmark(configuration.getRuleSets(), ruleSetFactory);
-=======
         final RuleSetFactory ruleSetFactory = RuleSetLoader.fromPmdConfig(configuration).toFactory();
         final RuleSets ruleSets = RulesetsFactoryUtils.getRuleSetsWithBenchmark(configuration.getRuleSets(), ruleSetFactory);
->>>>>>> 1a4ca95f
         if (ruleSets == null) {
             return PMDCommandLineInterface.NO_ERRORS_STATUS;
         }
@@ -245,20 +238,7 @@
                 renderer.start();
             }
 
-<<<<<<< HEAD
-            final RuleContext ctx = new RuleContext();
-            final AtomicInteger violations = new AtomicInteger(0);
-            ctx.getReport().addListener(new ThreadSafeReportListener() {
-                @Override
-                public void ruleViolationAdded(final RuleViolation ruleViolation) {
-                    violations.getAndIncrement();
-                }
-
-            });
-
-=======
             Report report;
->>>>>>> 1a4ca95f
             try (TimedOperation to = TimeTracker.startOperation(TimedOperationCategory.FILE_PROCESSING)) {
                 report = processFiles(configuration, Arrays.asList(ruleSets.getAllRuleSets()), files, renderers);
             }
