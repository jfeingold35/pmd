/**
 * BSD-style license; for more info see http://pmd.sourceforge.net/license.html
 */

package net.sourceforge.pmd.lang.java.oom;

import java.util.HashMap;
import java.util.HashSet;
import java.util.Map;
import java.util.Set;

import net.sourceforge.pmd.lang.java.ast.ASTClassOrInterfaceDeclaration;
import net.sourceforge.pmd.lang.java.ast.ASTMethodOrConstructorDeclaration;
import net.sourceforge.pmd.lang.java.ast.QualifiedName;
import net.sourceforge.pmd.lang.java.oom.Metrics.OperationMetricKey;
import net.sourceforge.pmd.lang.java.oom.signature.FieldSigMask;
import net.sourceforge.pmd.lang.java.oom.signature.FieldSignature;
import net.sourceforge.pmd.lang.java.oom.signature.OperationSigMask;
import net.sourceforge.pmd.lang.java.oom.signature.OperationSignature;

/**
 * Statistics about a class. Gathers information about the contained members and their signatures,
 * subclasses and superclasses. This class does not provide methods to operate directly on its
 * nested classes, but only on itself. To operate on a nested class, retrieve the correct ClassStats
 * with {@link PackageStats#getClassStats(QualifiedName, boolean)} then use the methods of
 * ClassStats.
 *
 * <p>Note that at this level, entities of the DS do not manipulate QualifiedNames anymore, only
 * Strings.
 *
 * @author Clément Fournier
 */
class ClassStats {

    private Map<OperationSignature, Map<String, OperationStats>> operations = new HashMap<>();
    private Map<FieldSignature, Set<String>> fields = new HashMap<>();
    private Map<String, ClassStats> nestedClasses = new HashMap<>();

    private Map<ParameterizedMetricKey, Double> memo = new HashMap<>();

    // References to the hierarchy
    // TODO:cf useful?
    // private String superclass;
    // private List<String> subclasses;


    /**
     * Finds a ClassStats in the direct children of this class. This can only be a directly nested class, for example
     * in the following snippet, A can get B and B can get C but A cannot get C without asking B.
     * <pre>
     * <code>
     * class MyClass { // ClassStats A
     *   class MyNested { // ClassStats B
     *     class MyDeeplyNested { // ClassStats C
     *     }
     *   }
     * }
     * </code>
     * </pre>
     *
     * @param className        Name of the nested class.
     * @param createIfNotFound Create the requested ClassStats if missing.
     *
     * @return The new ClassStats or the one that was found. Can return null if createIfNotFound is unset.
     */
    ClassStats getNestedClassStats(String className, boolean createIfNotFound) {
        if (createIfNotFound && !nestedClasses.containsKey(className)) {
            nestedClasses.put(className, new ClassStats());
        }
        return nestedClasses.get(className);
    }

    /**
     * Adds an operation to the class.
     *
     * @param name The name of the operation
     * @param sig  The signature of the operation
     */
    void addOperation(String name, OperationSignature sig) {
        if (!operations.containsKey(sig)) {
            operations.put(sig, new HashMap<String, OperationStats>());
        }
        operations.get(sig).put(name, new OperationStats(name));
    }

    /**
     * Adds a field to the class.
     *
     * @param name The qualified name of the field
     * @param sig  The signature of the field
     */
    void addField(String name, FieldSignature sig) {
        if (!fields.containsKey(sig)) {
            fields.put(sig, new HashSet<String>());
        }
        fields.get(sig).add(name);
    }

    /**
     * Checks whether the class declares an operation by the name given which is covered by the
     * signature mask.
     *
     * @param name The name of the operation to look for
     * @param mask The mask covering accepted signatures
     *
     * @return True if the class declares an operation by the name given which is covered by the signature mask, false
     * otherwise.
     */
    boolean hasMatchingSig(String name, OperationSigMask mask) {
        // Indexing on signatures optimises this type of request
        for (OperationSignature sig : operations.keySet()) {
            if (mask.covers(sig)) {
                if (operations.get(sig).containsKey(name)) {
                    return true;
                }
            }
        }
        return false;
    }

    /**
     * Checks whether the class declares a field by the name given which is covered by the
     * signature mask.
     *
     * @param name The name of the operation to look for
     * @param mask The mask covering accepted signatures
     *
     * @return True if the class declares a field by the name given which is covered by the signature mask, false
     * otherwise.
     */
    boolean hasMatchingSig(String name, FieldSigMask mask) {
        for (FieldSignature sig : fields.keySet()) {
            if (mask.covers(sig)) {
                if (fields.get(sig).contains(name)) {
                    return true;
                }
            }
        }

        return false;
    }

    /**
     * Computes the value of a metric for an operation.
     *
     * @param key   The operation metric for which to find a memoized result.
     * @param node  The AST node of the operation.
     * @param name  The name of the operation.
     * @param force Force the recomputation. If unset, we'll first check for a memoized result.
     *
     * @return The result of the computation, or {@code Double.NaN} if it couldn't be performed.
     */
<<<<<<< HEAD
    double compute(OperationMetricKey key, ASTMethodOrConstructorDeclaration node, String name, boolean force,
                   MetricOption options) {
        // TODO:cf maybe find a way to optimise this
        for (OperationSignature sig : operations.keySet()) {
            for (OperationStats stats : operations.get(sig)) {
                if (stats.equals(name)) {
                    return stats.compute(key, node, force, options);
                }
            }
=======
    double compute(OperationMetricKey key, ASTMethodOrConstructorDeclaration node, String name, boolean force) {
        Map<String, OperationStats> sigMap = operations.get(OperationSignature.buildFor(node));
        // TODO:cf the operation signature will be built many times, we might as well store it in the node

        if (sigMap == null) {
            return Double.NaN;
>>>>>>> 2eb06ada
        }

        OperationStats stats = sigMap.get(name);
        return stats == null ? Double.NaN : stats.compute(key, node, force);
    }

    /**
     * Computes the value of a metric for an operation.
     *
     * @param key   The operation metric for which to find a memoized result.
     * @param node  The AST node of the operation.
     * @param force Force the recomputation. If unset, we'll first check for a memoized result.
     *
     * @return The result of the computation, or {@code Double.NaN} if it couldn't be performed.
     */
    double compute(Metrics.ClassMetricKey key, ASTClassOrInterfaceDeclaration node, boolean force,
                   MetricOption options) {
        ParameterizedMetricKey paramKey = ParameterizedMetricKey.build(key, new MetricOption[] {options});
        // if memo.get(key) == null then the metric has never been computed. NaN is a valid value.
        Double prev = memo.get(paramKey);
        if (!force && prev != null) {
            return prev;
        }

        ClassMetric metric = key.getCalculator();
        double val = metric.computeFor(node, Metrics.getTopLevelPackageStats(), options);
        memo.put(paramKey, val);
        return val;
    }
}<|MERGE_RESOLUTION|>--- conflicted
+++ resolved
@@ -150,28 +150,18 @@
      *
      * @return The result of the computation, or {@code Double.NaN} if it couldn't be performed.
      */
-<<<<<<< HEAD
+
     double compute(OperationMetricKey key, ASTMethodOrConstructorDeclaration node, String name, boolean force,
-                   MetricOption options) {
-        // TODO:cf maybe find a way to optimise this
-        for (OperationSignature sig : operations.keySet()) {
-            for (OperationStats stats : operations.get(sig)) {
-                if (stats.equals(name)) {
-                    return stats.compute(key, node, force, options);
-                }
-            }
-=======
-    double compute(OperationMetricKey key, ASTMethodOrConstructorDeclaration node, String name, boolean force) {
+                   MetricOption option) {
         Map<String, OperationStats> sigMap = operations.get(OperationSignature.buildFor(node));
         // TODO:cf the operation signature will be built many times, we might as well store it in the node
 
         if (sigMap == null) {
             return Double.NaN;
->>>>>>> 2eb06ada
         }
 
         OperationStats stats = sigMap.get(name);
-        return stats == null ? Double.NaN : stats.compute(key, node, force);
+        return stats == null ? Double.NaN : stats.compute(key, node, force, option);
     }
 
     /**
