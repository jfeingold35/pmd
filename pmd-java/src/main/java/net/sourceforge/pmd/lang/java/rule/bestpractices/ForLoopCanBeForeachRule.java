/**
 * BSD-style license; for more info see http://pmd.sourceforge.net/license.html
 */

package net.sourceforge.pmd.lang.java.rule.bestpractices;

import java.util.Iterator;
import java.util.List;
import java.util.Map;
import java.util.Map.Entry;
import java.util.Objects;
import java.util.Optional;

import net.sourceforge.pmd.lang.ast.Node;
import net.sourceforge.pmd.lang.ast.NodeStream;
import net.sourceforge.pmd.lang.java.ast.ASTAdditiveExpression;
import net.sourceforge.pmd.lang.java.ast.ASTAssignmentOperator;
import net.sourceforge.pmd.lang.java.ast.ASTExpression;
import net.sourceforge.pmd.lang.java.ast.ASTForInit;
import net.sourceforge.pmd.lang.java.ast.ASTForStatement;
import net.sourceforge.pmd.lang.java.ast.ASTForUpdate;
import net.sourceforge.pmd.lang.java.ast.ASTLiteral;
import net.sourceforge.pmd.lang.java.ast.ASTLocalVariableDeclaration;
import net.sourceforge.pmd.lang.java.ast.ASTName;
import net.sourceforge.pmd.lang.java.ast.ASTPostfixExpression;
import net.sourceforge.pmd.lang.java.ast.ASTPreIncrementExpression;
import net.sourceforge.pmd.lang.java.ast.ASTPrimaryExpression;
import net.sourceforge.pmd.lang.java.ast.ASTPrimaryPrefix;
import net.sourceforge.pmd.lang.java.ast.ASTPrimarySuffix;
import net.sourceforge.pmd.lang.java.ast.ASTRelationalExpression;
import net.sourceforge.pmd.lang.java.ast.ASTStatementExpression;
import net.sourceforge.pmd.lang.java.ast.ASTStatementExpressionList;
import net.sourceforge.pmd.lang.java.ast.ASTVariableDeclarator;
import net.sourceforge.pmd.lang.java.ast.ASTVariableInitializer;
import net.sourceforge.pmd.lang.java.rule.AbstractJavaRule;
import net.sourceforge.pmd.lang.java.symboltable.VariableNameDeclaration;
import net.sourceforge.pmd.lang.java.typeresolution.TypeHelper;
import net.sourceforge.pmd.lang.symboltable.NameOccurrence;
import net.sourceforge.pmd.lang.symboltable.Scope;

/**
 * @author Clément Fournier
 * @since 6.0.0
 */
public class ForLoopCanBeForeachRule extends AbstractJavaRule {

    public ForLoopCanBeForeachRule() {
        addRuleChainVisit(ASTForStatement.class);
    }

    @Override
    public Object visit(ASTForStatement node, Object data) {

        if (node.isForeach()) {
            return data;
        }

        final ASTForInit init = node.getFirstChildOfType(ASTForInit.class);
        final ASTForUpdate update = node.getFirstChildOfType(ASTForUpdate.class);
        final ASTExpression guardCondition = node.getFirstChildOfType(ASTExpression.class);

        if (init == null && update == null || guardCondition == null) {
            return data;
        }

        Optional<Entry<VariableNameDeclaration, List<NameOccurrence>>> indexDecl = getIndexVarDeclaration(init, update);

        if (!indexDecl.isPresent()) {
            return data;
        }

        final List<NameOccurrence> occurrences = indexDecl.get().getValue();
        final VariableNameDeclaration index = indexDecl.get().getKey();

        if (TypeHelper.isExactlyAny(index, Iterator.class)) {
            getIterableDeclOfIteratorLoop(index, node.getScope())
                .filter(iterableInfo -> isReplaceableIteratorLoop(indexDecl.get(), guardCondition, iterableInfo, node))
                .ifPresent(ignored -> addViolation(data, node));

            return data;
        }

        if (occurrences == null
            || !"int".equals(index.getTypeImage())
            || !indexStartsAtZero(index)
            || !isForUpdateSimpleEnough(update)) {

            return data;
        }

        findIterableName(guardCondition, index.getName())
            .flatMap(iterableName -> findDeclaration(iterableName, node.getScope()))
            .map(Entry::getKey)
            .filter(iterableDecl ->
                        isReplaceableArrayLoop(node, occurrences, iterableDecl)
                            || isReplaceableListLoop(node, occurrences, iterableDecl))
            .ifPresent(decl -> addViolation(data, node));

        return data;
    }


    /* Finds the declaration of the index variable and its occurrences, null to abort */
    private Optional<Entry<VariableNameDeclaration, List<NameOccurrence>>> getIndexVarDeclaration(ASTForInit init, ASTForUpdate update) {
        if (init == null) {
            return guessIndexVarFromUpdate(update);
        }

        return init.children(ASTLocalVariableDeclaration.class)
                   .filter(it -> it.children(ASTVariableDeclarator.class).count() == 1)
                   .firstOpt()
                   .flatMap(decl -> getInfoAboutForIndexVar(init));
    }



    /** Does a best guess to find the index variable, gives up if the update has several statements */
    private Optional<Entry<VariableNameDeclaration, List<NameOccurrence>>> guessIndexVarFromUpdate(ASTForUpdate update) {
        return simpleForUpdateVarName(update).flatMap(name -> findDeclaration(name, update.getScope().getParent()));
    }


    private boolean isForUpdateSimpleEnough(ASTForUpdate update) {
        return simpleForUpdateVarName(update).isPresent();
    }


    /**
     * @return the variable name if there's only one update statement of the form i++ or ++i.
     */
    private Optional<String> simpleForUpdateVarName(ASTForUpdate base) {
        return NodeStream.of(base)
                         .children(ASTStatementExpressionList.class)
                         .filter(it -> it.jjtGetNumChildren() == 1)
                         .children(ASTStatementExpression.class)
                         .children()
                         .filter(
                             it -> it instanceof ASTPostfixExpression && it.hasImageEqualTo("++")
                                 || it instanceof ASTPreIncrementExpression
                         )
                         .children(ASTPrimaryExpression.class)
                         .children(ASTPrimaryPrefix.class)
                         .children(ASTName.class)
                         .firstOpt()
                         .map(Node::getImage);
    }


    /* We only report loops with int initializers starting at zero. */
    private boolean indexStartsAtZero(VariableNameDeclaration index) {

        return NodeStream.of(index.getNode())
                         .parents()
                         .filterIs(ASTVariableDeclarator.class)
                         .children(ASTVariableInitializer.class)
                         .children(ASTExpression.class)
                         .children(ASTPrimaryExpression.class)
                         .children(ASTPrimaryPrefix.class)
                         .children(ASTLiteral.class)
                         .filterMatching(Node::getImage, "0")
                         .filterNot(ASTLiteral::isStringLiteral)
                         .nonEmpty();
    }


    private static Optional<Entry<VariableNameDeclaration, List<NameOccurrence>>> getInfoAboutForIndexVar(ASTForInit init) {
        Map<VariableNameDeclaration, List<NameOccurrence>> decls = init.getScope().getDeclarations(VariableNameDeclaration.class);

        return decls.entrySet().stream()
                    .filter(e -> e.getKey().getNode()
                                  .ancestors(ASTForInit.class)
                                  .filterMatching(n -> n, init)
                                  .nonEmpty())
                    .findFirst();
    }


    /**
     * Gets the name of the iterable array or list.
     *
     * @param itName The name of the iterator variable
     *
     * @return The name, or null if it couldn't be found or the guard condition is not safe to refactor (then abort)
     */
    private Optional<String> findIterableName(ASTExpression guardCondition, String itName) {


        if (guardCondition.jjtGetNumChildren() > 0
            && guardCondition.jjtGetChild(0) instanceof ASTRelationalExpression) {

            ASTRelationalExpression relationalExpression = (ASTRelationalExpression) guardCondition.jjtGetChild(0);

            if (relationalExpression.hasImageEqualTo("<") || relationalExpression.hasImageEqualTo("<=")) {

<<<<<<< HEAD
                try {
                    List<? extends Node> left = guardCondition.findChildNodesWithXPath(
                        "./RelationalExpression/PrimaryExpression/PrimaryPrefix/Name[@Image='" + itName + "']");

                    List<? extends Node> right = guardCondition.findChildNodesWithXPath(
                        "./RelationalExpression[@Image='<']/PrimaryExpression/PrimaryPrefix"
                            + "/Name[matches(@Image,'\\w+\\.(size|length)')]"
                            + "|"
                            + "./RelationalExpression[@Image='<=']/AdditiveExpression[count(*)=2 and "
                            + "@Image='-' and PrimaryExpression/PrimaryPrefix/Literal[@Image='1']]"
                            + "/PrimaryExpression/PrimaryPrefix/Name[matches(@Image,'\\w+\\.(size|length)')]");

                    if (left.isEmpty()) {
                        return null;
                    } else if (!right.isEmpty()) {
                        return right.get(0).getImage().split("\\.")[0];
                    } else {
                        return null;
                    }

                } catch (JaxenException je) {
                    throw new RuntimeException(je);
=======
                boolean leftIsIndexVarName =
                    guardCondition.children(ASTRelationalExpression.class)
                                  .children(ASTPrimaryExpression.class)
                                  .children(ASTPrimaryPrefix.class)
                                  .children(ASTName.class)
                                  .filterMatching(Node::getImage, itName)
                                  .nonEmpty();

                if (!leftIsIndexVarName) {
                    return Optional.empty();
>>>>>>> 0cc8e49a
                }

                return guardCondition.children(ASTRelationalExpression.class)
                                     .forkJoin(
                                         rel -> NodeStream.of(rel).filterMatching(Node::getImage, "<"),
                                         rel -> NodeStream.of(rel)
                                                          .filterMatching(Node::getImage, "<=")
                                                          .children(ASTAdditiveExpression.class)
                                                          .filter(expr ->
                                                               expr.jjtGetNumChildren() == 2
                                                                   && expr.getOperator().equals("-")
                                                                   && expr.children(ASTPrimaryExpression.class)
                                                                          .children(ASTPrimaryPrefix.class)
                                                                          .children(ASTLiteral.class)
                                                                          .filterMatching(Node::getImage, "1")
                                                                          .nonEmpty()
                                                   )
                                     )
                                     .children(ASTPrimaryExpression.class)
                                     .children(ASTPrimaryPrefix.class)
                                     .children(ASTName.class)
                                     .filter(n -> n.getImage().matches("\\w+\\.(size|length)"))
                                     .firstOpt()
                                     .map(astName -> astName.getImage().split("\\.")[0]);

            }
        }
        return Optional.empty();
    }


    private Optional<Entry<VariableNameDeclaration, List<NameOccurrence>>> getIterableDeclOfIteratorLoop(VariableNameDeclaration indexDecl, Scope scope) {

        return NodeStream.of(indexDecl.getNode())
                         .followingSiblings()
                         .filterIs(ASTVariableInitializer.class)
                         .descendants(ASTName.class)
                         .firstOpt()             // TODO : This can return null if we are calling a local / statically imported method that returns the iterable - currently unhandled
                         .flatMap(nameNode -> {

                             String name = nameNode.getImage();
                             int dotIndex = name.indexOf('.');

                             if (dotIndex > 0) {
                                 name = name.substring(0, dotIndex);
                             }

                             return findDeclaration(name, scope);
                         });
    }


    private boolean isReplaceableArrayLoop(ASTForStatement stmt, List<NameOccurrence> occurrences,
                                           VariableNameDeclaration arrayDeclaration) {

        if (!arrayDeclaration.isArray()) {
            return false;
        }

        String arrayName = arrayDeclaration.getName();


        for (NameOccurrence occ : occurrences) {

            if (occ.getLocation().getFirstParentOfType(ASTForUpdate.class) == null
                && occ.getLocation().getFirstParentOfType(ASTExpression.class)
                != stmt.getFirstChildOfType(ASTExpression.class)
                && !occurenceIsArrayAccess(occ, arrayName)) {
                return false;
            }
        }
        return true;
    }


    private boolean occurenceIsArrayAccess(NameOccurrence occ, String arrayName) {
        if (occ.getLocation() instanceof ASTName) {
            ASTPrimarySuffix suffix = occ.getLocation().getFirstParentOfType(ASTPrimarySuffix.class);

            if (suffix == null || !suffix.isArrayDereference()) {
                return false;
            }

            return suffix.descendants(ASTExpression.class)
                         .children(ASTPrimaryExpression.class)
                         .filter(it -> it.jjtGetNumChildren() == 1)
                         .children(ASTPrimaryPrefix.class)
                         .children(ASTName.class)
                         .filterMatching(Node::getImage, occ.getImage())
                         .nonEmpty()
                && suffix.asStream()
                         .precedingSiblings()
                         .filterIs(ASTPrimaryPrefix.class)
                         .children(ASTName.class)
                         .filterMatching(Node::getImage, arrayName)
                         .nonEmpty()

                && suffix.jjtGetParent()
                         .jjtGetParent()
                         .children(ASTAssignmentOperator.class)
                         .isEmpty();
        }
        return false;
    }


    private boolean isReplaceableListLoop(ASTForStatement stmt, List<NameOccurrence> occurrences,
                                          VariableNameDeclaration listDeclaration) {

        if (listDeclaration.getTypeImage() == null
            || !listDeclaration.getTypeImage().matches("List|ArrayList|LinkedList")) {
            return false;
        }

        String listName = listDeclaration.getName();


        for (NameOccurrence occ : occurrences) {

            if (occ.getLocation().getFirstParentOfType(ASTForUpdate.class) == null
                && occ.getLocation().getFirstParentOfType(ASTExpression.class)
                != stmt.getFirstChildOfType(ASTExpression.class)
                && !occurenceIsListGet(occ, listName)) {
                return false;
            }
        }

        return true;
    }


    /** @return true if this occurence is as an argument to List.get on the correct list */
    private static boolean occurenceIsListGet(NameOccurrence occ, String listName) {
        if (occ.getLocation() instanceof ASTName) {
            ASTPrimarySuffix suffix = occ.getLocation().getFirstParentOfType(ASTPrimarySuffix.class);

            if (suffix == null) {
                return false;
            }

            Node prefix = suffix.jjtGetParent().jjtGetChild(0);

            if (!(prefix instanceof ASTPrimaryPrefix) || prefix.jjtGetNumChildren() != 1
                || !(prefix.jjtGetChild(0) instanceof ASTName)) {
                // it's either not a primary prefix, doesn't have children (can happen with this./super.)
                // or first child is not a name
                return false;
            }

            String callImage = prefix.jjtGetChild(0).getImage();

            return (listName + ".get").equals(callImage);

        }
        return false;
    }


    private static Optional<Entry<VariableNameDeclaration, List<NameOccurrence>>> findDeclaration(String varName, Scope innermost) {
        Scope currentScope = innermost;

        while (currentScope != null) {
            for (Entry<VariableNameDeclaration, List<NameOccurrence>> e : currentScope.getDeclarations(VariableNameDeclaration.class).entrySet()) {
                if (e.getKey().getName().equals(varName)) {
                    return Optional.of(e);
                }
            }
            currentScope = currentScope.getParent();
        }

        return Optional.empty();
    }


    private static boolean isReplaceableIteratorLoop(Entry<VariableNameDeclaration, List<NameOccurrence>> indexInfo,
                                                     ASTExpression guardCondition,
                                                     Entry<VariableNameDeclaration, List<NameOccurrence>> iterableInfo,
                                                     ASTForStatement stmt) {

        List<NameOccurrence> occurrences = indexInfo.getValue();

        if (isIterableModifiedInsideLoop(iterableInfo, stmt) || occurrences.size() > 2) {
            return false;
        }

        return Optional.ofNullable(indexInfo.getKey().getName())
                       .filter(indexName -> guardCondition.children(ASTPrimaryExpression.class)
                                                          .children(ASTPrimaryPrefix.class)
                                                          .children(ASTName.class)
                                                          .filterMatching(Node::getImage, indexName + ".hasNext")
                                                          .nonEmpty())
                       .map(indexName -> occurrences.stream()
                                                    .map(NameOccurrence::getLocation)
                                                    .allMatch(n -> isCallingNext(n, indexName)))
                       .orElse(false);
    }


    private static boolean isCallingNext(Node node, String indexName) {
        return node instanceof ASTName
            && (node.hasImageEqualTo(indexName + ".hasNext")
            || node.hasImageEqualTo(indexName + ".next"));
    }


    private static boolean isIterableModifiedInsideLoop(Entry<VariableNameDeclaration, List<NameOccurrence>> iterableInfo,
                                                        ASTForStatement stmt) {

        return iterableInfo.getValue().stream()
                           .map(NameOccurrence::getLocation)
                           .filter(n -> n.ancestors(ASTForStatement.class)
                                         .firstOpt()
                                         .filter(forParent -> Objects.equals(forParent, stmt))
                                         .isPresent())
                           .anyMatch(it -> it.hasImageEqualTo(iterableInfo.getKey().getName() + ".remove"));
    }


}<|MERGE_RESOLUTION|>--- conflicted
+++ resolved
@@ -13,17 +13,15 @@
 
 import net.sourceforge.pmd.lang.ast.Node;
 import net.sourceforge.pmd.lang.ast.NodeStream;
-import net.sourceforge.pmd.lang.java.ast.ASTAdditiveExpression;
 import net.sourceforge.pmd.lang.java.ast.ASTAssignmentOperator;
 import net.sourceforge.pmd.lang.java.ast.ASTExpression;
 import net.sourceforge.pmd.lang.java.ast.ASTForInit;
 import net.sourceforge.pmd.lang.java.ast.ASTForStatement;
 import net.sourceforge.pmd.lang.java.ast.ASTForUpdate;
+import net.sourceforge.pmd.lang.java.ast.ASTIncrementExpression;
 import net.sourceforge.pmd.lang.java.ast.ASTLiteral;
 import net.sourceforge.pmd.lang.java.ast.ASTLocalVariableDeclaration;
 import net.sourceforge.pmd.lang.java.ast.ASTName;
-import net.sourceforge.pmd.lang.java.ast.ASTPostfixExpression;
-import net.sourceforge.pmd.lang.java.ast.ASTPreIncrementExpression;
 import net.sourceforge.pmd.lang.java.ast.ASTPrimaryExpression;
 import net.sourceforge.pmd.lang.java.ast.ASTPrimaryPrefix;
 import net.sourceforge.pmd.lang.java.ast.ASTPrimarySuffix;
@@ -133,11 +131,8 @@
                          .children(ASTStatementExpressionList.class)
                          .filter(it -> it.jjtGetNumChildren() == 1)
                          .children(ASTStatementExpression.class)
-                         .children()
-                         .filter(
-                             it -> it instanceof ASTPostfixExpression && it.hasImageEqualTo("++")
-                                 || it instanceof ASTPreIncrementExpression
-                         )
+                         .children(ASTIncrementExpression.class)
+                         .filter(ASTIncrementExpression::isIncrement)
                          .children(ASTPrimaryExpression.class)
                          .children(ASTPrimaryPrefix.class)
                          .children(ASTName.class)
@@ -182,6 +177,7 @@
      *
      * @return The name, or null if it couldn't be found or the guard condition is not safe to refactor (then abort)
      */
+    @SuppressWarnings("unchecked")
     private Optional<String> findIterableName(ASTExpression guardCondition, String itName) {
 
 
@@ -192,30 +188,6 @@
 
             if (relationalExpression.hasImageEqualTo("<") || relationalExpression.hasImageEqualTo("<=")) {
 
-<<<<<<< HEAD
-                try {
-                    List<? extends Node> left = guardCondition.findChildNodesWithXPath(
-                        "./RelationalExpression/PrimaryExpression/PrimaryPrefix/Name[@Image='" + itName + "']");
-
-                    List<? extends Node> right = guardCondition.findChildNodesWithXPath(
-                        "./RelationalExpression[@Image='<']/PrimaryExpression/PrimaryPrefix"
-                            + "/Name[matches(@Image,'\\w+\\.(size|length)')]"
-                            + "|"
-                            + "./RelationalExpression[@Image='<=']/AdditiveExpression[count(*)=2 and "
-                            + "@Image='-' and PrimaryExpression/PrimaryPrefix/Literal[@Image='1']]"
-                            + "/PrimaryExpression/PrimaryPrefix/Name[matches(@Image,'\\w+\\.(size|length)')]");
-
-                    if (left.isEmpty()) {
-                        return null;
-                    } else if (!right.isEmpty()) {
-                        return right.get(0).getImage().split("\\.")[0];
-                    } else {
-                        return null;
-                    }
-
-                } catch (JaxenException je) {
-                    throw new RuntimeException(je);
-=======
                 boolean leftIsIndexVarName =
                     guardCondition.children(ASTRelationalExpression.class)
                                   .children(ASTPrimaryExpression.class)
@@ -226,25 +198,25 @@
 
                 if (!leftIsIndexVarName) {
                     return Optional.empty();
->>>>>>> 0cc8e49a
                 }
 
                 return guardCondition.children(ASTRelationalExpression.class)
-                                     .forkJoin(
-                                         rel -> NodeStream.of(rel).filterMatching(Node::getImage, "<"),
-                                         rel -> NodeStream.of(rel)
-                                                          .filterMatching(Node::getImage, "<=")
-                                                          .children(ASTAdditiveExpression.class)
-                                                          .filter(expr ->
-                                                               expr.jjtGetNumChildren() == 2
-                                                                   && expr.getOperator().equals("-")
-                                                                   && expr.children(ASTPrimaryExpression.class)
-                                                                          .children(ASTPrimaryPrefix.class)
-                                                                          .children(ASTLiteral.class)
-                                                                          .filterMatching(Node::getImage, "1")
-                                                                          .nonEmpty()
-                                                   )
-                                     )
+                                     // TODO - fix ForLoopCanBeForeachRule
+                                     // .forkJoin(
+                                     //     rel -> NodeStream.of(rel).filterMatching(Node::getImage, "<"),
+                                     //     rel -> NodeStream.of(rel)
+                                     //                      .filterMatching(Node::getImage, "<=")
+                                     //                      .children(ASTAdditiveExpression.class)
+                                     //                      .filter(expr ->
+                                     //                           expr.jjtGetNumChildren() == 2
+                                     //                               && expr.getOperator().equals("-")
+                                     //                               && expr.children(ASTPrimaryExpression.class)
+                                     //                                      .children(ASTPrimaryPrefix.class)
+                                     //                                      .children(ASTLiteral.class)
+                                     //                                      .filterMatching(Node::getImage, "1")
+                                     //                                      .nonEmpty()
+                                     //               )
+                                     // )
                                      .children(ASTPrimaryExpression.class)
                                      .children(ASTPrimaryPrefix.class)
                                      .children(ASTName.class)
