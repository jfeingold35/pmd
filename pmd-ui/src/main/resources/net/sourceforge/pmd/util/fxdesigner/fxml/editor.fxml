<?xml version="1.0" encoding="UTF-8"?>

<!-- One editor, ie source + ast view + crumb bar -->


<?import org.kordamp.ikonli.javafx.FontIcon?>
<?import net.sourceforge.pmd.util.fxdesigner.util.codearea.HighlightLayerCodeArea?>
<<<<<<< HEAD
<?import net.sourceforge.pmd.util.fxdesigner.util.controls.NodeParentageCrumbBar?>
=======
<?import net.sourceforge.pmd.util.fxdesigner.util.controls.ASTTreeView?>
>>>>>>> 33513f49
<?import net.sourceforge.pmd.util.fxdesigner.util.controls.ToolbarTitledPane?>
<?import javafx.geometry.Insets?>
<?import javafx.scene.control.MenuButton?>
<?import javafx.scene.control.SplitPane?>
<<<<<<< HEAD
<?import javafx.scene.control.TextArea?>
<?import javafx.scene.control.ToolBar?>
<?import javafx.scene.control.TreeView?>
=======
>>>>>>> 33513f49
<?import javafx.scene.layout.AnchorPane?>
<?import javafx.scene.layout.BorderPane?>
<BorderPane xmlns="http://javafx.com/javafx/8.0.172-ea"
            xmlns:fx="http://javafx.com/fxml/1"
            fx:controller="net.sourceforge.pmd.util.fxdesigner.SourceEditorController">
    <center>
        <SplitPane dividerPositions="0.5"
                   prefHeight="400.0"
                   prefWidth="500.0"
                   styleClass="accent-header"
                   stylesheets="@../css/designer.css">
            <items>
                <AnchorPane>
                    <children>
                        <ToolbarTitledPane fx:id="editorTitledPane"
                                           collapsible="false"
                                           styleClass="accent-header,full-size-title"
                                           title="Source Code"
                                           AnchorPane.bottomAnchor="0.0"
                                           AnchorPane.leftAnchor="0.0"
                                           AnchorPane.rightAnchor="0.0"
                                           AnchorPane.topAnchor="0.0">
                            <toolbarItems>
                                <MenuButton fx:id="languageSelectionMenuButton"
                                            mnemonicParsing="false"
                                            styleClass="menu-button-no-arrow,icon-button">
                                    <graphic>
                                        <FontIcon iconLiteral="fas-cog" />
                                    </graphic>
                                    <items>

                                </items>
<<<<<<< HEAD
                                </MenuButton>
                            </toolbarItems>
                            <content>
                                <HighlightLayerCodeArea fx:id="codeEditorArea"
                                                        idEnum="net.sourceforge.pmd.util.fxdesigner.SourceEditorController$StyleLayerIds"
                                                        stylesheets="@../css/editor-theme.css"
                                                        BorderPane.alignment="CENTER">
                                    <BorderPane.margin>
                                        <Insets />
                                    </BorderPane.margin>
                                </HighlightLayerCodeArea>
                                <!--<TextArea />-->
                            </content>
                        </ToolbarTitledPane>
                    </children>
                </AnchorPane>
                <AnchorPane minHeight="0.0" minWidth="0.0" prefHeight="160.0" prefWidth="100.0">
                    <children>
                        <BorderPane prefHeight="200.0"
                                    prefWidth="200.0"
                                    AnchorPane.bottomAnchor="0.0"
                                    AnchorPane.leftAnchor="0.0"
                                    AnchorPane.rightAnchor="0.0"
                                    AnchorPane.topAnchor="0.0">
                            <center>
                                <TreeView fx:id="astTreeView" prefHeight="200.0" prefWidth="200.0" BorderPane.alignment="CENTER" />
                            </center>
                            <top>
                                <ToolBar prefHeight="40.0" prefWidth="200.0" styleClass="accent-header" BorderPane.alignment="CENTER">
                                    <items>
                                        <Label fx:id="astTitleLabel" text="Abstract Syntax Tree" />
                                    </items>
                                </ToolBar>
                            </top>
                        </BorderPane>
                    </children>
                </AnchorPane>
            </items>
        </SplitPane>
    </center>
    <bottom>
        <NodeParentageCrumbBar fx:id="focusNodeParentageBreadCrumbBar"
                               stylesheets="@../css/crumbbar.css"
                               prefHeight="30" id="main-toolbar" />
    </bottom>
</BorderPane>
=======
                            </MenuButton>
                    </toolbarItems>
                    <content>
                        <HighlightLayerCodeArea fx:id="codeEditorArea"
                                                idEnum="net.sourceforge.pmd.util.fxdesigner.SourceEditorController$StyleLayerIds"
                                                stylesheets="@../css/editor-theme.css"
                                                BorderPane.alignment="CENTER">
                            <BorderPane.margin>
                                <Insets />
                            </BorderPane.margin>
                        </HighlightLayerCodeArea>
                        <!--<TextArea />-->
                    </content>
                </ToolbarTitledPane>
            </children>
        </AnchorPane>
        <AnchorPane minHeight="0.0" minWidth="0.0" prefHeight="160.0" prefWidth="100.0">
            <children>
                <ToolbarTitledPane
                        collapsible="false"
                        title="Abstract Syntax Tree"
                        fx:id="astTitledPane"
                        styleClass="accent-header,full-size-title"
                        AnchorPane.bottomAnchor="0.0"
                        AnchorPane.leftAnchor="0.0"
                        AnchorPane.rightAnchor="0.0"
                        AnchorPane.topAnchor="0.0">

                    <ASTTreeView fx:id="astTreeView" />

                </ToolbarTitledPane>
            </children>
        </AnchorPane>
    </items>
</SplitPane>
>>>>>>> 33513f49
<|MERGE_RESOLUTION|>--- conflicted
+++ resolved
@@ -5,21 +5,12 @@
 
 <?import org.kordamp.ikonli.javafx.FontIcon?>
 <?import net.sourceforge.pmd.util.fxdesigner.util.codearea.HighlightLayerCodeArea?>
-<<<<<<< HEAD
+<?import net.sourceforge.pmd.util.fxdesigner.util.controls.ASTTreeView?>
 <?import net.sourceforge.pmd.util.fxdesigner.util.controls.NodeParentageCrumbBar?>
-=======
-<?import net.sourceforge.pmd.util.fxdesigner.util.controls.ASTTreeView?>
->>>>>>> 33513f49
 <?import net.sourceforge.pmd.util.fxdesigner.util.controls.ToolbarTitledPane?>
 <?import javafx.geometry.Insets?>
 <?import javafx.scene.control.MenuButton?>
 <?import javafx.scene.control.SplitPane?>
-<<<<<<< HEAD
-<?import javafx.scene.control.TextArea?>
-<?import javafx.scene.control.ToolBar?>
-<?import javafx.scene.control.TreeView?>
-=======
->>>>>>> 33513f49
 <?import javafx.scene.layout.AnchorPane?>
 <?import javafx.scene.layout.BorderPane?>
 <BorderPane xmlns="http://javafx.com/javafx/8.0.172-ea"
@@ -52,7 +43,6 @@
                                     <items>
 
                                 </items>
-<<<<<<< HEAD
                                 </MenuButton>
                             </toolbarItems>
                             <content>
@@ -71,23 +61,19 @@
                 </AnchorPane>
                 <AnchorPane minHeight="0.0" minWidth="0.0" prefHeight="160.0" prefWidth="100.0">
                     <children>
-                        <BorderPane prefHeight="200.0"
-                                    prefWidth="200.0"
-                                    AnchorPane.bottomAnchor="0.0"
-                                    AnchorPane.leftAnchor="0.0"
-                                    AnchorPane.rightAnchor="0.0"
-                                    AnchorPane.topAnchor="0.0">
-                            <center>
-                                <TreeView fx:id="astTreeView" prefHeight="200.0" prefWidth="200.0" BorderPane.alignment="CENTER" />
-                            </center>
-                            <top>
-                                <ToolBar prefHeight="40.0" prefWidth="200.0" styleClass="accent-header" BorderPane.alignment="CENTER">
-                                    <items>
-                                        <Label fx:id="astTitleLabel" text="Abstract Syntax Tree" />
-                                    </items>
-                                </ToolBar>
-                            </top>
-                        </BorderPane>
+                        <ToolbarTitledPane
+                                collapsible="false"
+                                title="Abstract Syntax Tree"
+                                fx:id="astTitledPane"
+                                styleClass="full-size-title"
+                                AnchorPane.bottomAnchor="0.0"
+                                AnchorPane.leftAnchor="0.0"
+                                AnchorPane.rightAnchor="0.0"
+                                AnchorPane.topAnchor="0.0">
+
+                            <ASTTreeView fx:id="astTreeView" />
+
+                        </ToolbarTitledPane>
                     </children>
                 </AnchorPane>
             </items>
@@ -98,41 +84,4 @@
                                stylesheets="@../css/crumbbar.css"
                                prefHeight="30" id="main-toolbar" />
     </bottom>
-</BorderPane>
-=======
-                            </MenuButton>
-                    </toolbarItems>
-                    <content>
-                        <HighlightLayerCodeArea fx:id="codeEditorArea"
-                                                idEnum="net.sourceforge.pmd.util.fxdesigner.SourceEditorController$StyleLayerIds"
-                                                stylesheets="@../css/editor-theme.css"
-                                                BorderPane.alignment="CENTER">
-                            <BorderPane.margin>
-                                <Insets />
-                            </BorderPane.margin>
-                        </HighlightLayerCodeArea>
-                        <!--<TextArea />-->
-                    </content>
-                </ToolbarTitledPane>
-            </children>
-        </AnchorPane>
-        <AnchorPane minHeight="0.0" minWidth="0.0" prefHeight="160.0" prefWidth="100.0">
-            <children>
-                <ToolbarTitledPane
-                        collapsible="false"
-                        title="Abstract Syntax Tree"
-                        fx:id="astTitledPane"
-                        styleClass="accent-header,full-size-title"
-                        AnchorPane.bottomAnchor="0.0"
-                        AnchorPane.leftAnchor="0.0"
-                        AnchorPane.rightAnchor="0.0"
-                        AnchorPane.topAnchor="0.0">
-
-                    <ASTTreeView fx:id="astTreeView" />
-
-                </ToolbarTitledPane>
-            </children>
-        </AnchorPane>
-    </items>
-</SplitPane>
->>>>>>> 33513f49
+</BorderPane>