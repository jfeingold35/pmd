/**
 * BSD-style license; for more info see http://pmd.sourceforge.net/license.html
 */

package net.sourceforge.pmd.cpd;

import java.io.StringReader;
import java.util.Deque;
import java.util.LinkedList;
import java.util.Properties;

import net.sourceforge.pmd.lang.LanguageRegistry;
import net.sourceforge.pmd.lang.LanguageVersionHandler;
import net.sourceforge.pmd.lang.TokenManager;
import net.sourceforge.pmd.lang.java.JavaLanguageModule;
import net.sourceforge.pmd.lang.java.ast.JavaParserConstants;
import net.sourceforge.pmd.lang.java.ast.Token;

public class JavaTokenizer implements Tokenizer {

    public static final String CPD_START = "\"CPD-START\"";
    public static final String CPD_END = "\"CPD-END\"";

    private boolean ignoreAnnotations;
    private boolean ignoreLiterals;
    private boolean ignoreIdentifiers;

    public void setProperties(Properties properties) {
        ignoreAnnotations = Boolean.parseBoolean(properties.getProperty(IGNORE_ANNOTATIONS, "false"));
        ignoreLiterals = Boolean.parseBoolean(properties.getProperty(IGNORE_LITERALS, "false"));
        ignoreIdentifiers = Boolean.parseBoolean(properties.getProperty(IGNORE_IDENTIFIERS, "false"));
    }

    public void tokenize(SourceCode sourceCode, Tokens tokenEntries) {
        StringBuilder stringBuilder = sourceCode.getCodeBuffer();

        // Note that Java version is irrelevant for tokenizing
        LanguageVersionHandler languageVersionHandler = LanguageRegistry.getLanguage(JavaLanguageModule.NAME)
                .getVersion("1.4").getLanguageVersionHandler();
        String fileName = sourceCode.getFileName();
        TokenManager tokenMgr = languageVersionHandler.getParser(languageVersionHandler.getDefaultParserOptions())
                .getTokenManager(fileName, new StringReader(stringBuilder.toString()));
        Token currentToken = (Token) tokenMgr.getNextToken();

        TokenDiscarder discarder = new TokenDiscarder(ignoreAnnotations);
        ConstructorDetector constructorDetector = new ConstructorDetector(ignoreIdentifiers);

        while (currentToken.image.length() > 0) {
            discarder.updateState(currentToken);

            if (discarder.isDiscarding()) {
                currentToken = (Token) tokenMgr.getNextToken();
                continue;
            }

            processToken(tokenEntries, fileName, currentToken, constructorDetector);
            currentToken = (Token) tokenMgr.getNextToken();
        }
        tokenEntries.add(TokenEntry.getEOF());
    }

    private void processToken(Tokens tokenEntries, String fileName, Token currentToken,
            ConstructorDetector constructorDetector) {
        String image = currentToken.image;

        constructorDetector.restoreConstructorToken(tokenEntries, currentToken);

        if (ignoreLiterals && (currentToken.kind == JavaParserConstants.STRING_LITERAL
                || currentToken.kind == JavaParserConstants.CHARACTER_LITERAL
                || currentToken.kind == JavaParserConstants.DECIMAL_LITERAL
                || currentToken.kind == JavaParserConstants.FLOATING_POINT_LITERAL)) {
            image = String.valueOf(currentToken.kind);
        }
        if (ignoreIdentifiers && currentToken.kind == JavaParserConstants.IDENTIFIER) {
            image = String.valueOf(currentToken.kind);
        }

        constructorDetector.processToken(currentToken);

        tokenEntries.add(new TokenEntry(image, fileName, currentToken.beginLine));
    }

    public void setIgnoreLiterals(boolean ignore) {
        this.ignoreLiterals = ignore;
    }

    public void setIgnoreIdentifiers(boolean ignore) {
        this.ignoreIdentifiers = ignore;
    }

    public void setIgnoreAnnotations(boolean ignoreAnnotations) {
        this.ignoreAnnotations = ignoreAnnotations;
    }

    /**
     * The {@link TokenDiscarder} consumes token by token and maintains state.
     * It can detect, whether the current token belongs to an annotation and
     * whether the current token should be discarded by CPD.
     * <p>
     * By default, it discards semicolons, package and import statements, and
     * enables CPD suppression. Optionally, all annotations can be ignored, too.
     * </p>
     */
    private static class TokenDiscarder {
        private boolean isAnnotation = false;
        private boolean nextTokenEndsAnnotation = false;
        private int annotationStack = 0;

        private boolean discardingSemicolon = false;
        private boolean discardingKeywords = false;
        private boolean discardingSuppressing = false;
        private boolean discardingAnnotations = false;
        private boolean ignoreAnnotations = false;

        TokenDiscarder(boolean ignoreAnnotations) {
            this.ignoreAnnotations = ignoreAnnotations;
        }

        public void updateState(Token currentToken) {
            detectAnnotations(currentToken);

            skipSemicolon(currentToken);
            skipPackageAndImport(currentToken);
            skipCPDSuppression(currentToken);
            if (ignoreAnnotations) {
                skipAnnotations();
            }
        }

        public void skipPackageAndImport(Token currentToken) {
            if (currentToken.kind == JavaParserConstants.PACKAGE || currentToken.kind == JavaParserConstants.IMPORT) {
                discardingKeywords = true;
            } else if (discardingKeywords && currentToken.kind == JavaParserConstants.SEMICOLON) {
                discardingKeywords = false;
            }
        }

        public void skipSemicolon(Token currentToken) {
            if (currentToken.kind == JavaParserConstants.SEMICOLON) {
                discardingSemicolon = true;
            } else if (discardingSemicolon && currentToken.kind != JavaParserConstants.SEMICOLON) {
                discardingSemicolon = false;
            }
        }

        public void skipCPDSuppression(Token currentToken) {
            // if processing an annotation, look for a CPD-START or CPD-END
            if (isAnnotation) {
                if (!discardingSuppressing && currentToken.kind == JavaParserConstants.STRING_LITERAL
                        && CPD_START.equals(currentToken.image)) {
                    discardingSuppressing = true;
                } else if (discardingSuppressing && currentToken.kind == JavaParserConstants.STRING_LITERAL
                        && CPD_END.equals(currentToken.image)) {
                    discardingSuppressing = false;
                }
            }
        }

        public void skipAnnotations() {
            if (!discardingAnnotations && isAnnotation) {
                discardingAnnotations = true;
            } else if (discardingAnnotations && !isAnnotation) {
                discardingAnnotations = false;
            }
        }

        public boolean isDiscarding() {
            boolean result = discardingSemicolon || discardingKeywords || discardingAnnotations
                    || discardingSuppressing;
            return result;
        }

        public void detectAnnotations(Token currentToken) {
            if (isAnnotation && nextTokenEndsAnnotation) {
                isAnnotation = false;
                nextTokenEndsAnnotation = false;
            }
            if (isAnnotation) {
                if (currentToken.kind == JavaParserConstants.LPAREN) {
                    annotationStack++;
                } else if (currentToken.kind == JavaParserConstants.RPAREN) {
                    annotationStack--;
                    if (annotationStack == 0) {
                        nextTokenEndsAnnotation = true;
                    }
                } else if (annotationStack == 0 && currentToken.kind != JavaParserConstants.IDENTIFIER
                        && currentToken.kind != JavaParserConstants.LPAREN) {
                    isAnnotation = false;
                }
            }
            if (currentToken.kind == JavaParserConstants.AT) {
                isAnnotation = true;
            }
        }
    }

    /**
     * The {@link ConstructorDetector} consumes token by token and maintains
     * state. It can detect, whether the current token belongs to a constructor
     * method identifier and if so, is able to restore it when using
     * ignoreIdentifiers.
     */
    private static class ConstructorDetector {
        private boolean ignoreIdentifiers;

        private Deque<TypeDeclaration> classMembersIndentations;
        private int currentNestingLevel;
        private boolean storeNextIdentifier;
        private String prevIdentifier;

        ConstructorDetector(boolean ignoreIdentifiers) {
            this.ignoreIdentifiers = ignoreIdentifiers;

            currentNestingLevel = 0;
            classMembersIndentations = new LinkedList<TypeDeclaration>();
        }

        public void processToken(Token currentToken) {
            if (!ignoreIdentifiers) {
                return;
            }

            switch (currentToken.kind) {
            case JavaParserConstants.IDENTIFIER:
                if ("enum".equals(currentToken.image)) {
                    // If declaring an enum, add a new block nesting level at
                    // which constructors may exist
                    pushTypeDeclaration();
                } else if (storeNextIdentifier) {
                    classMembersIndentations.peek().name = currentToken.image;
                    storeNextIdentifier = false;
                }

                // Store this token
                prevIdentifier = currentToken.image;
                break;

            case JavaParserConstants.CLASS:
                // If declaring a class, add a new block nesting level at which
                // constructors may exist
                pushTypeDeclaration();
                break;

            case JavaParserConstants.LBRACE:
                currentNestingLevel++;
                break;

            case JavaParserConstants.RBRACE:
                // Discard completed blocks
                if (!classMembersIndentations.isEmpty()
                        && classMembersIndentations.peek().indentationLevel == currentNestingLevel) {
                    classMembersIndentations.pop();
                }
                currentNestingLevel--;
                break;

            default:
<<<<<<< HEAD
                // other tokens are not relevant to process
=======
                /*
                 * Did we find a "class" token not followed by an identifier? i.e:
                 * expectThrows(IllegalStateException.class, () -> {
                 *  newSearcher(r).search(parentQuery.build(), c);
                 * });
                 */
                if (storeNextIdentifier) {
                    classMembersIndentations.pop();
                    storeNextIdentifier = false;
                }
>>>>>>> f08639a9
                break;
            }
        }

        private void pushTypeDeclaration() {
            TypeDeclaration cd = new TypeDeclaration(currentNestingLevel + 1);
            classMembersIndentations.push(cd);
            storeNextIdentifier = true;
        }

        public void restoreConstructorToken(Tokens tokenEntries, Token currentToken) {
            if (!ignoreIdentifiers) {
                return;
            }

            if (currentToken.kind == JavaParserConstants.LPAREN) {
                // was the previous token a constructor? If so, restore the
                // identifier
                if (!classMembersIndentations.isEmpty()
                        && classMembersIndentations.peek().name.equals(prevIdentifier)) {
                    int lastTokenIndex = tokenEntries.size() - 1;
                    TokenEntry lastToken = tokenEntries.getTokens().get(lastTokenIndex);
                    lastToken.setImage(prevIdentifier);
                }
            }
        }
    }

    private static class TypeDeclaration {
        int indentationLevel;
        String name;

        TypeDeclaration(int indentationLevel) {
            this.indentationLevel = indentationLevel;
        }
    }
}<|MERGE_RESOLUTION|>--- conflicted
+++ resolved
@@ -255,9 +255,6 @@
                 break;
 
             default:
-<<<<<<< HEAD
-                // other tokens are not relevant to process
-=======
                 /*
                  * Did we find a "class" token not followed by an identifier? i.e:
                  * expectThrows(IllegalStateException.class, () -> {
@@ -268,7 +265,6 @@
                     classMembersIndentations.pop();
                     storeNextIdentifier = false;
                 }
->>>>>>> f08639a9
                 break;
             }
         }
