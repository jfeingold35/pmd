--- conflicted
+++ resolved
@@ -101,9 +101,6 @@
             }
         }
 
-<<<<<<< HEAD
-        if (myCtors.isEmpty() && isClass() && !isAnonymousClass()) {
-=======
         if (!recordComponents.isEmpty()) {
             // then the recordsComponents contains all record components
             // for which we must synthesize an accessor (explicitly declared
@@ -113,8 +110,7 @@
             }
         }
 
-        if (myCtors.isEmpty() && isClass()) {
->>>>>>> a066f1ec
+        if (myCtors.isEmpty() && isClass() && !isAnonymousClass()) {
             myCtors.add(ImplicitMemberSymbols.defaultCtor(this));
         }
 
