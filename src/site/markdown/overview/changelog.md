--- conflicted
+++ resolved
@@ -17,22 +17,11 @@
 
 **Bugfixes:**
 
-<<<<<<< HEAD
+*   java-comments
+    *   [#1522](https://sourceforge.net/p/pmd/bugs/1522/): \[java] CommentRequired: false positive
 *   java-logging-java
     *   [#1500](https://sourceforge.net/p/pmd/bugs/1500/) \[java] InvalidSlf4jMessageFormat: doesn't ignore exception param
     *   [#1509](https://sourceforge.net/p/pmd/bugs/1509/) \[java] InvalidSlf4jMessageFormat: NPE
-=======
-*   Java
-    *   [#1501](https://sourceforge.net/p/pmd/bugs/1501/): \[java] \[apex] CyclomaticComplexity rule causes OOM when class reporting is disabled
-*   java-comments
-    *   [#1522](https://sourceforge.net/p/pmd/bugs/1522/): \[java] CommentRequired: false positive
-*   java-design/CloseResource
-    *   [#1479](https://sourceforge.net/p/pmd/bugs/1479/): CloseResource false positive on Statement
-*   java-unusedcode/UnusedLocalVariable
-    *   [#1484](https://sourceforge.net/p/pmd/bugs/1484/): UnusedLocalVariable - false positive - parenthesis
-*   java-unusedcode/UnusedModifier
-    *   [#1480](https://sourceforge.net/p/pmd/bugs/1480/): false positive on public modifier used with inner interface in enum
->>>>>>> db44bc47
 *   General
     *   [#1506](https://sourceforge.net/p/pmd/bugs/1506/): \[core] When runing any RuleTst, start/end methods not called
     *   [#1517](https://sourceforge.net/p/pmd/bugs/1517/): \[java] CPD reports on Java constructors when using ignoreIdentifiers
