--- conflicted
+++ resolved
@@ -23,12 +23,7 @@
  * @author Clément Fournier
  * @since 6.0.0
  */
-<<<<<<< HEAD
 @Deprecated
-=======
-// @Deprecated // will be rewritten in the next PR and placed in the properties package,
-// since there will be no need for a separate package
->>>>>>> 65bd8638
 public abstract class PropertyDescriptorBuilder<E, T extends PropertyDescriptorBuilder<E, T>> {
 
     protected String name;
