/**
 * BSD-style license; for more info see http://pmd.sourceforge.net/license.html
 */

package net.sourceforge.pmd.lang.java.rule.imports;

import java.util.HashSet;
import java.util.Set;
import java.util.regex.Matcher;
import java.util.regex.Pattern;

import net.sourceforge.pmd.lang.ast.Node;
import net.sourceforge.pmd.lang.java.ast.ASTClassOrInterfaceType;
import net.sourceforge.pmd.lang.java.ast.ASTCompilationUnit;
import net.sourceforge.pmd.lang.java.ast.ASTImportDeclaration;
import net.sourceforge.pmd.lang.java.ast.ASTName;
import net.sourceforge.pmd.lang.java.ast.ASTPackageDeclaration;
import net.sourceforge.pmd.lang.java.ast.Comment;
import net.sourceforge.pmd.lang.java.ast.DummyJavaNode;
import net.sourceforge.pmd.lang.java.ast.FormalComment;
import net.sourceforge.pmd.lang.java.rule.AbstractJavaRule;
import net.sourceforge.pmd.lang.rule.ImportWrapper;

public class UnusedImportsRule extends AbstractJavaRule {

    protected Set<ImportWrapper> imports = new HashSet<>();

    /*
     * Patterns to match the following constructs:
     *
     * @see package.class#member(param, param) label {@linkplain
     * package.class#member(param, param) label} {@link
     * package.class#member(param, param) label} {@link package.class#field}
     * {@value package.class#field}
     * 
     * @throws package.class label
     */
    private static final Pattern SEE_PATTERN = Pattern
<<<<<<< HEAD
            .compile("@see\\s+(\\p{Alpha}\\p{Alnum}*)(?:#\\p{Alnum}*(?:\\(([\\w\\s,]*)\\))?)?");

    private static final Pattern LINK_PATTERNS = Pattern
            .compile("\\{@link(?:plain)?\\s+(\\p{Alpha}\\p{Alnum}*)(?:#\\p{Alnum}*(?:\\(([.\\w\\s,]*)\\))?)?[\\s\\}]");

    private static final Pattern VALUE_PATTERN = Pattern.compile("\\{@value\\s+(\\p{Alpha}\\p{Alnum}*)[\\s#\\}]");

    private static final Pattern THROWS_PATTERN = Pattern.compile("@throws\\s+(\\p{Alpha}\\p{Alnum}*)");
=======
            .compile("@see\\s+(\\p{Alpha}\\w*)(?:#\\w*(?:\\(([\\w\\s,]*)\\))?)?");

    private static final Pattern LINK_PATTERNS = Pattern
            .compile("\\{@link(?:plain)?\\s+(\\p{Alpha}\\w*)(?:#\\w*(?:\\(([.\\w\\s,]*)\\))?)?[\\s\\}]");

    private static final Pattern VALUE_PATTERN = Pattern.compile("\\{@value\\s+(\\p{Alpha}\\w*)[\\s#\\}]");

    private static final Pattern THROWS_PATTERN = Pattern.compile("@throws\\s+(\\p{Alpha}\\w*)");
>>>>>>> 2fbe0b97

    private static final Pattern[] PATTERNS = { SEE_PATTERN, LINK_PATTERNS, VALUE_PATTERN, THROWS_PATTERN };

    @Override
    public Object visit(ASTCompilationUnit node, Object data) {
        imports.clear();
        super.visit(node, data);
        visitComments(node);

        /*
         * special handling for Bug 2606609 : False "UnusedImports" positive in
         * package-info.java package annotations are processed before the import
         * clauses so they need to be examined again later on.
         */
        if (node.jjtGetNumChildren() > 0 && node.jjtGetChild(0) instanceof ASTPackageDeclaration) {
            visit((ASTPackageDeclaration) node.jjtGetChild(0), data);
        }
        for (ImportWrapper wrapper : imports) {
            addViolation(data, wrapper.getNode(), wrapper.getFullName());
        }
        return data;
    }

    private void visitComments(ASTCompilationUnit node) {
        if (imports.isEmpty()) {
            return;
        }
        for (Comment comment : node.getComments()) {
            if (!(comment instanceof FormalComment)) {
                continue;
            }
            for (Pattern p : PATTERNS) {
                Matcher m = p.matcher(comment.getImage());
                while (m.find()) {
                    String s = m.group(1);
                    imports.remove(new ImportWrapper(s, s, new DummyJavaNode(-1)));

                    if (m.groupCount() > 1) {
                        s = m.group(2);
                        if (s != null) {
                            String[] params = s.split("\\s*,\\s*");
                            for (String param : params) {
                                imports.remove(new ImportWrapper(param, param, new DummyJavaNode(-1)));
                            }
                        }
                    }

                    if (imports.isEmpty()) {
                        return;
                    }
                }
            }
        }
    }

    @Override
    public Object visit(ASTImportDeclaration node, Object data) {
        if (!node.isImportOnDemand()) {
            ASTName importedType = (ASTName) node.jjtGetChild(0);
            String className;
            if (isQualifiedName(importedType)) {
                int lastDot = importedType.getImage().lastIndexOf('.') + 1;
                className = importedType.getImage().substring(lastDot);
            } else {
                className = importedType.getImage();
            }
            imports.add(new ImportWrapper(importedType.getImage(), className, node));
        }

        return data;
    }

    @Override
    public Object visit(ASTClassOrInterfaceType node, Object data) {
        check(node);
        return super.visit(node, data);
    }

    @Override
    public Object visit(ASTName node, Object data) {
        check(node);
        return data;
    }

    protected void check(Node node) {
        if (imports.isEmpty()) {
            return;
        }
        ImportWrapper candidate = getImportWrapper(node);
        if (imports.contains(candidate)) {
            imports.remove(candidate);
        }
    }

    protected ImportWrapper getImportWrapper(Node node) {
        String name;
        if (!isQualifiedName(node)) {
            name = node.getImage();
        } else {
            name = node.getImage().substring(0, node.getImage().indexOf('.'));
        }
        ImportWrapper candidate = new ImportWrapper(node.getImage(), name);
        return candidate;
    }
}<|MERGE_RESOLUTION|>--- conflicted
+++ resolved
@@ -36,16 +36,6 @@
      * @throws package.class label
      */
     private static final Pattern SEE_PATTERN = Pattern
-<<<<<<< HEAD
-            .compile("@see\\s+(\\p{Alpha}\\p{Alnum}*)(?:#\\p{Alnum}*(?:\\(([\\w\\s,]*)\\))?)?");
-
-    private static final Pattern LINK_PATTERNS = Pattern
-            .compile("\\{@link(?:plain)?\\s+(\\p{Alpha}\\p{Alnum}*)(?:#\\p{Alnum}*(?:\\(([.\\w\\s,]*)\\))?)?[\\s\\}]");
-
-    private static final Pattern VALUE_PATTERN = Pattern.compile("\\{@value\\s+(\\p{Alpha}\\p{Alnum}*)[\\s#\\}]");
-
-    private static final Pattern THROWS_PATTERN = Pattern.compile("@throws\\s+(\\p{Alpha}\\p{Alnum}*)");
-=======
             .compile("@see\\s+(\\p{Alpha}\\w*)(?:#\\w*(?:\\(([\\w\\s,]*)\\))?)?");
 
     private static final Pattern LINK_PATTERNS = Pattern
@@ -54,7 +44,6 @@
     private static final Pattern VALUE_PATTERN = Pattern.compile("\\{@value\\s+(\\p{Alpha}\\w*)[\\s#\\}]");
 
     private static final Pattern THROWS_PATTERN = Pattern.compile("@throws\\s+(\\p{Alpha}\\w*)");
->>>>>>> 2fbe0b97
 
     private static final Pattern[] PATTERNS = { SEE_PATTERN, LINK_PATTERNS, VALUE_PATTERN, THROWS_PATTERN };
 
