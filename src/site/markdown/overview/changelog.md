--- conflicted
+++ resolved
@@ -558,8 +558,5 @@
 *   [#308](https://github.com/pmd/pmd/pull/308): \[java] JUnitTestsShouldIncludeAssertRule supports @Rule annotated ExpectedExceptions
 *   [#313](https://github.com/pmd/pmd/pull/313): \[vf] Apex:iFrame not being detected - bug fix
 *   [#314](https://github.com/pmd/pmd/pull/314): \[vf] Bug fixes for incorrect Id detection and escaping
-<<<<<<< HEAD
 *   [#316](https://github.com/pmd/pmd/pull/316): \[apex] Ignoring certain rules in Batch classes, Queueable, and install scripts
-=======
 *   [#317](https://github.com/pmd/pmd/pull/317): \[apex] Add support for safe ID assignment from URL param
->>>>>>> 806a9308
