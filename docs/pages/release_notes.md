--- conflicted
+++ resolved
@@ -20,10 +20,7 @@
 
 ### External Contributions
 
-<<<<<<< HEAD
 *   [#2809](https://github.com/pmd/pmd/pull/2809): \[java] Move test config from file to test class - [Stefan Birkner](https://github.com/stefanbirkner)
-=======
 *   [#2810](https://github.com/pmd/pmd/pull/2810): \[core] Move method "renderTempFile" to XMLRendererTest - [Stefan Birkner](https://github.com/stefanbirkner)
->>>>>>> 079adfb0
 
 {% endtocmaker %}
