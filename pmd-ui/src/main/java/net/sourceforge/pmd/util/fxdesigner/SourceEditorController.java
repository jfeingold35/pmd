/**
 * BSD-style license; for more info see http://pmd.sourceforge.net/license.html
 */

package net.sourceforge.pmd.util.fxdesigner;

import static java.util.Collections.emptyList;

import java.io.File;
import java.io.IOException;
import java.time.Duration;
import java.util.Arrays;
import java.util.List;
import java.util.Objects;
import java.util.Optional;
import java.util.stream.Collectors;

import org.apache.commons.lang3.StringUtils;
import org.reactfx.value.Val;
import org.reactfx.value.Var;

import net.sourceforge.pmd.lang.LanguageVersion;
import net.sourceforge.pmd.lang.ast.Node;
import net.sourceforge.pmd.util.ClasspathClassLoader;
import net.sourceforge.pmd.util.fxdesigner.app.AbstractController;
import net.sourceforge.pmd.util.fxdesigner.model.ASTManager;
import net.sourceforge.pmd.util.fxdesigner.model.ParseAbortedException;
import net.sourceforge.pmd.util.fxdesigner.popups.AuxclasspathSetupController;
import net.sourceforge.pmd.util.fxdesigner.util.DesignerUtil;
import net.sourceforge.pmd.util.fxdesigner.util.TextAwareNodeWrapper;
import net.sourceforge.pmd.util.fxdesigner.util.beans.SettingsPersistenceUtil.PersistentProperty;
import net.sourceforge.pmd.util.fxdesigner.util.controls.ASTTreeItem;
import net.sourceforge.pmd.util.fxdesigner.util.controls.AstTreeView;
import net.sourceforge.pmd.util.fxdesigner.util.controls.NodeEditionCodeArea;
import net.sourceforge.pmd.util.fxdesigner.util.controls.ToolbarTitledPane;

import javafx.application.Platform;
import javafx.fxml.FXML;
import javafx.scene.control.MenuButton;
import javafx.scene.control.RadioMenuItem;
import javafx.scene.control.ToggleGroup;


/**
 * One editor, i.e. source editor and ast tree view. The {@link NodeEditionCodeArea} handles the
 * presentation of different types of nodes in separate layers. This class handles configuration,
 * language selection and such.
 *
 * @author Clément Fournier
 * @since 6.0.0
 */
public class SourceEditorController extends AbstractController<MainDesignerController> {

    private static final Duration AST_REFRESH_DELAY = Duration.ofMillis(100);
    private final ASTManager astManager;
    private final Var<List<File>> auxclasspathFiles = Var.newSimpleVar(emptyList());
    private final Val<ClassLoader> auxclasspathClassLoader = auxclasspathFiles.map(fileList -> {
        try {
            return new ClasspathClassLoader(fileList, SourceEditorController.class.getClassLoader());
        } catch (IOException e) {
            e.printStackTrace();
            return SourceEditorController.class.getClassLoader();
        }
    });
    @FXML
    private ToolbarTitledPane astTitledPane;
    @FXML
    private ToolbarTitledPane editorTitledPane;
    @FXML
    private MenuButton languageSelectionMenuButton;
    @FXML
    private AstTreeView astTreeView;
    @FXML
    private NodeEditionCodeArea nodeEditionCodeArea;
    private Var<LanguageVersion> languageVersionUIProperty;


    public SourceEditorController(MainDesignerController mainController) {
        super(mainController);
        astManager = new ASTManager(mainController.getDesignerRoot());

    }


    @Override
    protected void beforeParentInit() {

        astTreeView.setDesignerRoot(getDesignerRoot());
        nodeEditionCodeArea.setDesignerRoot(getDesignerRoot());

        initializeLanguageSelector(); // languageVersionProperty() must be initialized

        languageVersionProperty().values()
                                 .filterMap(Objects::nonNull, LanguageVersion::getLanguage)
                                 .distinct()
                                 .subscribe(nodeEditionCodeArea::updateSyntaxHighlighter);

        languageVersionProperty().values()
                                 .filter(Objects::nonNull)
                                 .map(LanguageVersion::getShortName)
                                 .map(lang -> "Source Code (" + lang + ")")
                                 .subscribe(editorTitledPane::setTitle);

        nodeEditionCodeArea.plainTextChanges()
                           .filter(t -> !t.isIdentity())
                           .successionEnds(AST_REFRESH_DELAY)
                           // Refresh the AST anytime the text, classloader, or language version changes
                           .or(auxclasspathClassLoader.changes())
                           .or(languageVersionProperty().changes())
                           .subscribe(tick -> {
                               // Discard the AST if the language version has changed
                               tick.ifRight(c -> astTreeView.setRoot(null));
                               Platform.runLater(parent::refreshAST);
                           });
    }


    @Override
    protected void afterParentInit() {
        DesignerUtil.rewire(astManager.languageVersionProperty(), languageVersionUIProperty);
        nodeEditionCodeArea.moveCaret(0, 0);
    }


    private void initializeLanguageSelector() {

        ToggleGroup languageToggleGroup = new ToggleGroup();

        DesignerUtil.getSupportedLanguageVersions()
                    .stream()
                    .sorted(LanguageVersion::compareTo)
                    .map(lv -> {
                        RadioMenuItem item = new RadioMenuItem(lv.getShortName());
                        item.setUserData(lv);
                        return item;
                    })
                    .forEach(item -> {
                        languageToggleGroup.getToggles().add(item);
                        languageSelectionMenuButton.getItems().add(item);
                    });

<<<<<<< HEAD
        languageVersionUIProperty = DesignerUtil.mapToggleGroupToUserData(languageToggleGroup, DesignerUtil::defaultLanguageVersion);
=======
        languageVersionUIProperty = DesignerUtil.mapToggleGroupToUserData(languageToggleGroup);
        // this will be overwritten by property restore if needed
        languageVersionUIProperty.setValue(DesignerUtil.defaultLanguageVersion());
>>>>>>> 60bf26d3
    }

    /**
     * Refreshes the AST and returns the new compilation unit if the parse didn't fail.
     */
    public Optional<Node> refreshAST() {
        String source = getText();

        if (StringUtils.isBlank(source)) {
            astTreeView.setRoot(null);
            return Optional.empty();
        }

        Optional<Node> current;

        try {
            current = astManager.updateIfChanged(source, auxclasspathClassLoader.getValue());
        } catch (ParseAbortedException e) {
            astTitledPane.setTitle("Abstract syntax tree (error)");
            return Optional.empty();
        }

        current.ifPresent(this::setUpToDateCompilationUnit);
        return current;
    }


    public void showAuxclasspathSetupPopup() {
        new AuxclasspathSetupController(getDesignerRoot()).show(getMainStage(), auxclasspathFiles.getValue(), auxclasspathFiles::setValue);
    }


    private void setUpToDateCompilationUnit(Node node) {
        parent.invalidateAst();
        astTitledPane.setTitle("Abstract syntax tree");
        ASTTreeItem root = ASTTreeItem.getRoot(node);
        astTreeView.setRoot(root);
    }

    public Var<List<Node>> currentRuleResultsProperty() {
        return nodeEditionCodeArea.currentRuleResultsProperty();
    }


    public Var<List<Node>> currentErrorNodesProperty() {
        return nodeEditionCodeArea.currentErrorNodesProperty();
    }


    public TextAwareNodeWrapper wrapNode(Node node) {
        return nodeEditionCodeArea.wrapNode(node);
    }


    @PersistentProperty
    public LanguageVersion getLanguageVersion() {
        return languageVersionUIProperty.getValue();
    }


    public void setLanguageVersion(LanguageVersion version) {
        languageVersionUIProperty.setValue(version);
    }


    public Var<LanguageVersion> languageVersionProperty() {
        return languageVersionUIProperty;
    }


    /**
     * Returns the most up-to-date compilation unit, or empty if it can't be parsed.
     */
    public Optional<Node> getCompilationUnit() {
        return astManager.getCompilationUnit();
    }


    @PersistentProperty
    public String getText() {
        return nodeEditionCodeArea.getText();
    }


    public void setText(String expression) {
        nodeEditionCodeArea.replaceText(expression);
    }


    public Val<String> textProperty() {
        return Val.wrap(nodeEditionCodeArea.textProperty());
    }


    @PersistentProperty
    public String getAuxclasspathFiles() {
        return auxclasspathFiles.getValue().stream().map(File::getAbsolutePath).collect(Collectors.joining(File.pathSeparator));
    }


    public void setAuxclasspathFiles(String files) {
        List<File> newVal = Arrays.stream(files.split(File.pathSeparator)).map(File::new).collect(Collectors.toList());
        auxclasspathFiles.setValue(newVal);
    }


    @Override
    public String getDebugName() {
        return "editor";
    }
}<|MERGE_RESOLUTION|>--- conflicted
+++ resolved
@@ -139,13 +139,9 @@
                         languageSelectionMenuButton.getItems().add(item);
                     });
 
-<<<<<<< HEAD
         languageVersionUIProperty = DesignerUtil.mapToggleGroupToUserData(languageToggleGroup, DesignerUtil::defaultLanguageVersion);
-=======
-        languageVersionUIProperty = DesignerUtil.mapToggleGroupToUserData(languageToggleGroup);
         // this will be overwritten by property restore if needed
         languageVersionUIProperty.setValue(DesignerUtil.defaultLanguageVersion());
->>>>>>> 60bf26d3
     }
 
     /**
