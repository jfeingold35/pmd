/**
 * BSD-style license; for more info see http://pmd.sourceforge.net/license.html
 */

package net.sourceforge.pmd.lang.java.ast;

import net.sourceforge.pmd.annotation.InternalApi;
import net.sourceforge.pmd.lang.ast.Node;
import net.sourceforge.pmd.lang.java.qname.JavaTypeQualifiedName;
import net.sourceforge.pmd.lang.java.typeresolution.typedefinition.JavaTypeDefinition;


/**
 * Abstract class for type declarations nodes.
 */
@Deprecated
@InternalApi
public abstract class AbstractAnyTypeDeclaration extends AbstractJavaAccessTypeNode implements ASTAnyTypeDeclaration {

    private JavaTypeQualifiedName qualifiedName;


    AbstractAnyTypeDeclaration(int i) {
        super(i);
    }


<<<<<<< HEAD
    @Override
    public final boolean isNested() {
        return getParent() instanceof ASTClassOrInterfaceBodyDeclaration
            || getParent() instanceof ASTAnnotationTypeMemberDeclaration;
=======
    AbstractAnyTypeDeclaration(JavaParser parser, int i) {
        super(parser, i);
>>>>>>> b8d0d229
    }

    @Override
    @Deprecated
    public String getImage() {
        return super.getImage();
    }

    @Override
    public String getBinaryName() {
        return getQualifiedName().getBinaryName();
    }

    @Override
    public String getSimpleName() {
        return getImage();
    }

    @Override
    public boolean isFindBoundary() {
        return isNested() || isLocal();
    }

    /**
     * Returns true if the enclosing type of this type declaration
     * is any of the given kinds. If this declaration is a top-level
     * declaration, returns false. This won't consider anonymous classes
     * until #905 is tackled. TODO 7.0.0
     *
     * @param kinds Kinds to test
     */
    // TODO 7.0.0 move that up to ASTAnyTypeDeclaration
    public final boolean enclosingTypeIsA(TypeKind... kinds) {

        ASTAnyTypeDeclaration parent = getEnclosingTypeDeclaration();
        if (parent == null) {
            return false;
        }

        for (TypeKind k : kinds) {
            if (parent.getTypeKind() == k) {
                return true;
            }
        }

        return false;
    }


    /**
     * Returns the enclosing type of this type, if it is nested.
     * Otherwise returns null. This won't consider anonymous classes
     * until #905 is tackled. TODO 7.0.0
     */
    public final ASTAnyTypeDeclaration getEnclosingTypeDeclaration() {
        if (!isNested()) {
            return null;
        }
        Node parent = getNthParent(3);

        return parent instanceof ASTAnyTypeDeclaration ? (ASTAnyTypeDeclaration) parent : null;
    }

    @Override
    public final JavaTypeQualifiedName getQualifiedName() {
        return qualifiedName;
    }


    @InternalApi
    @Deprecated
    public void setQualifiedName(JavaTypeQualifiedName qualifiedName) {
        this.qualifiedName = qualifiedName;
        this.typeDefinition = JavaTypeDefinition.forClass(qualifiedName.getType());
    }
}
<|MERGE_RESOLUTION|>--- conflicted
+++ resolved
@@ -22,18 +22,6 @@
 
     AbstractAnyTypeDeclaration(int i) {
         super(i);
-    }
-
-
-<<<<<<< HEAD
-    @Override
-    public final boolean isNested() {
-        return getParent() instanceof ASTClassOrInterfaceBodyDeclaration
-            || getParent() instanceof ASTAnnotationTypeMemberDeclaration;
-=======
-    AbstractAnyTypeDeclaration(JavaParser parser, int i) {
-        super(parser, i);
->>>>>>> b8d0d229
     }
 
     @Override
