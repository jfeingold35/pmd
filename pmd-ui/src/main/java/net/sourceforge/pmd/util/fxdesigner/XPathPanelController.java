--- conflicted
+++ resolved
@@ -7,14 +7,11 @@
 
 import java.io.IOException;
 import java.time.Duration;
+import java.util.ArrayList;
 import java.util.Collections;
 import java.util.List;
 import java.util.Objects;
-<<<<<<< HEAD
-=======
-import java.util.ResourceBundle;
 import java.util.function.Supplier;
->>>>>>> f2185180
 import java.util.stream.Collectors;
 
 import org.apache.commons.lang3.StringUtils;
@@ -62,12 +59,7 @@
 import javafx.scene.control.RadioMenuItem;
 import javafx.scene.control.TextArea;
 import javafx.scene.control.TitledPane;
-<<<<<<< HEAD
 import javafx.scene.control.ToggleGroup;
-import javafx.scene.input.KeyCode;
-import javafx.scene.input.KeyEvent;
-=======
->>>>>>> f2185180
 import javafx.scene.input.MouseButton;
 import javafx.scene.input.MouseEvent;
 import javafx.stage.Modality;
@@ -144,8 +136,10 @@
                            .or(xpathVersionProperty().changes())
                            .subscribe(tick -> parent.refreshXPathResults());
 
-<<<<<<< HEAD
-        initialiseAutoCompletion();
+        // init autocompletion
+        Supplier<CompletionResultSource> suggestionMaker = () -> XPathCompletionSource.forLanguage(parent.getLanguageVersion().getLanguage());
+        new XPathAutocompleteProvider(xpathExpressionArea, suggestionMaker).initialiseAutoCompletion();
+
     }
 
 
@@ -156,43 +150,8 @@
     }
 
 
-    private void initialiseAutoCompletion() {
-
-        EventStream<Integer> changesEventStream = xpathExpressionArea.plainTextChanges()
-                                                                     .map(characterChanges -> {
-                                                                         if (characterChanges.getRemoved().length() > 0) {
-                                                                             return characterChanges.getRemovalEnd() - 1;
-                                                                         }
-                                                                         return characterChanges.getInsertionEnd();
-                                                                     });
-
-        EventStream<Integer> keyCombo = EventStreams.eventsOf(xpathExpressionArea, KeyEvent.KEY_PRESSED)
-                                                    .filter(key -> key.isControlDown() && key.getCode().equals(KeyCode.SPACE))
-                                                    .map(searchPoint -> xpathExpressionArea.getCaretPosition());
-
-        // captured in the closure
-        final ContextMenu autoCompletePopup = new ContextMenuWithNoArrows();
-        autoCompletePopup.setId("xpathAutocomplete");
-        autoCompletePopup.setHideOnEscape(true);
-
-        EventStreams.merge(keyCombo, changesEventStream)
-                    .map(searchPoint -> {
-                        int indexOfSlash = xpathExpressionArea.getText().lastIndexOf("/", searchPoint - 1) + 1;
-                        String input = xpathExpressionArea.getText();
-                        if (searchPoint > input.length()) {
-                            searchPoint = input.length();
-                        }
-                        input = input.substring(indexOfSlash, searchPoint);
-
-                        return Tuples.t(indexOfSlash, input);
-                    })
-                    .filter(t -> StringUtils.isAlpha(t._2))
-                    .subscribe(s -> autoComplete(s._1, s._2, autoCompletePopup));
-    }
-
 
     private void initialiseVersionSelection() {
-
         ToggleGroup xpathVersionToggleGroup = new ToggleGroup();
 
         List<String> versionItems = new ArrayList<>();
@@ -212,19 +171,9 @@
         setXpathVersion(XPathRuleQuery.XPATH_2_0);
     }
 
-=======
-        Supplier<CompletionResultSource> suggestionMaker = () -> XPathCompletionSource.forLanguage(parent.getLanguageVersion().getLanguage());
->>>>>>> f2185180
-
-        new XPathAutocompleteProvider(xpathExpressionArea, suggestionMaker).initialiseAutoCompletion();
-    }
-
-
-<<<<<<< HEAD
-=======
-
-
->>>>>>> f2185180
+
+
+
     private void initGenerateXPathFromStackTrace() {
 
         ContextMenu menu = new ContextMenu();
@@ -395,15 +344,4 @@
     public List<SettingsOwner> getChildrenSettingsNodes() {
         return Collections.singletonList(getRuleBuilder());
     }
-
-
-    private static TextFlow highlightXPathSuggestion(String text, String match) {
-        int filterIndex = text.toLowerCase(Locale.ROOT).indexOf(match.toLowerCase(Locale.ROOT));
-
-        Text textBefore = new Text(text.substring(0, filterIndex));
-        Text textAfter = new Text(text.substring(filterIndex + match.length()));
-        Text textFilter = new Text(text.substring(filterIndex, filterIndex + match.length())); //instead of "filter" to keep all "case sensitive"
-        textFilter.setFill(Color.ORANGE);
-        return new TextFlow(textBefore, textFilter, textAfter);
-    }
 }