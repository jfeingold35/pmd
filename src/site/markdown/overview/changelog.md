--- conflicted
+++ resolved
@@ -28,22 +28,17 @@
 ### Table Of Contents
 
 * [New and noteworthy](#New_and_noteworthy)
-<<<<<<< HEAD
     *   [Incremental Analysis](#Incremental_Analysis)
     *   [Apex Security Rule Set](#Apex_Security_Rule_Set)
     *   [New Rules](#New_Rules)
     *   [Modified Rules](#Modified_Rules)
     *   [CPD Suppression](#CPD_Suppression)
-=======
-    *   [Modified Rules](#Modified_Rules)
->>>>>>> 912df6aa
 * [Fixed Issues](#Fixed_Issues)
 * [API Changes](#API_Changes)
 * [External Contributions](#External_Contributions)
 
 ### New and noteworthy
 
-<<<<<<< HEAD
 #### Incremental Analysis
 
 PMD now support incremental analysis. Analysis results can be cached and reused between runs.
@@ -261,46 +256,43 @@
 *   The rule `AvoidConstantsInterface` (ruleset java-design) has been removed. It is completely replaced by
     the rule `ConstantsInInterface`.
 
-
-#### CPD Suppression
-
-It is now possible to allow CPD suppression through comments in **Java**. You tell CPD to ignore
-the following code with a comment containin `CPD-OFF` and with `CPD-ON` you tell CPD to resume
-analysis. The old approach via `@SuppressWarnings` annotation is still supported, but is considered
-**deprecated**, since it is limited to locations where the `SuppressWarnings` annotation is allowed.
-See [PR #250](https://github.com/pmd/pmd/pull/250).
-
-For example:
-
-```java
-    public Object someMethod(int x) throws Exception {
-        // some unignored code
-
-        // tell cpd to start ignoring code - CPD-OFF
-
-        // mission critical code, manually loop unroll
-        goDoSomethingAwesome(x + x / 2);
-        goDoSomethingAwesome(x + x / 2);
-        goDoSomethingAwesome(x + x / 2);
-        goDoSomethingAwesome(x + x / 2);
-        goDoSomethingAwesome(x + x / 2);
-        goDoSomethingAwesome(x + x / 2);
-
-        // resume CPD analysis - CPD-ON
-
-        // further code will *not* be ignored
-    }
-```
-=======
-#### Modified Rules
-
 *   The Java rule `UnusedModifier` (ruleset java-unusedcode) has been expanded to consider more redundant modifiers.
     *   Annotations marked as `abstract`.
     *   Nested annotations marked as `static`.
     *   Nested annotations within another interface or annotation marked as `public`.
     *   Classes, interfaces or annotations nested within an annotation marked as `public` or `static`.
     *   Nested enums marked as `static`.
->>>>>>> 912df6aa
+
+
+#### CPD Suppression
+
+It is now possible to allow CPD suppression through comments in **Java**. You tell CPD to ignore
+the following code with a comment containin `CPD-OFF` and with `CPD-ON` you tell CPD to resume
+analysis. The old approach via `@SuppressWarnings` annotation is still supported, but is considered
+**deprecated**, since it is limited to locations where the `SuppressWarnings` annotation is allowed.
+See [PR #250](https://github.com/pmd/pmd/pull/250).
+
+For example:
+
+```java
+    public Object someMethod(int x) throws Exception {
+        // some unignored code
+
+        // tell cpd to start ignoring code - CPD-OFF
+
+        // mission critical code, manually loop unroll
+        goDoSomethingAwesome(x + x / 2);
+        goDoSomethingAwesome(x + x / 2);
+        goDoSomethingAwesome(x + x / 2);
+        goDoSomethingAwesome(x + x / 2);
+        goDoSomethingAwesome(x + x / 2);
+        goDoSomethingAwesome(x + x / 2);
+
+        // resume CPD analysis - CPD-ON
+
+        // further code will *not* be ignored
+    }
+```
 
 ### Fixed Issues
 
