/**
 * BSD-style license; for more info see http://pmd.sourceforge.net/license.html
 */
/* Generated By:JJTree: Do not edit this line. ASTArrayDimsAndInits.java */

package net.sourceforge.pmd.lang.java.ast;

public class ASTArrayDimsAndInits extends AbstractJavaNode implements Dimensionable {
    private int arrayDepth;

    public ASTArrayDimsAndInits(int id) {
        super(id);
    }

    public ASTArrayDimsAndInits(JavaParser p, int id) {
        super(p, id);
    }

    /**
     * Accept the visitor. *
     */
    @Override
    public Object jjtAccept(JavaParserVisitor visitor, Object data) {
        return visitor.visit(this, data);
    }

<<<<<<< HEAD

    @Override
    public <T> void jjtAccept(SideEffectingVisitor<T> visitor, T data) {
        visitor.visit(this, data);
    }


=======
    @Deprecated
>>>>>>> 1db950be
    public void bumpArrayDepth() {
        arrayDepth++;
    }

    @Override
    @Deprecated
    public int getArrayDepth() {
        return arrayDepth;
    }

    @Override
    @Deprecated
    public boolean isArray() {
        return arrayDepth > 0; // should always be true...
    }
}<|MERGE_RESOLUTION|>--- conflicted
+++ resolved
@@ -24,7 +24,6 @@
         return visitor.visit(this, data);
     }
 
-<<<<<<< HEAD
 
     @Override
     public <T> void jjtAccept(SideEffectingVisitor<T> visitor, T data) {
@@ -32,9 +31,7 @@
     }
 
 
-=======
     @Deprecated
->>>>>>> 1db950be
     public void bumpArrayDepth() {
         arrayDepth++;
     }
