--- conflicted
+++ resolved
@@ -10,15 +10,7 @@
 
 This is a {{ site.pmd.release_type }} release.
 
-<<<<<<< HEAD
-### Table Of Contents
-
-* [New and noteworthy](#new-and-noteworthy)
-    *   [Drawing a line between private and public API](#drawing-a-line-between-private-and-public-api)
-    *   [New Rules](#new-rules)
-* [Fixed Issues](#fixed-issues)
-* [API Changes](#api-changes)
-* [External Contributions](#external-contributions)
+{% tocmaker %}
 
 ### New and noteworthy
 
@@ -78,24 +70,6 @@
 `.internal` packages or hidden will be tagged `@InternalApi` before that major release, and
 the breaking API changes will be performed in 7.0.0.
 
-
-#### New Rules
-
-*   The new Java rule [`LinguisticNaming`](pmd_rules_java_codestyle.html#linguisticnaming) (`java-codestyle`)
-    detects cases, when a method name indicates it returns a boolean (such as `isSmall()`) but it doesn't.
-    Besides method names, the rule also checks field and variable names. It also checks, that getters return
-    something but setters won't. The rule has several properties with which it can be customized.
-
-*   The new PL/SQL rule [`ForLoopNaming`](pmd_rules_plsql_codestyle.html#forloopnaming) (`plsql-codestyle`)
-    enforces a naming convention for "for loops". Both "cursor for loops" and "index for loops" are covered.
-    The rule can be customized via patterns. By default, short variable names are reported.
-
-=======
-{% tocmaker %}
-
-### New and noteworthy
-
->>>>>>> 86c89040
 ### Fixed Issues
 
 ### API Changes
