--- conflicted
+++ resolved
@@ -128,7 +128,6 @@
         </example>
     </rule>
 
-<<<<<<< HEAD
     <rule name="CloneMethodReturnTypeMustMatchClassName"
         language="java"
         minimumLanguageVersion="1.5"
@@ -141,7 +140,39 @@
 of the clone method doesn't need to cast the returned clone to the correct type.
 
 Note: This is only possible with Java 1.5 or higher.
-=======
+        </description>
+        <priority>3</priority>
+        <properties>
+            <property name="xpath">
+                <value>
+                    <![CDATA[
+//MethodDeclaration
+[
+MethodDeclarator/@Image = 'clone'
+and MethodDeclarator/FormalParameters/@ParameterCount = 0
+and not (ResultType//ClassOrInterfaceType/@Image = ancestor::ClassOrInterfaceDeclaration[1]/@Image)
+]
+                    ]]>
+                </value>
+            </property>
+        </properties>
+        <example>
+            <![CDATA[
+public class Foo implements Cloneable {
+    @Override
+    protected Object clone() { // Violation, Object must be Foo
+    }
+}
+
+public class Foo implements Cloneable {
+    @Override
+    public Foo clone() { //Ok
+    }
+}
+            ]]>
+        </example>
+    </rule>
+
     <rule name="CloneMethodMustBePublic"
         language="java"
         since="5.4.0"
@@ -151,25 +182,16 @@
         <description>
 The java Manual says "By convention, classes that implement this interface should override
 Object.clone (which is protected) with a public method."
->>>>>>> 4a5a8019
         </description>
         <priority>3</priority>
         <properties>
             <property name="xpath">
                 <value>
                     <![CDATA[
-<<<<<<< HEAD
-//MethodDeclaration
+//MethodDeclaration[@Public='false']
 [
 MethodDeclarator/@Image = 'clone'
 and MethodDeclarator/FormalParameters/@ParameterCount = 0
-and not (ResultType//ClassOrInterfaceType/@Image = ancestor::ClassOrInterfaceDeclaration[1]/@Image)
-=======
-//MethodDeclaration[@Public='false']
-[
-MethodDeclarator/@Image = 'clone'
-and MethodDeclarator/FormalParameters/@ParameterCount = 0
->>>>>>> 4a5a8019
 ]
                     ]]>
                 </value>
@@ -179,9 +201,6 @@
             <![CDATA[
 public class Foo implements Cloneable {
     @Override
-<<<<<<< HEAD
-    protected Object clone() { // Violation, Object must be Foo
-=======
     protected Object clone() throws CloneNotSupportedException { // Violation, must be public
     }
 }
@@ -195,16 +214,7 @@
 public class Foo implements Cloneable {
     @Override
     public Object clone() // Ok
->>>>>>> 4a5a8019
-    }
-}
-
-public class Foo implements Cloneable {
-    @Override
-    public Foo clone() { //Ok
-    }
-}
-            ]]>
-        </example>
+}
+]]></example>
     </rule>
 </ruleset>