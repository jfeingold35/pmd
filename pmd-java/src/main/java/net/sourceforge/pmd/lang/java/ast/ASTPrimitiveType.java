/**
 * BSD-style license; for more info see http://pmd.sourceforge.net/license.html
 */

package net.sourceforge.pmd.lang.java.ast;

<<<<<<< HEAD
import java.util.Arrays;
import java.util.Collections;
import java.util.Locale;
import java.util.Map;
import java.util.Objects;
import java.util.stream.Collectors;

import org.checkerframework.checker.nullness.qual.Nullable;

import net.sourceforge.pmd.annotation.Experimental;
import net.sourceforge.pmd.annotation.InternalApi;
import net.sourceforge.pmd.lang.java.symboltable.ClassScope;

=======
import net.sourceforge.pmd.annotation.InternalApi;
>>>>>>> 2bcb8dcf

/**
 * Represents a primitive type.
 *
 * <pre class="grammar">
 *
 * PrimitiveType ::= "boolean" | "char" | "byte" | "short" | "int" | "long" | "float" | "double"
 *
 * </pre>
 */
public final class ASTPrimitiveType extends AbstractJavaTypeNode implements ASTType {

    /**
     * @deprecated Made public for one shady usage in {@link ClassScope}
     */
    @Deprecated
    @InternalApi
    public ASTPrimitiveType(PrimitiveType type) {
        super(JavaParserTreeConstants.JJTPRIMITIVETYPE);
        setImage(type.getToken());
    }


<<<<<<< HEAD
    ASTPrimitiveType(int id) {
        super(id);
    }


    ASTPrimitiveType(JavaParser p, int id) {
=======
    @InternalApi
    @Deprecated
    public ASTPrimitiveType(int id) {
        super(id);
    }

    @InternalApi
    @Deprecated
    public ASTPrimitiveType(JavaParser p, int id) {
>>>>>>> 2bcb8dcf
        super(p, id);
    }


    public boolean isBoolean() {
        return "boolean".equals(getImage());
    }

<<<<<<< HEAD

    @Override
    public String getTypeImage() {
        return getImage();
    }


=======
>>>>>>> 2bcb8dcf
    @Override
    public Object jjtAccept(JavaParserVisitor visitor, Object data) {
        return visitor.visit(this, data);
    }


    @Override
    public <T> void jjtAccept(SideEffectingVisitor<T> visitor, T data) {
        visitor.visit(this, data);
    }


    public PrimitiveType getModelConstant() {
        return Objects.requireNonNull(PrimitiveType.fromToken(getImage()), "Image doesn't denote a primitive type??");
    }


    /**
     * Constants to symbolise a primitive type when the tree context is
     * not important. I expect this may be fleshed out to be used by type
     * resolution or something.
     */
    @Experimental
    public enum PrimitiveType {
        BOOLEAN,
        CHAR,
        INT,
        BYTE,
        SHORT,
        LONG,
        DOUBLE,
        FLOAT;

        private static final Map<String, PrimitiveType> LOOKUP =
            Collections.unmodifiableMap(
                Arrays.stream(values()).collect(Collectors.toMap(
                    PrimitiveType::getToken,
                    t -> t
                ))
            );


        /**
         * Returns true if this denotes a numeric type.
         */
        public boolean isNumeric() {
            return this != BOOLEAN;
        }


        @Override
        public String toString() {
            return getToken();
        }

        /**
         * Returns the token used to represent the type in source,
         * e.g. "int" or "double".
         */
        public String getToken() {
            return name().toLowerCase(Locale.ROOT);
        }


        /**
         * Gets an enum constant from the token used to represent it in source,
         * e.g. "int" or "double".
         *
         * @param token String token
         *
         * @return A constant, or null if the string doesn't correspond
         * to a primitive type
         */
        @Nullable
        public static PrimitiveType fromToken(String token) {
            return LOOKUP.get(token);
        }
    }

}<|MERGE_RESOLUTION|>--- conflicted
+++ resolved
@@ -4,7 +4,6 @@
 
 package net.sourceforge.pmd.lang.java.ast;
 
-<<<<<<< HEAD
 import java.util.Arrays;
 import java.util.Collections;
 import java.util.Locale;
@@ -18,9 +17,6 @@
 import net.sourceforge.pmd.annotation.InternalApi;
 import net.sourceforge.pmd.lang.java.symboltable.ClassScope;
 
-=======
-import net.sourceforge.pmd.annotation.InternalApi;
->>>>>>> 2bcb8dcf
 
 /**
  * Represents a primitive type.
@@ -44,24 +40,12 @@
     }
 
 
-<<<<<<< HEAD
     ASTPrimitiveType(int id) {
         super(id);
     }
 
 
     ASTPrimitiveType(JavaParser p, int id) {
-=======
-    @InternalApi
-    @Deprecated
-    public ASTPrimitiveType(int id) {
-        super(id);
-    }
-
-    @InternalApi
-    @Deprecated
-    public ASTPrimitiveType(JavaParser p, int id) {
->>>>>>> 2bcb8dcf
         super(p, id);
     }
 
@@ -70,7 +54,6 @@
         return "boolean".equals(getImage());
     }
 
-<<<<<<< HEAD
 
     @Override
     public String getTypeImage() {
@@ -78,8 +61,6 @@
     }
 
 
-=======
->>>>>>> 2bcb8dcf
     @Override
     public Object jjtAccept(JavaParserVisitor visitor, Object data) {
         return visitor.visit(this, data);
