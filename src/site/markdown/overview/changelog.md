--- conflicted
+++ resolved
@@ -32,22 +32,16 @@
     *   [#417](https://github.com/pmd/pmd/issues/417): \[java] Parsing Problem with Annotation for Array Member Types
 *   java-design
     *   [#397](https://github.com/pmd/pmd/issues/397): \[java] ConstructorCallsOverridableMethodRule: false positive for method called from lambda expression
-<<<<<<< HEAD
     *   [#410](https://github.com/pmd/pmd/issues/410): \[java] ImmutableField: False positive with lombok
-=======
 *   java-unnecessary
     *   [#421](https://github.com/pmd/pmd/issues/421): \[java] UnnecessaryFinalModifier final in private method
->>>>>>> 0776ef8d
 
 ### API Changes
 
 ### External Contributions
 
 *   [#406](https://github.com/pmd/pmd/pull/406): \[java] False positive with lambda in java-design/ConstructorCallsOverridableMethod
-<<<<<<< HEAD
 *   [#409](https://github.com/pmd/pmd/pull/409): \[java] Groundwork for the upcoming metrics framework
 *   [#416](https://github.com/pmd/pmd/pull/416): \[java] FIXED: Java 8 parsing problem with annotations for wildcards
 *   [#418](https://github.com/pmd/pmd/pull/418): \[java] Type resolution: super and this keywords
-=======
 *   [#426](https://github.com/pmd/pmd/pull/426): \[java] UnnecessaryFinalModifier final in private method
->>>>>>> 0776ef8d
