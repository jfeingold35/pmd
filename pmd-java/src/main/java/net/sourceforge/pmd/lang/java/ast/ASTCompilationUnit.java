/**
 * BSD-style license; for more info see http://pmd.sourceforge.net/license.html
 */

package net.sourceforge.pmd.lang.java.ast;

import java.util.Collections;
import java.util.List;
import java.util.Map;

import org.checkerframework.checker.nullness.qual.NonNull;
import org.checkerframework.checker.nullness.qual.Nullable;

import net.sourceforge.pmd.annotation.InternalApi;
import net.sourceforge.pmd.lang.ast.NodeStream;
import net.sourceforge.pmd.lang.ast.RootNode;
<<<<<<< HEAD
import net.sourceforge.pmd.lang.java.symbols.table.JSymbolTable;
import net.sourceforge.pmd.lang.java.typeresolution.ClassTypeResolver;

// FUTURE Change this class to extend from SimpleJavaNode, as TypeNode is not appropriate (unless I'm wrong)
public final class ASTCompilationUnit extends AbstractJavaTypeNode implements RootNode {
=======
import net.sourceforge.pmd.lang.ast.impl.GenericNode;
import net.sourceforge.pmd.lang.java.typeresolution.ClassTypeResolver;

// FUTURE Change this class to extend from SimpleJavaNode, as TypeNode is not appropriate (unless I'm wrong)
public class ASTCompilationUnit extends AbstractJavaTypeNode implements JavaNode, GenericNode<JavaNode>, RootNode {
>>>>>>> 545aa338

    private ClassTypeResolver classTypeResolver;
    private List<Comment> comments;
    private Map<Integer, String> noPmdComments = Collections.emptyMap();

    ASTCompilationUnit(int id) {
        super(id);
    }

    public List<Comment> getComments() {
        return comments;
    }

    void setComments(List<Comment> comments) {
        this.comments = comments;
    }


    @Override
    protected <P, R> R acceptVisitor(JavaVisitor<? super P, ? extends R> visitor, P data) {
        return visitor.visit(this, data);
    }

<<<<<<< HEAD

    @Override
    public <T> void jjtAccept(SideEffectingVisitor<T> visitor, T data) {
        visitor.visit(this, data);
    }


    @Nullable
=======
    /**
     * @deprecated Use {@code getPackageName().isEmpty()}
     */
    @Deprecated
    public boolean declarationsAreInDefaultPackage() {
        return getPackageDeclaration() == null;
    }

>>>>>>> 545aa338
    public ASTPackageDeclaration getPackageDeclaration() {
        return AstImplUtil.getChildAs(this, 0, ASTPackageDeclaration.class);
    }

    @Override
    public @NonNull ASTCompilationUnit getRoot() {
        return this;
    }

    /**
     * Returns the package name of this compilation unit. If there is no
     * package declaration, then returns the empty string.
     */
    @NonNull
    public String getPackageName() {
        ASTPackageDeclaration pack = getPackageDeclaration();
        return pack == null ? "" : pack.getPackageNameImage();
    }

    /**
     * Returns the type declarations declared in this compilation unit.
     * This may be empty if this a package-info.java, or a modular
     * compilation unit.
     */
    public NodeStream<ASTAnyTypeDeclaration> getTypeDeclarations() {
        return children(ASTAnyTypeDeclaration.class);
    }


    @InternalApi
    @Deprecated
    public ClassTypeResolver getClassTypeResolver() {
        return classTypeResolver;
    }


    @Override
    public @NonNull JSymbolTable getSymbolTable() {
        assert symbolTable != null : "Symbol table wasn't set";
        return symbolTable;
    }


    @InternalApi
    @Deprecated
    public void setClassTypeResolver(ClassTypeResolver classTypeResolver) {
        this.classTypeResolver = classTypeResolver;
    }

    @Override
    public Map<Integer, String> getNoPmdComments() {
        return noPmdComments;
    }

    void setNoPmdComments(Map<Integer, String> noPmdComments) {
        this.noPmdComments = noPmdComments;
    }
}<|MERGE_RESOLUTION|>--- conflicted
+++ resolved
@@ -14,19 +14,12 @@
 import net.sourceforge.pmd.annotation.InternalApi;
 import net.sourceforge.pmd.lang.ast.NodeStream;
 import net.sourceforge.pmd.lang.ast.RootNode;
-<<<<<<< HEAD
+import net.sourceforge.pmd.lang.ast.impl.GenericNode;
 import net.sourceforge.pmd.lang.java.symbols.table.JSymbolTable;
 import net.sourceforge.pmd.lang.java.typeresolution.ClassTypeResolver;
 
 // FUTURE Change this class to extend from SimpleJavaNode, as TypeNode is not appropriate (unless I'm wrong)
-public final class ASTCompilationUnit extends AbstractJavaTypeNode implements RootNode {
-=======
-import net.sourceforge.pmd.lang.ast.impl.GenericNode;
-import net.sourceforge.pmd.lang.java.typeresolution.ClassTypeResolver;
-
-// FUTURE Change this class to extend from SimpleJavaNode, as TypeNode is not appropriate (unless I'm wrong)
-public class ASTCompilationUnit extends AbstractJavaTypeNode implements JavaNode, GenericNode<JavaNode>, RootNode {
->>>>>>> 545aa338
+public final class ASTCompilationUnit extends AbstractJavaTypeNode implements JavaNode, GenericNode<JavaNode>, RootNode {
 
     private ClassTypeResolver classTypeResolver;
     private List<Comment> comments;
@@ -50,25 +43,8 @@
         return visitor.visit(this, data);
     }
 
-<<<<<<< HEAD
-
-    @Override
-    public <T> void jjtAccept(SideEffectingVisitor<T> visitor, T data) {
-        visitor.visit(this, data);
-    }
-
 
     @Nullable
-=======
-    /**
-     * @deprecated Use {@code getPackageName().isEmpty()}
-     */
-    @Deprecated
-    public boolean declarationsAreInDefaultPackage() {
-        return getPackageDeclaration() == null;
-    }
-
->>>>>>> 545aa338
     public ASTPackageDeclaration getPackageDeclaration() {
         return AstImplUtil.getChildAs(this, 0, ASTPackageDeclaration.class);
     }
