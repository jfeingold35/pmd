/**
 * BSD-style license; for more info see http://pmd.sourceforge.net/license.html
 */

package net.sourceforge.pmd.lang.java.ast;

import java.util.Collections;
import java.util.List;

import net.sourceforge.pmd.annotation.Experimental;
import net.sourceforge.pmd.annotation.InternalApi;
import net.sourceforge.pmd.internal.util.IteratorUtil;
import net.sourceforge.pmd.lang.ast.Node;
import net.sourceforge.pmd.lang.ast.NodeStream;


/**
 * Represents class and interface declarations. This is a {@linkplain Node#isFindBoundary() find boundary}
 * for tree traversal methods.
 *
 * <pre class="grammar">
 *
 * ClassOrInterfaceDeclaration ::= ( "class" | "interface" )
 *                                 &lt;IDENTIFIER&gt;
 *                                 {@linkplain ASTTypeParameters TypeParameters}?
 *                                 {@linkplain ASTExtendsList ExtendsList}?
 *                                 {@linkplain ASTImplementsList ImplementsList}?
 *                                 {@linkplain ASTClassOrInterfaceBody ClassOrInterfaceBody}
 * </pre>
 */
public class ASTClassOrInterfaceDeclaration extends AbstractAnyTypeDeclaration {

    private boolean isInterface;

    @InternalApi
    @Deprecated
    public ASTClassOrInterfaceDeclaration(int id) {
        super(id);
    }

    @Override
    protected <P, R> R acceptVisitor(JavaVisitor<? super P, ? extends R> visitor, P data) {
        return visitor.visit(this, data);
    }

    @Override
    public boolean isPackagePrivate() {
        return super.isPackagePrivate() && !isLocal();
    }

<<<<<<< HEAD
=======
    /**
     * Returns true if the class is declared inside a block other
     * than the body of another class, or the top level.
     */
    @Override
    public boolean isLocal() {
        if (!isLocalComputed) {
            Node current = getParent();
            while (current != null) {
                if (current instanceof ASTAnyTypeDeclaration) {
                    isLocal = false;
                    break;
                } else if (current instanceof ASTMethodOrConstructorDeclaration
                    || current instanceof ASTInitializer) {
                    isLocal = true;
                    break;
                }
                current = current.getParent();
            }
            if (current == null) {
                isLocal = false;
            }
            isLocalComputed = true;
        }
        return isLocal;
    }

>>>>>>> 400c02af
    public boolean isInterface() {
        return this.isInterface;
    }

    @InternalApi
    @Deprecated
    public void setInterface() {
        this.isInterface = true;
    }

    @Override
    public TypeKind getTypeKind() {
        return isInterface() ? TypeKind.INTERFACE : TypeKind.CLASS;
    }


    @Override
    public NodeStream<ASTAnyTypeBodyDeclaration> getDeclarations() {
        return children(ASTClassOrInterfaceBody.class).children(ASTAnyTypeBodyDeclaration.class);
    }


    /**
     * Returns the superclass type node if this node is a class
     * declaration and explicitly declares an {@code extends}
     * clause. Superinterfaces of an interface are not considered.
     *
     * <p>Returns {@code null} otherwise.
     */
    public ASTClassOrInterfaceType getSuperClassTypeNode() {
        if (isInterface()) {
            return null;
        }

        ASTExtendsList extendsList = getFirstChildOfType(ASTExtendsList.class);
        return extendsList == null ? null : extendsList.iterator().next();
    }


    /**
     * Returns the interfaces implemented by this class, or
     * extended by this interface. Returns an empty list if
     * none is specified.
     */
    public List<ASTClassOrInterfaceType> getSuperInterfacesTypeNodes() {

        Iterable<ASTClassOrInterfaceType> it = isInterface()
                                               ? getFirstChildOfType(ASTExtendsList.class)
                                               : getFirstChildOfType(ASTImplementsList.class);

        return it == null ? Collections.emptyList() : IteratorUtil.toList(it.iterator());
    }

    @Experimental
    public List<ASTClassOrInterfaceType> getPermittedSubclasses() {
        ASTPermitsList permitted = getFirstChildOfType(ASTPermitsList.class);
        return permitted == null
                ? Collections.<ASTClassOrInterfaceType>emptyList()
                : CollectionUtil.toList(permitted.iterator());
    }

    @Experimental
    public boolean isSealed() {
        int modifiers = getModifiers();
        return (modifiers & AccessNode.SEALED) == AccessNode.SEALED;
    }

    @Experimental
    public boolean isNonSealed() {
        int modifiers = getModifiers();
        return (modifiers & AccessNode.NON_SEALED) == AccessNode.NON_SEALED;
    }
}<|MERGE_RESOLUTION|>--- conflicted
+++ resolved
@@ -48,36 +48,6 @@
         return super.isPackagePrivate() && !isLocal();
     }
 
-<<<<<<< HEAD
-=======
-    /**
-     * Returns true if the class is declared inside a block other
-     * than the body of another class, or the top level.
-     */
-    @Override
-    public boolean isLocal() {
-        if (!isLocalComputed) {
-            Node current = getParent();
-            while (current != null) {
-                if (current instanceof ASTAnyTypeDeclaration) {
-                    isLocal = false;
-                    break;
-                } else if (current instanceof ASTMethodOrConstructorDeclaration
-                    || current instanceof ASTInitializer) {
-                    isLocal = true;
-                    break;
-                }
-                current = current.getParent();
-            }
-            if (current == null) {
-                isLocal = false;
-            }
-            isLocalComputed = true;
-        }
-        return isLocal;
-    }
-
->>>>>>> 400c02af
     public boolean isInterface() {
         return this.isInterface;
     }
