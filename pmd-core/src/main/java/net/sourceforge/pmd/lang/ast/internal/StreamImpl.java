--- conflicted
+++ resolved
@@ -71,44 +71,24 @@
     }
 
     public static <R extends Node> NodeStream<R> children(@NonNull Node node, Class<R> target) {
-<<<<<<< HEAD
-        return sliceChildren(node, Filtermap.isInstance(target), 0, node.jjtGetNumChildren());
+        return sliceChildren(node, Filtermap.isInstance(target), 0, node.getNumChildren());
     }
 
     public static NodeStream<Node> children(@NonNull Node node) {
-        return sliceChildren(node, Filtermap.NODE_IDENTITY, 0, node.jjtGetNumChildren());
+        return sliceChildren(node, Filtermap.NODE_IDENTITY, 0, node.getNumChildren());
     }
 
     public static DescendantNodeStream<Node> descendants(@NonNull Node node) {
-        return node.jjtGetNumChildren() == 0 ? empty() : new DescendantStream(node, TreeWalker.DEFAULT);
+        return node.getNumChildren() == 0 ? empty() : new DescendantStream(node, TreeWalker.DEFAULT);
     }
 
     public static <R extends Node> DescendantNodeStream<R> descendants(@NonNull Node node, Class<R> rClass) {
-        return node.jjtGetNumChildren() == 0 ? empty()
+        return node.getNumChildren() == 0 ? empty()
                                              : new FilteredDescendantStream<>(node, TreeWalker.DEFAULT, Filtermap.isInstance(rClass));
     }
 
     public static DescendantNodeStream<Node> descendantsOrSelf(@NonNull Node node) {
-        return node.jjtGetNumChildren() == 0 ? empty() : new DescendantOrSelfStream(node, TreeWalker.DEFAULT);
-=======
-        return node.getNumChildren() == 0 ? empty() : new FilteredChildrenStream<>(node, Filtermap.isInstance(target));
-    }
-
-    public static NodeStream<Node> children(@NonNull Node node) {
-        return node.getNumChildren() == 0 ? empty() : new ChildrenStream(node);
-    }
-
-    public static NodeStream<Node> descendants(@NonNull Node node) {
-        return node.getNumChildren() == 0 ? empty() : new DescendantStream(node);
-    }
-
-    public static <R extends Node> NodeStream<R> descendants(@NonNull Node node, Class<R> rClass) {
-        return node.getNumChildren() == 0 ? empty() : new FilteredDescendantStream<>(node, Filtermap.isInstance(rClass));
-    }
-
-    public static NodeStream<Node> descendantsOrSelf(@NonNull Node node) {
-        return node.getNumChildren() == 0 ? empty() : new DescendantOrSelfStream(node);
->>>>>>> 560f9127
+        return node.getNumChildren() == 0 ? empty() : new DescendantOrSelfStream(node, TreeWalker.DEFAULT);
     }
 
     public static NodeStream<Node> followingSiblings(@NonNull Node node) {
@@ -147,7 +127,7 @@
         } else {
             if (length == 1) {
                 // eager evaluation, empty or singleton
-                return NodeStream.of(filtermap.apply(parent.jjtGetChild(from)));
+                return NodeStream.of(filtermap.apply(parent.getChild(from)));
             } else {
                 return new FilteredChildrenStream<>(parent, filtermap, from, length);
             }
