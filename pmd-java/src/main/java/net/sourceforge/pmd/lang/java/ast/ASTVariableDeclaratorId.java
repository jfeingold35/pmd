--- conflicted
+++ resolved
@@ -59,15 +59,6 @@
     protected <P, R> R acceptVisitor(JavaVisitor<? super P, ? extends R> visitor, P data) {
         return visitor.visit(this, data);
     }
-
-<<<<<<< HEAD
-    @Override
-    public <T> void jjtAccept(SideEffectingVisitor<T> visitor, T data) {
-        visitor.visit(this, data);
-    }
-
-=======
->>>>>>> a9996ab4
 
     /**
      * Note: this might be <code>null</code> in certain cases.
