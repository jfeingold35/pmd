--- conflicted
+++ resolved
@@ -178,7 +178,6 @@
         return forClass(componentType);
     }
 
-<<<<<<< HEAD
     public boolean isClassOrInterface() {
         return !clazz.isEnum() && !clazz.isPrimitive() && !clazz.isAnnotation() && !clazz.isArray();
     }
@@ -206,13 +205,14 @@
 
     public boolean isArrayType() {
         return clazz.isArray();
-=======
+    }
+
     @Override
     public String toString() {
         return new StringBuilder("JavaTypeDefinition [clazz=").append(clazz)
                 .append(", genericArgs=").append(genericArgs)
                 .append(", isGeneric=").append(isGeneric)
                 .append(']').toString();
->>>>>>> 7cfc44ab
+
     }
 }