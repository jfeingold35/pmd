--- conflicted
+++ resolved
@@ -4,7 +4,6 @@
 
 package net.sourceforge.pmd.lang.java.ast;
 
-<<<<<<< HEAD
 /**
  * A class or instance initializer. Don't confuse with {@link ASTVariableInitializer}.
  *
@@ -15,23 +14,15 @@
  * </pre>
  *
  */
-=======
-import net.sourceforge.pmd.annotation.InternalApi;
-
->>>>>>> 2bcb8dcf
-public class ASTInitializer extends AbstractJavaNode {
+public final class ASTInitializer extends AbstractJavaNode {
 
     private boolean isStatic;
 
-    @InternalApi
-    @Deprecated
-    public ASTInitializer(int id) {
+    ASTInitializer(int id) {
         super(id);
     }
 
-    @InternalApi
-    @Deprecated
-    public ASTInitializer(JavaParser p, int id) {
+    ASTInitializer(JavaParser p, int id) {
         super(p, id);
     }
 
@@ -51,9 +42,7 @@
         return isStatic;
     }
 
-    @InternalApi
-    @Deprecated
-    public void setStatic() {
+    void setStatic() {
         isStatic = true;
     }
 }