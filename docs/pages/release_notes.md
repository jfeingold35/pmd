--- conflicted
+++ resolved
@@ -35,14 +35,7 @@
 *   java-performance
     *   [#1098](https://github.com/pmd/pmd/pull/1098): \[java] Simplify LongInstantiation, IntegerInstantiation, ByteInstantiation, and ShortInstantiation using type resolution
 *   doc
-<<<<<<< HEAD
     *   [#999](https://github.com/pmd/pmd/issues/999): \[doc] Add a header before the XPath expression in rules
-
-### API Changes
-
-### External Contributions
-=======
-    *   [#791](https://github.com/pmd/pmd/issues/791): \[doc] Documentation site reorganisation
 *   vf-security
     *   [#1100](https://github.com/pmd/pmd/issues/1100): \[vf] URLENCODE is ignored as valid escape method
 
@@ -50,9 +43,4 @@
 
 ### External Contributions
 
-*   [#790](https://github.com/pmd/pmd/pull/790): \[java] Added some comments for JDK 9 - [Tobias Weimer](https://github.com/tweimer)
-*   [#803](https://github.com/pmd/pmd/pull/803): \[doc] Added SpotBugs as successor of FindBugs - [Tobias Weimer](https://github.com/tweimer)
-*   [#830](https://github.com/pmd/pmd/pull/830): \[java] UseArraysAsList: Description added - [Tobias Weimer](https://github.com/tweimer)
-*   [#845](https://github.com/pmd/pmd/pull/845): \[java] Fix false negative PreserveStackTrace on string concatenation - [Alberto Fernández](https://github.com/albfernandez)
-*   [#1106](https://github.com/pmd/pmd/pull/1106): \[vf] URLENCODE is ignored as valid escape method - [Robert Sösemann](https://github.com/rsoesemann)
->>>>>>> 0544441c
+*   [#1106](https://github.com/pmd/pmd/pull/1106): \[vf] URLENCODE is ignored as valid escape method - [Robert Sösemann](https://github.com/rsoesemann)