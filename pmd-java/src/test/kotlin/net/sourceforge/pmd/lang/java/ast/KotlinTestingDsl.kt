/*
 * BSD-style license; for more info see http://pmd.sourceforge.net/license.html
 */

package net.sourceforge.pmd.lang.java.ast

import com.github.oowekyala.treeutils.matchers.baseShouldMatchSubtree
import com.github.oowekyala.treeutils.printers.KotlintestBeanTreePrinter
import io.kotest.assertions.throwables.shouldThrow
import io.kotest.matchers.Matcher
import io.kotest.matchers.MatcherResult
import io.kotest.matchers.string.shouldContain
import io.kotest.matchers.collections.shouldContainAll
import net.sourceforge.pmd.lang.LanguageRegistry
import net.sourceforge.pmd.lang.ast.Node
import net.sourceforge.pmd.lang.ast.ParseException
import net.sourceforge.pmd.lang.ast.TokenMgrError
import net.sourceforge.pmd.lang.ast.test.*
import net.sourceforge.pmd.lang.java.JavaLanguageModule
import net.sourceforge.pmd.lang.java.JavaParsingHelper
import net.sourceforge.pmd.lang.java.JavaParsingHelper.TestCheckLogger
import net.sourceforge.pmd.lang.java.JavaParsingHelper.WITH_PROCESSING
import java.beans.PropertyDescriptor

/**
 * Represents the different Java language versions.
 */
enum class JavaVersion : Comparable<JavaVersion> {
    J1_3, J1_4, J1_5, J1_6, J1_7, J1_8, J9, J10, J11,
    J12,
    J13,
    J14, J14__PREVIEW,
    J15, J15__PREVIEW;

    /** Name suitable for use with e.g. [JavaParsingHelper.parse] */
    val pmdName: String = name.removePrefix("J").replaceFirst("__", "-").replace('_', '.').toLowerCase()

    val pmdVersion get() = LanguageRegistry.getLanguage(JavaLanguageModule.NAME).getVersion(pmdName)

    val parser: JavaParsingHelper = WITH_PROCESSING.withDefaultVersion(pmdName)

    operator fun not(): List<JavaVersion> = values().toList() - this

    /**
     * Overloads the range operator, e.g. (`J9..J11`).
     * If both operands are the same, a singleton list is returned.
     */
    operator fun rangeTo(last: JavaVersion): List<JavaVersion> =
            when {
                last == this -> listOf(this)
                last.ordinal > this.ordinal -> values().filter { ver -> ver >= this && ver <= last }
                else -> values().filter { ver -> ver <= this && ver >= last }
            }

    companion object {
        val Latest = values().last()
        val Earliest = values().first()

<<<<<<< HEAD
        fun except(vararg versions: JavaVersion) = values().toList() - versions
        fun except(versions: List<JavaVersion>) = values().toList() - versions
=======
        fun except(v1: JavaVersion, vararg versions: JavaVersion) =
                values().toList() - v1 - versions

>>>>>>> 9ff940a1

    }
}


object CustomTreePrinter : KotlintestBeanTreePrinter<Node>(NodeTreeLikeAdapter) {

    private val ignoredProps = setOf("scope")

    override fun takePropertyDescriptorIf(node: Node, prop: PropertyDescriptor): Boolean =
            when {
                prop.name in ignoredProps                          -> false
                prop.readMethod?.declaringClass !== node.javaClass -> false
                // avoid outputting too much, it's bad for readability
                node is ASTNumericLiteral                          -> when {
                    node.isIntegral -> prop.name == "valueAsInt"
                    else            -> prop.name == "valueAsDouble"
                }

                else                                               -> true
            }

    // dump the 'it::getName' instead of 'it.name' syntax

    override fun formatPropertyAssertion(expected: Any?, actualPropertyAccess: String): String? {
        val javaGetterName = convertKtPropAccessToGetterAccess(actualPropertyAccess)
        return super.formatPropertyAssertion(expected, "it::$javaGetterName")
    }

    override fun getContextAroundChildAssertion(node: Node, childIndex: Int, actualPropertyAccess: String): Pair<String, String> {
        val javaGetterName = convertKtPropAccessToGetterAccess(actualPropertyAccess)
        return super.getContextAroundChildAssertion(node, childIndex, "it::$javaGetterName")
    }

    private fun convertKtPropAccessToGetterAccess(ktPropAccess: String): String {
        val ktPropName = ktPropAccess.split('.')[1]

        return when {
            // boolean getter
            ktPropName matches Regex("is[A-Z].*") -> ktPropName
            else -> "get" + ktPropName.capitalize()
        }
    }

}

// invariants that should be preserved always
private val javaImplicitAssertions: Assertions<Node> = {
    DefaultMatchingConfig.implicitAssertions(it)

    if (it is ASTLiteral) {
        it::isNumericLiteral shouldBe (it is ASTNumericLiteral)
        it::isCharLiteral shouldBe (it is ASTCharLiteral)
        it::isStringLiteral shouldBe (it is ASTStringLiteral)
        it::isBooleanLiteral shouldBe (it is ASTBooleanLiteral)
        it::isNullLiteral shouldBe (it is ASTNullLiteral)
    }

    if (it is ASTExpression) run {
        it::isParenthesized shouldBe (it.parenthesisDepth > 0)
    }

    if (it is InternalInterfaces.AtLeastOneChild) {
        assert(it.numChildren > 0) {
            "Expected at least one child for $it"
        }
    }

    if (it is AccessNode) run {
        it.modifiers.effectiveModifiers.shouldContainAll(it.modifiers.explicitModifiers)
        it.modifiers.effectiveModifiers.shouldContainAtMostOneOf(JModifier.PUBLIC, JModifier.PRIVATE, JModifier.PROTECTED)
        it.modifiers.effectiveModifiers.shouldContainAtMostOneOf(JModifier.FINAL, JModifier.ABSTRACT)
        it.modifiers.effectiveModifiers.shouldContainAtMostOneOf(JModifier.DEFAULT, JModifier.ABSTRACT)
    }

}


val JavaMatchingConfig = DefaultMatchingConfig.copy(
        errorPrinter = CustomTreePrinter,
        implicitAssertions = javaImplicitAssertions
)

/** Java-specific matching method. */
inline fun <reified N : Node> JavaNode?.shouldMatchNode(ignoreChildren: Boolean = false, noinline nodeSpec: NodeSpec<N>) {
    this.baseShouldMatchSubtree(JavaMatchingConfig, ignoreChildren, nodeSpec)
}

/**
 * Extensible environment to describe parse/match testing workflows in a concise way.
 * Can be used inside of a [ParserTestSpec] with [ParserTestSpec.parserTest].
 *
 * Parsing contexts allow to parse a string containing only the node you're interested
 * in instead of writing up a full class that the parser can handle. See [parseExpression],
 * [parseStatement].
 *
 * These are implicitly used by [matchExpr] and [matchStmt], which specify a matcher directly
 * on the strings, using their type parameter and the info in this test context to parse, find
 * the node, and execute the matcher in a single call. These may be used by [io.kotest.matchers.should],
 * e.g.
 *
 *      parserTest("Test ShiftExpression operator") {
 *          "1 >> 2" should matchExpr<ASTShiftExpression>(ignoreChildren = true) {
 *              it.operator shouldBe ">>"
 *          }
 *      }
 *
 *
 * Import statements in the parsing contexts can be configured by adding types to [importedTypes],
 * or strings to [otherImports].
 *
 * Technically the utilities provided by this class may be used outside of [io.kotest.specs.FunSpec]s,
 * e.g. in regular JUnit tests, but I think we should strive to uniformize our testing style,
 * especially since KotlinTest defines so many.
 *
 * TODO allow to reference an existing type as the parsing context, for full type resolution
 *
 * @property javaVersion The java version that will be used for parsing.
 * @property importedTypes Types to import at the beginning of parsing contexts
 * @property otherImports Other imports, without the `import` and semicolon
 * @property genClassHeader Header of the enclosing class used in parsing contexts like parseExpression, etc. E.g. "class Foo"
 */
open class ParserTestCtx(val javaVersion: JavaVersion = JavaVersion.Latest,
                         val importedTypes: MutableList<Class<*>> = mutableListOf(),
                         val otherImports: MutableList<String> = mutableListOf(),
                         var packageName: String = "",
                         var genClassHeader: String = "class Foo") {

    var parser: JavaParsingHelper = javaVersion.parser.withProcessing(false)
        private set

    fun enableProcessing(logToConsole: Boolean = false): TestCheckLogger {
        val logger = TestCheckLogger(logToConsole)
        parser = parser.withProcessing(true).withLogger(logger)
        return logger
    }

    var fullSource: String? = null

    /** Imports to add to the top of the parsing contexts. */
    internal val imports: List<String>
        get() {
            val types = importedTypes.mapNotNull { it.canonicalName }.map { "import $it;" }
            return types + otherImports.map { "import $it;" }
        }

    internal val packageDecl: String get() = if (packageName.isEmpty()) "" else "package $packageName;"

    /**
     * Places all node parsing contexts inside the declaration of the given class
     * of the given class.
     * It's like you were writing eg expressions inside the class, with the method
     * declarations around it and all.
     *
     * LIMITATIONS:
     * - does not work for [TopLevelTypeDeclarationParsingCtx]
     * - [klass] must be a toplevel class (not an enum, not an interface, not nested/local/anonymous)
     */
    fun asIfIn(klass: Class<*>) {
        assert(!klass.isArray && !klass.isPrimitive) {
            "$klass has no class name"
        }

        assert(!klass.isLocalClass
                && !klass.isAnonymousClass
                && klass.enclosingClass == null
                && !klass.isEnum
                && !klass.isInterface) {
            "Unsupported class $klass"
        }

        fullSource = javaVersion.parser.readClassSource(klass)
    }


    fun notParseIn(nodeParsingCtx: NodeParsingCtx<*>, expected: (ParseException) -> Unit = {}): Assertions<String> = {
        val e = shouldThrow<ParseException> {
            nodeParsingCtx.parseNode(it, this)
        }
        expected(e)
    }

    fun parseIn(nodeParsingCtx: NodeParsingCtx<*>) = object : Matcher<String> {

        override fun test(value: String): MatcherResult {
            val (pass, e) = try {
                nodeParsingCtx.parseNode(value, this@ParserTestCtx)
                Pair(true, null)
            } catch (e: ParseException) {
                Pair(false, e)
            } catch (e: TokenMgrError) {
                Pair(false, e)
            }

            return MatcherResult(pass,
                    "Expected '$value' to parse in $nodeParsingCtx, got $e",
                    "Expected '$value' not to parse in ${nodeParsingCtx.toString().addArticle()}"
            )

        }
    }

}
<|MERGE_RESOLUTION|>--- conflicted
+++ resolved
@@ -56,15 +56,10 @@
         val Latest = values().last()
         val Earliest = values().first()
 
-<<<<<<< HEAD
-        fun except(vararg versions: JavaVersion) = values().toList() - versions
-        fun except(versions: List<JavaVersion>) = values().toList() - versions
-=======
         fun except(v1: JavaVersion, vararg versions: JavaVersion) =
                 values().toList() - v1 - versions
 
->>>>>>> 9ff940a1
-
+        fun except(versions: List<JavaVersion>) = values().toList() - versions
     }
 }
 
