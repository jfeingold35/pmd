--- conflicted
+++ resolved
@@ -294,12 +294,6 @@
         return false;
     }
 
-<<<<<<< HEAD
-    private boolean hasNullInitializer(ASTLocalVariableDeclaration var) {
-        ASTVariableInitializer init = var.getFirstDescendantOfType(ASTVariableInitializer.class);
-        if (init != null) {
-            return !init.findChildNodesWithXPath("Expression/PrimaryExpression/PrimaryPrefix/Literal/NullLiteral").isEmpty();
-=======
     private boolean isNotWrappingResourceMethodParameter(ASTVariableDeclarator var,
             ASTMethodOrConstructorDeclaration method) {
         return !isWrappingResourceMethodParameter(var, method);
@@ -324,7 +318,6 @@
                     }
                 }
             }
->>>>>>> 9c82dd11
         }
         return false;
     }
