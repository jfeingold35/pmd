--- conflicted
+++ resolved
@@ -1,491 +1,488 @@
-/**
- * BSD-style license; for more info see http://pmd.sourceforge.net/license.html
- */
-package net.sourceforge.pmd.dcd.graph;
-
-import java.io.IOException;
-import java.io.InputStream;
-import java.util.ArrayList;
-import java.util.Arrays;
-import java.util.List;
-
-<<<<<<< HEAD
-=======
-import org.apache.commons.io.IOUtils;
->>>>>>> 65708ef7
-import org.objectweb.asm.AnnotationVisitor;
-import org.objectweb.asm.Attribute;
-import org.objectweb.asm.ClassReader;
-import org.objectweb.asm.ClassVisitor;
-import org.objectweb.asm.FieldVisitor;
-import org.objectweb.asm.Label;
-import org.objectweb.asm.MethodVisitor;
-import org.objectweb.asm.Opcodes;
-import org.objectweb.asm.signature.SignatureReader;
-
-import net.sourceforge.pmd.dcd.asm.PrintVisitor;
-import net.sourceforge.pmd.dcd.asm.TypeSignatureVisitor;
-import net.sourceforge.pmd.util.filter.Filter;
-
-/**
- * Utility class used to build a UsageGraph.
- */
-public class UsageGraphBuilder {
-
-    /**
-     * Should trace level logging be enabled.  This is a development debugging
-     * option.
-     */
-    private static final boolean TRACE = false;
-    private static final boolean INDEX = true;
-
-    protected final UsageGraph usageGraph;
-    protected final Filter<String> classFilter;
-
-    public UsageGraphBuilder(Filter<String> classFilter) {
-        this.classFilter = classFilter;
-        this.usageGraph = new UsageGraph(classFilter);
-    }
-
-    public void index(String name) {
-        try {
-            String className = getClassName(name);
-            String classResourceName = getResourceName(name);
-            if (classFilter.filter(className)) {
-                if (!usageGraph.isClass(className)) {
-                    usageGraph.defineClass(className);
-                    InputStream inputStream = this.getClass().getClassLoader().getResourceAsStream(
-                            classResourceName + ".class");
-                    ClassReader classReader = new ClassReader(inputStream);
-                    try {
-                        classReader.accept(getNewClassVisitor(), 0);
-                    } finally {
-                        IOUtils.closeQuietly(inputStream);
-                    }
-                }
-            }
-        } catch (IOException e) {
-            throw new RuntimeException("For " + name + ": " + e.getMessage(), e);
-        }
-    }
-
-    public UsageGraph getUsageGraph() {
-        return usageGraph;
-    }
-
-    private ClassVisitor getNewClassVisitor() {
-        return new MyClassVisitor();
-    }
-
-    // ASM visitor to on Class files to build a UsageGraph
-    class MyClassVisitor extends ClassVisitor {
-        private final PrintVisitor p;
-        private String className;
-
-        public MyClassVisitor() {
-            super(Opcodes.ASM5);
-            p = new PrintVisitor();
-        }
-
-        protected void println(String s) {
-            p.println(s);
-        }
-
-        protected void printlnIndent(String s) {
-            p.printlnIndent(s);
-        }
-
-        @Override
-        public void visit(int version, int access, String name, String signature, String superName, String[] interfaces) {
-            if (TRACE) {
-                println("visit:");
-                printlnIndent("version: " + version);
-                printlnIndent("access: " + access);
-                printlnIndent("name: " + name);
-                printlnIndent("signature: " + signature);
-                printlnIndent("superName: " + superName);
-                printlnIndent("interfaces: " + asList(interfaces));
-            }
-            this.className = getClassName(name);
-        }
-
-        @Override
-        public AnnotationVisitor visitAnnotation(String desc, boolean visible) {
-            if (TRACE) {
-                println("visitAnnotation:");
-                printlnIndent("desc: " + desc);
-                printlnIndent("visible: " + visible);
-            }
-            return null;
-        }
-
-        @Override
-        public void visitAttribute(Attribute attr) {
-            if (TRACE) {
-                println("visitAttribute:");
-                printlnIndent("attr: " + attr);
-            }
-        }
-
-        @Override
-        public void visitEnd() {
-            if (TRACE) {
-                println("visitEnd:");
-            }
-        }
-
-        @Override
-        public FieldVisitor visitField(int access, String name, String desc, String signature, Object value) {
-            if (TRACE) {
-                println("visitField:");
-                printlnIndent("access: " + access);
-                printlnIndent("name: " + name);
-                printlnIndent("desc: " + desc);
-                printlnIndent("signature: " + signature);
-                printlnIndent("value: " + value);
-            }
-            if (INDEX) {
-                SignatureReader signatureReader = new SignatureReader(desc);
-                TypeSignatureVisitor visitor = new TypeSignatureVisitor(p);
-                signatureReader.acceptType(visitor);
-                if (TRACE) {
-                    printlnIndent("fieldType: " + visitor.getFieldType());
-                }
-
-                usageGraph.defineField(className, name, desc);
-            }
-            return null;
-        }
-
-        @Override
-        public void visitInnerClass(String name, String outerName, String innerName, int access) {
-            if (TRACE) {
-                println("visitInnerClass:");
-                printlnIndent("name: " + name);
-                printlnIndent("outerName: " + outerName);
-                printlnIndent("innerName: " + innerName);
-                printlnIndent("access: " + access);
-            }
-            index(name);
-        }
-
-        @Override
-        public MethodVisitor visitMethod(int access, String name, String desc, String signature, String[] exceptions) {
-            MemberNode memberNode = null;
-            if (TRACE) {
-                println("visitMethod:");
-                printlnIndent("access: " + access);
-                printlnIndent("name: " + name);
-                printlnIndent("desc: " + desc);
-                printlnIndent("signature: " + signature);
-                printlnIndent("exceptions: " + asList(exceptions));
-            }
-            if (INDEX) {
-                memberNode = usageGraph.defineMethod(className, name, desc);
-            }
-            return getNewMethodVisitor(p, memberNode);
-        }
-
-        @Override
-        public void visitOuterClass(String owner, String name, String desc) {
-            if (TRACE) {
-                println("visitOuterClass:");
-                printlnIndent("owner: " + owner);
-                printlnIndent("name: " + name);
-                printlnIndent("desc: " + desc);
-            }
-        }
-
-        @Override
-        public void visitSource(String source, String debug) {
-            if (TRACE) {
-                println("visitSource:");
-                printlnIndent("source: " + source);
-                printlnIndent("debug: " + debug);
-            }
-        }
-    }
-
-    protected MethodVisitor getNewMethodVisitor(PrintVisitor parent, MemberNode usingMemberNode) {
-        return new MyMethodVisitor(parent, usingMemberNode);
-    }
-
-    protected class MyMethodVisitor extends MethodVisitor {
-        private final PrintVisitor p;
-
-        protected void println(String s) {
-            p.println(s);
-        }
-
-        protected void printlnIndent(String s) {
-            p.printlnIndent(s);
-        }
-
-        private final MemberNode usingMemberNode;
-
-        public MyMethodVisitor(PrintVisitor parent, MemberNode usingMemberNode) {
-            super(Opcodes.ASM5);
-            p = parent;
-            this.usingMemberNode = usingMemberNode;
-        }
-
-        @Override
-        public AnnotationVisitor visitAnnotation(String desc, boolean visible) {
-            if (TRACE) {
-                println("visitAnnotation:");
-                printlnIndent("desc: " + desc);
-                printlnIndent("visible: " + visible);
-            }
-            return null;
-        }
-
-        @Override
-        public AnnotationVisitor visitAnnotationDefault() {
-            if (TRACE) {
-                println("visitAnnotationDefault:");
-            }
-            return null;
-        }
-
-        @Override
-        public void visitAttribute(Attribute attr) {
-            if (TRACE) {
-                println("visitAttribute:");
-                printlnIndent("attr: " + attr);
-            }
-        }
-
-        @Override
-        public void visitCode() {
-            if (TRACE) {
-                println("visitCode:");
-            }
-        }
-
-        @Override
-        public void visitEnd() {
-            if (TRACE) {
-                println("visitEnd:");
-            }
-        }
-
-        @Override
-        public void visitFieldInsn(int opcode, String owner, String name, String desc) {
-            if (TRACE) {
-                println("visitFieldInsn:");
-                printlnIndent("opcode: " + opcode);
-                printlnIndent("owner: " + owner);
-                printlnIndent("name: " + name);
-                printlnIndent("desc: " + desc);
-            }
-            if (INDEX) {
-                String className = getClassName(owner);
-                usageGraph.usageField(className, name, desc, usingMemberNode);
-            }
-        }
-
-        @Override
-        public void visitFrame(int type, int local, Object[] local2, int stack, Object[] stack2) {
-            if (TRACE) {
-                println("visitFrame:");
-                printlnIndent("type: " + type);
-                printlnIndent("local: " + local);
-                printlnIndent("local2: " + asList(local2));
-                printlnIndent("stack: " + stack);
-                printlnIndent("stack2: " + asList(stack2));
-            }
-        }
-
-        @Override
-        public void visitIincInsn(int var, int increment) {
-            if (TRACE) {
-                println("visitIincInsn:");
-                printlnIndent("var: " + var);
-                printlnIndent("increment: " + increment);
-            }
-        }
-
-        @Override
-        public void visitInsn(int opcode) {
-            if (TRACE) {
-                println("visitInsn:");
-                printlnIndent("opcode: " + opcode);
-            }
-        }
-
-        @Override
-        public void visitIntInsn(int opcode, int operand) {
-            if (TRACE) {
-                println("visitIntInsn:");
-                printlnIndent("opcode: " + opcode);
-                printlnIndent("operand: " + operand);
-            }
-        }
-
-        @Override
-        public void visitJumpInsn(int opcode, Label label) {
-            if (TRACE) {
-                println("visitJumpInsn:");
-                printlnIndent("opcode: " + opcode);
-                printlnIndent("label: " + label);
-            }
-        }
-
-        @Override
-        public void visitLabel(Label label) {
-            if (TRACE) {
-                println("visitLabel:");
-                printlnIndent("label: " + label);
-            }
-        }
-
-        @Override
-        public void visitLdcInsn(Object cst) {
-            if (TRACE) {
-                println("visitLdcInsn:");
-                printlnIndent("cst: " + cst);
-            }
-        }
-
-        @Override
-        public void visitLineNumber(int line, Label start) {
-            if (TRACE) {
-                println("visitLineNumber:");
-                printlnIndent("line: " + line);
-                printlnIndent("start: " + start);
-            }
-        }
-
-        @Override
-        public void visitLocalVariable(String name, String desc, String signature, Label start, Label end, int index) {
-            if (TRACE) {
-                println("visitLocalVariable:");
-                printlnIndent("name: " + name);
-                printlnIndent("desc: " + desc);
-                printlnIndent("signature: " + signature);
-                printlnIndent("start: " + start);
-                printlnIndent("end: " + end);
-                printlnIndent("index: " + index);
-            }
-        }
-
-        @Override
-        public void visitLookupSwitchInsn(Label dflt, int[] keys, Label[] labels) {
-            if (TRACE) {
-                println("visitLookupSwitchInsn:");
-                printlnIndent("dflt: " + dflt);
-                printlnIndent("keys: " + asList(keys));
-                printlnIndent("labels: " + asList(labels));
-            }
-        }
-
-        @Override
-        public void visitMaxs(int maxStack, int maxLocals) {
-            if (TRACE) {
-                println("visitMaxs:");
-                printlnIndent("maxStack: " + maxStack);
-                printlnIndent("maxLocals: " + maxLocals);
-            }
-        }
-
-        @Override
-        public void visitMethodInsn(int opcode, String owner, String name, String desc, boolean itf) {
-            if (TRACE) {
-                println("visitMethodInsn:");
-                printlnIndent("opcode: " + opcode);
-                printlnIndent("owner: " + owner);
-                printlnIndent("name: " + name);
-                printlnIndent("desc: " + desc);
-                printlnIndent("itf: " + itf);
-            }
-            if (INDEX) {
-                String className = getClassName(owner);
-                usageGraph.usageMethod(className, name, desc, usingMemberNode);
-            }
-        }
-
-        @Override
-        public void visitMultiANewArrayInsn(String desc, int dims) {
-            if (TRACE) {
-                println("visitMultiANewArrayInsn:");
-                printlnIndent("desc: " + desc);
-                printlnIndent("dims: " + dims);
-            }
-        }
-
-        @Override
-        public AnnotationVisitor visitParameterAnnotation(int parameter, String desc, boolean visible) {
-            if (TRACE) {
-                println("visitParameterAnnotation:");
-                printlnIndent("parameter: " + parameter);
-                printlnIndent("desc: " + desc);
-                printlnIndent("visible: " + visible);
-            }
-            return null;
-        }
-
-        @Override
-        public void visitTableSwitchInsn(int min, int max, Label dflt,
-                Label... labels) {
-            if (TRACE) {
-                println("visitTableSwitchInsn:");
-                printlnIndent("min: " + min);
-                printlnIndent("max: " + max);
-                printlnIndent("dflt: " + dflt);
-                printlnIndent("labels: " + asList(labels));
-            }
-        }
-
-        @Override
-        public void visitTryCatchBlock(Label start, Label end, Label handler, String type) {
-            if (TRACE) {
-                println("visitTryCatchBlock:");
-                printlnIndent("start: " + start);
-                printlnIndent("end: " + end);
-                printlnIndent("handler: " + handler);
-                printlnIndent("type: " + type);
-            }
-        }
-
-        @Override
-        public void visitTypeInsn(int opcode, String desc) {
-            if (TRACE) {
-                println("visitTypeInsn:");
-                printlnIndent("opcode: " + opcode);
-                printlnIndent("desc: " + desc);
-            }
-        }
-
-        @Override
-        public void visitVarInsn(int opcode, int var) {
-            if (TRACE) {
-                println("visitVarInsn:");
-                printlnIndent("opcode: " + opcode);
-                printlnIndent("var: " + var);
-            }
-        }
-    }
-
-    private static String getResourceName(String name) {
-        return name.replace('.', '/');
-    }
-
-    static String getClassName(String name) {
-        return name.replace('/', '.');
-    }
-
-    private static List<Integer> asList(int[] array) {
-        List<Integer> list = null;
-        if (array != null) {
-            list = new ArrayList<>(array.length);
-            for (int i : array) {
-                list.add(i);
-            }
-        }
-        return list;
-    }
-
-    private static List<Object> asList(Object[] array) {
-        return array != null ? Arrays.asList(array) : null;
-    }
-}
+/**
+ * BSD-style license; for more info see http://pmd.sourceforge.net/license.html
+ */
+package net.sourceforge.pmd.dcd.graph;
+
+import java.io.IOException;
+import java.io.InputStream;
+import java.util.ArrayList;
+import java.util.Arrays;
+import java.util.List;
+
+import org.apache.commons.io.IOUtils;
+import org.objectweb.asm.AnnotationVisitor;
+import org.objectweb.asm.Attribute;
+import org.objectweb.asm.ClassReader;
+import org.objectweb.asm.ClassVisitor;
+import org.objectweb.asm.FieldVisitor;
+import org.objectweb.asm.Label;
+import org.objectweb.asm.MethodVisitor;
+import org.objectweb.asm.Opcodes;
+import org.objectweb.asm.signature.SignatureReader;
+
+import net.sourceforge.pmd.dcd.asm.PrintVisitor;
+import net.sourceforge.pmd.dcd.asm.TypeSignatureVisitor;
+import net.sourceforge.pmd.util.filter.Filter;
+
+/**
+ * Utility class used to build a UsageGraph.
+ */
+public class UsageGraphBuilder {
+
+    /**
+     * Should trace level logging be enabled.  This is a development debugging
+     * option.
+     */
+    private static final boolean TRACE = false;
+    private static final boolean INDEX = true;
+
+    protected final UsageGraph usageGraph;
+    protected final Filter<String> classFilter;
+
+    public UsageGraphBuilder(Filter<String> classFilter) {
+        this.classFilter = classFilter;
+        this.usageGraph = new UsageGraph(classFilter);
+    }
+
+    public void index(String name) {
+        try {
+            String className = getClassName(name);
+            String classResourceName = getResourceName(name);
+            if (classFilter.filter(className)) {
+                if (!usageGraph.isClass(className)) {
+                    usageGraph.defineClass(className);
+                    InputStream inputStream = this.getClass().getClassLoader().getResourceAsStream(
+                            classResourceName + ".class");
+                    ClassReader classReader = new ClassReader(inputStream);
+                    try {
+                        classReader.accept(getNewClassVisitor(), 0);
+                    } finally {
+                        IOUtils.closeQuietly(inputStream);
+                    }
+                }
+            }
+        } catch (IOException e) {
+            throw new RuntimeException("For " + name + ": " + e.getMessage(), e);
+        }
+    }
+
+    public UsageGraph getUsageGraph() {
+        return usageGraph;
+    }
+
+    private ClassVisitor getNewClassVisitor() {
+        return new MyClassVisitor();
+    }
+
+    // ASM visitor to on Class files to build a UsageGraph
+    class MyClassVisitor extends ClassVisitor {
+        private final PrintVisitor p;
+        private String className;
+
+        public MyClassVisitor() {
+            super(Opcodes.ASM5);
+            p = new PrintVisitor();
+        }
+
+        protected void println(String s) {
+            p.println(s);
+        }
+
+        protected void printlnIndent(String s) {
+            p.printlnIndent(s);
+        }
+
+        @Override
+        public void visit(int version, int access, String name, String signature, String superName, String[] interfaces) {
+            if (TRACE) {
+                println("visit:");
+                printlnIndent("version: " + version);
+                printlnIndent("access: " + access);
+                printlnIndent("name: " + name);
+                printlnIndent("signature: " + signature);
+                printlnIndent("superName: " + superName);
+                printlnIndent("interfaces: " + asList(interfaces));
+            }
+            this.className = getClassName(name);
+        }
+
+        @Override
+        public AnnotationVisitor visitAnnotation(String desc, boolean visible) {
+            if (TRACE) {
+                println("visitAnnotation:");
+                printlnIndent("desc: " + desc);
+                printlnIndent("visible: " + visible);
+            }
+            return null;
+        }
+
+        @Override
+        public void visitAttribute(Attribute attr) {
+            if (TRACE) {
+                println("visitAttribute:");
+                printlnIndent("attr: " + attr);
+            }
+        }
+
+        @Override
+        public void visitEnd() {
+            if (TRACE) {
+                println("visitEnd:");
+            }
+        }
+
+        @Override
+        public FieldVisitor visitField(int access, String name, String desc, String signature, Object value) {
+            if (TRACE) {
+                println("visitField:");
+                printlnIndent("access: " + access);
+                printlnIndent("name: " + name);
+                printlnIndent("desc: " + desc);
+                printlnIndent("signature: " + signature);
+                printlnIndent("value: " + value);
+            }
+            if (INDEX) {
+                SignatureReader signatureReader = new SignatureReader(desc);
+                TypeSignatureVisitor visitor = new TypeSignatureVisitor(p);
+                signatureReader.acceptType(visitor);
+                if (TRACE) {
+                    printlnIndent("fieldType: " + visitor.getFieldType());
+                }
+
+                usageGraph.defineField(className, name, desc);
+            }
+            return null;
+        }
+
+        @Override
+        public void visitInnerClass(String name, String outerName, String innerName, int access) {
+            if (TRACE) {
+                println("visitInnerClass:");
+                printlnIndent("name: " + name);
+                printlnIndent("outerName: " + outerName);
+                printlnIndent("innerName: " + innerName);
+                printlnIndent("access: " + access);
+            }
+            index(name);
+        }
+
+        @Override
+        public MethodVisitor visitMethod(int access, String name, String desc, String signature, String[] exceptions) {
+            MemberNode memberNode = null;
+            if (TRACE) {
+                println("visitMethod:");
+                printlnIndent("access: " + access);
+                printlnIndent("name: " + name);
+                printlnIndent("desc: " + desc);
+                printlnIndent("signature: " + signature);
+                printlnIndent("exceptions: " + asList(exceptions));
+            }
+            if (INDEX) {
+                memberNode = usageGraph.defineMethod(className, name, desc);
+            }
+            return getNewMethodVisitor(p, memberNode);
+        }
+
+        @Override
+        public void visitOuterClass(String owner, String name, String desc) {
+            if (TRACE) {
+                println("visitOuterClass:");
+                printlnIndent("owner: " + owner);
+                printlnIndent("name: " + name);
+                printlnIndent("desc: " + desc);
+            }
+        }
+
+        @Override
+        public void visitSource(String source, String debug) {
+            if (TRACE) {
+                println("visitSource:");
+                printlnIndent("source: " + source);
+                printlnIndent("debug: " + debug);
+            }
+        }
+    }
+
+    protected MethodVisitor getNewMethodVisitor(PrintVisitor parent, MemberNode usingMemberNode) {
+        return new MyMethodVisitor(parent, usingMemberNode);
+    }
+
+    protected class MyMethodVisitor extends MethodVisitor {
+        private final PrintVisitor p;
+
+        protected void println(String s) {
+            p.println(s);
+        }
+
+        protected void printlnIndent(String s) {
+            p.printlnIndent(s);
+        }
+
+        private final MemberNode usingMemberNode;
+
+        public MyMethodVisitor(PrintVisitor parent, MemberNode usingMemberNode) {
+            super(Opcodes.ASM5);
+            p = parent;
+            this.usingMemberNode = usingMemberNode;
+        }
+
+        @Override
+        public AnnotationVisitor visitAnnotation(String desc, boolean visible) {
+            if (TRACE) {
+                println("visitAnnotation:");
+                printlnIndent("desc: " + desc);
+                printlnIndent("visible: " + visible);
+            }
+            return null;
+        }
+
+        @Override
+        public AnnotationVisitor visitAnnotationDefault() {
+            if (TRACE) {
+                println("visitAnnotationDefault:");
+            }
+            return null;
+        }
+
+        @Override
+        public void visitAttribute(Attribute attr) {
+            if (TRACE) {
+                println("visitAttribute:");
+                printlnIndent("attr: " + attr);
+            }
+        }
+
+        @Override
+        public void visitCode() {
+            if (TRACE) {
+                println("visitCode:");
+            }
+        }
+
+        @Override
+        public void visitEnd() {
+            if (TRACE) {
+                println("visitEnd:");
+            }
+        }
+
+        @Override
+        public void visitFieldInsn(int opcode, String owner, String name, String desc) {
+            if (TRACE) {
+                println("visitFieldInsn:");
+                printlnIndent("opcode: " + opcode);
+                printlnIndent("owner: " + owner);
+                printlnIndent("name: " + name);
+                printlnIndent("desc: " + desc);
+            }
+            if (INDEX) {
+                String className = getClassName(owner);
+                usageGraph.usageField(className, name, desc, usingMemberNode);
+            }
+        }
+
+        @Override
+        public void visitFrame(int type, int local, Object[] local2, int stack, Object[] stack2) {
+            if (TRACE) {
+                println("visitFrame:");
+                printlnIndent("type: " + type);
+                printlnIndent("local: " + local);
+                printlnIndent("local2: " + asList(local2));
+                printlnIndent("stack: " + stack);
+                printlnIndent("stack2: " + asList(stack2));
+            }
+        }
+
+        @Override
+        public void visitIincInsn(int var, int increment) {
+            if (TRACE) {
+                println("visitIincInsn:");
+                printlnIndent("var: " + var);
+                printlnIndent("increment: " + increment);
+            }
+        }
+
+        @Override
+        public void visitInsn(int opcode) {
+            if (TRACE) {
+                println("visitInsn:");
+                printlnIndent("opcode: " + opcode);
+            }
+        }
+
+        @Override
+        public void visitIntInsn(int opcode, int operand) {
+            if (TRACE) {
+                println("visitIntInsn:");
+                printlnIndent("opcode: " + opcode);
+                printlnIndent("operand: " + operand);
+            }
+        }
+
+        @Override
+        public void visitJumpInsn(int opcode, Label label) {
+            if (TRACE) {
+                println("visitJumpInsn:");
+                printlnIndent("opcode: " + opcode);
+                printlnIndent("label: " + label);
+            }
+        }
+
+        @Override
+        public void visitLabel(Label label) {
+            if (TRACE) {
+                println("visitLabel:");
+                printlnIndent("label: " + label);
+            }
+        }
+
+        @Override
+        public void visitLdcInsn(Object cst) {
+            if (TRACE) {
+                println("visitLdcInsn:");
+                printlnIndent("cst: " + cst);
+            }
+        }
+
+        @Override
+        public void visitLineNumber(int line, Label start) {
+            if (TRACE) {
+                println("visitLineNumber:");
+                printlnIndent("line: " + line);
+                printlnIndent("start: " + start);
+            }
+        }
+
+        @Override
+        public void visitLocalVariable(String name, String desc, String signature, Label start, Label end, int index) {
+            if (TRACE) {
+                println("visitLocalVariable:");
+                printlnIndent("name: " + name);
+                printlnIndent("desc: " + desc);
+                printlnIndent("signature: " + signature);
+                printlnIndent("start: " + start);
+                printlnIndent("end: " + end);
+                printlnIndent("index: " + index);
+            }
+        }
+
+        @Override
+        public void visitLookupSwitchInsn(Label dflt, int[] keys, Label[] labels) {
+            if (TRACE) {
+                println("visitLookupSwitchInsn:");
+                printlnIndent("dflt: " + dflt);
+                printlnIndent("keys: " + asList(keys));
+                printlnIndent("labels: " + asList(labels));
+            }
+        }
+
+        @Override
+        public void visitMaxs(int maxStack, int maxLocals) {
+            if (TRACE) {
+                println("visitMaxs:");
+                printlnIndent("maxStack: " + maxStack);
+                printlnIndent("maxLocals: " + maxLocals);
+            }
+        }
+
+        @Override
+        public void visitMethodInsn(int opcode, String owner, String name, String desc, boolean itf) {
+            if (TRACE) {
+                println("visitMethodInsn:");
+                printlnIndent("opcode: " + opcode);
+                printlnIndent("owner: " + owner);
+                printlnIndent("name: " + name);
+                printlnIndent("desc: " + desc);
+                printlnIndent("itf: " + itf);
+            }
+            if (INDEX) {
+                String className = getClassName(owner);
+                usageGraph.usageMethod(className, name, desc, usingMemberNode);
+            }
+        }
+
+        @Override
+        public void visitMultiANewArrayInsn(String desc, int dims) {
+            if (TRACE) {
+                println("visitMultiANewArrayInsn:");
+                printlnIndent("desc: " + desc);
+                printlnIndent("dims: " + dims);
+            }
+        }
+
+        @Override
+        public AnnotationVisitor visitParameterAnnotation(int parameter, String desc, boolean visible) {
+            if (TRACE) {
+                println("visitParameterAnnotation:");
+                printlnIndent("parameter: " + parameter);
+                printlnIndent("desc: " + desc);
+                printlnIndent("visible: " + visible);
+            }
+            return null;
+        }
+
+        @Override
+        public void visitTableSwitchInsn(int min, int max, Label dflt,
+                Label... labels) {
+            if (TRACE) {
+                println("visitTableSwitchInsn:");
+                printlnIndent("min: " + min);
+                printlnIndent("max: " + max);
+                printlnIndent("dflt: " + dflt);
+                printlnIndent("labels: " + asList(labels));
+            }
+        }
+
+        @Override
+        public void visitTryCatchBlock(Label start, Label end, Label handler, String type) {
+            if (TRACE) {
+                println("visitTryCatchBlock:");
+                printlnIndent("start: " + start);
+                printlnIndent("end: " + end);
+                printlnIndent("handler: " + handler);
+                printlnIndent("type: " + type);
+            }
+        }
+
+        @Override
+        public void visitTypeInsn(int opcode, String desc) {
+            if (TRACE) {
+                println("visitTypeInsn:");
+                printlnIndent("opcode: " + opcode);
+                printlnIndent("desc: " + desc);
+            }
+        }
+
+        @Override
+        public void visitVarInsn(int opcode, int var) {
+            if (TRACE) {
+                println("visitVarInsn:");
+                printlnIndent("opcode: " + opcode);
+                printlnIndent("var: " + var);
+            }
+        }
+    }
+
+    private static String getResourceName(String name) {
+        return name.replace('.', '/');
+    }
+
+    static String getClassName(String name) {
+        return name.replace('/', '.');
+    }
+
+    private static List<Integer> asList(int[] array) {
+        List<Integer> list = null;
+        if (array != null) {
+            list = new ArrayList<>(array.length);
+            for (int i : array) {
+                list.add(i);
+            }
+        }
+        return list;
+    }
+
+    private static List<Object> asList(Object[] array) {
+        return array != null ? Arrays.asList(array) : null;
+    }
+}