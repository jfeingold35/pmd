--- conflicted
+++ resolved
@@ -426,7 +426,6 @@
     *   [#234](https://github.com/pmd/pmd/issues/234): \[core] Zip file stream closes spuriously when loading rulesets
     *   [#256](https://github.com/pmd/pmd/issues/256): \[core] shortnames option is broken with relative paths
     *   [#305](https://github.com/pmd/pmd/issues/305): \[core] PMD not executing under git bash
-<<<<<<< HEAD
 *   apex-apexunit
     *   [#1543](https://sourceforge.net/p/pmd/bugs/1543/): \[apex] ApexUnitTestClassShouldHaveAsserts assumes APEX is case sensitive
 *   apex-complexity
@@ -440,6 +439,7 @@
     *   [#207](https://github.com/pmd/pmd/issues/207): \[java] Parse error on method reference with generics
     *   [#208](https://github.com/pmd/pmd/issues/208): \[java] Parse error with local class with 2 or more annotations
     *   [#213](https://github.com/pmd/pmd/issues/213): \[java] CPD: OutOfMemory when analyzing Lucene
+    *   [#309](https://github.com/pmd/pmd/issues/309): \[java] Parse error on method reference
     *   [#1542](https://sourceforge.net/p/pmd/bugs/1542/): \[java] CPD throws an NPE when parsing enums with -ignore-identifiers
     *   [#1545](https://sourceforge.net/p/pmd/bugs/1545/): \[java] Symbol Table fails to resolve inner classes
 *   java-basic
@@ -459,10 +459,6 @@
     *   [#219](https://github.com/pmd/pmd/issues/219): \[java] UnnecessaryLocalBeforeReturn: ClassCastException in switch case with local variable returned
     *   [#240](https://github.com/pmd/pmd/issues/240): \[java] UnnecessaryLocalBeforeReturn: Enhance by checking usages
     *   [#274](https://github.com/pmd/pmd/issues/274): \[java] AccessorMethodGeneration: Method inside static inner class incorrectly reported
-=======
-*   java-design:
-    *   [#309](https://github.com/pmd/pmd/issues/309): \[java] Parse error on method reference
->>>>>>> abe2e856
     *   [#275](https://github.com/pmd/pmd/issues/275): \[java] FinalFieldCouldBeStatic: Constant in @interface incorrectly reported as "could be made static"
     *   [#282](https://github.com/pmd/pmd/issues/282): \[java] UnnecessaryLocalBeforeReturn false positive when cloning Maps
     *   [#291](https://github.com/pmd/pmd/issues/291): \[java] Improve quality of AccessorClassGeneration
