---
title: PMD Release Notes
permalink: pmd_release_notes.html
keywords: changelog, release notes
---

## {{ site.pmd.date }} - {{ site.pmd.version }}

The PMD team is pleased to announce PMD {{ site.pmd.version }}.

This is a {{ site.pmd.release_type }} release.

{% tocmaker is_release_notes_processor %}

### New and noteworthy

### Updatex Apex Support

*   The Apex language support has been bumped to version 45 (Spring '19). All new language features are now properly
    parsed and processed.
*   Many nodes now expose more informations, such as the operator for BooleanExpressions. This makes these operators
    consumable by XPath rules, e.g. `//BooleanExpression[@Operator='&&']`.

#### New Rules

*   The new Java rule {% rule "java/multithreading/UnsynchronizedStaticFormatter" %} (`java-multithreading`) detects
    unsynchronized usages of static `java.text.Format` instances. This rule is a more generic replacement of the
    rule {% rule "java/multithreading/UnsynchronizedStaticDateFormatter" %} which focused just on `DateFormat`.

*   The new Java rule {% rule "java/bestpractices/ForLoopVariableCount" %} (`java-bestpractices`) checks for
    the number of control variables in a for-loop. Having a lot of control variables makes it harder to understand
    what the loop does. The maximum allowed number of variables is by default 1 and can be configured by a
    property.

*   The new Java rule {% rule "java/bestpractices/AvoidReassigningLoopVariables" %} (`java-bestpractices`) searches
    for loop variables that are reassigned. Changing the loop variables additionally to the loop itself can lead to
    hard-to-find bugs.

*   The new Java rule {% rule "java/codestyle/UseDiamondOperator" %} (`java-codestyle`) looks for constructor
    calls with explicit type parameters. Since Java 1.7, these type parameters are not necessary anymore, as they
    can be inferred now.

#### Modified Rules

*   The Java rule {% rule "java/codestyle/LocalVariableCouldBeFinal" %} (`java-codestyle`) has a new
    property `ignoreForEachDecl`, which is by default disabled. The new property allows for ignoring
    non-final loop variables in a for-each statement.

#### Deprecated Rules

*   The Java rule {% rule "java/multithreading/UnsynchronizedStaticDateFormatter" %} has been deprecated and
    will be removed with PMD 7.0.0. The rule is replaced by the more general
    {% rule "java/multithreading/UnsynchronizedStaticFormatter" %}.

### Fixed Issues

<<<<<<< HEAD
*   all
    *   [#1196](https://github.com/pmd/pmd/issues/1196): \[core] CPD results not consistent between runs
=======
*   core
    *   [#1496](https://github.com/pmd/pmd/issues/1496) \[core] Refactor metrics to be dealt with generically from pmd-core
>>>>>>> 6c431754
*   apex
    *   [#1542](https://github.com/pmd/pmd/pull/1542): \[apex] Include the documentation category
    *   [#1546](https://github.com/pmd/pmd/issues/1546): \[apex] PMD parsing exception for Apex classes using 'inherited sharing' keyword
    *   [#1568](https://github.com/pmd/pmd/pull/1568): \[apex] AST node attribute @Image not usable / always null in XPath rule / Designer
*   java
    *   [#1556](https://github.com/pmd/pmd/issues/1556): \[java] Default methods should not be considered abstract
    *   [#1578](https://github.com/pmd/pmd/issues/1578): \[java] Private field is detected as public inside nested classes in interfaces
*   java-bestpractices
    *   [#658](https://github.com/pmd/pmd/issues/658): \[java] OneDeclarationPerLine: False positive for loops
    *   [#1518](https://github.com/pmd/pmd/issues/1518): \[java] New rule: AvoidReassigningLoopVariable
    *   [#1519](https://github.com/pmd/pmd/issues/1519): \[java] New rule: ForLoopVariableCount
*   java-codestyle
    *   [#1513](https://github.com/pmd/pmd/issues/1513): \[java] LocalVariableCouldBeFinal: allow excluding the variable in a for-each loop
    *   [#1517](https://github.com/pmd/pmd/issues/1517): \[java] New Rule: UseDiamondOperator
*   java-errorprone
    *   [#1035](https://github.com/pmd/pmd/issues/1035): \[java] ReturnFromFinallyBlock: False positive on lambda expression in finally block
    *   [#1549](https://github.com/pmd/pmd/issues/1549): \[java] NPE in PMD 6.8.0 InvalidSlf4jMessageFormat
*   java-multithreading
    *   [#1533](https://github.com/pmd/pmd/issues/1533): \[java] New rule: UnsynchronizedStaticFormatter
*   plsql
    *   [#1507](https://github.com/pmd/pmd/issues/1507): \[plsql] Parse Exception when using '||' operator in where clause
    *   [#1508](https://github.com/pmd/pmd/issues/1508): \[plsql] Parse Exception when using SELECT COUNT(\*)
    *   [#1509](https://github.com/pmd/pmd/issues/1509): \[plsql] Parse Exception with OUTER/INNER Joins
    *   [#1511](https://github.com/pmd/pmd/issues/1511): \[plsql] Parse Exception with IS NOT NULL
    *   [#1583](https://github.com/pmd/pmd/issues/1583): \[plsql] Update Set Clause should allow multiple columns
    *   [#1586](https://github.com/pmd/pmd/issues/1586): \[plsql] Parse Exception when functions are used with LIKE

### API Changes

* {% jdoc core::lang.rule.stat.StatisticalRule %} and the related helper classes and base rule classes
are deprecated for removal in 7.0.0. This includes all of {% jdoc_package core::stat %} and {% jdoc_package core::lang.rule.stat %},
and also {% jdoc java::lang.java.rule.AbstractStatisticalJavaRule %}, {% jdoc apex::lang.apex.rule.AbstractStatisticalApexRule %} and the like.
The methods {% jdoc !c!core::Report#addMetric(core::stat.Metric) %} and {% jdoc core::ThreadSafeReportListener#metricAdded(core::stat.Metric) %}
will also be removed.
* {% jdoc core::properties.PropertySource#setProperty(core::properties.MultiValuePropertyDescriptor, Object[]) %} is deprecated,
because {% jdoc core::properties.MultiValuePropertyDescriptor %} is deprecated as well

### External Contributions

*   [#1503](https://github.com/pmd/pmd/pull/1503): \[java] Fix for ReturnFromFinallyBlock false-positives - [RishabhDeep Singh](https://github.com/rishabhdeepsingh)
*   [#1514](https://github.com/pmd/pmd/pull/1514): \[java] LocalVariableCouldBeFinal: allow excluding the variable in a for-each loop - [Kris Scheibe](https://github.com/kris-scheibe)
*   [#1516](https://github.com/pmd/pmd/pull/1516): \[java] OneDeclarationPerLine: Don't report multiple variables in a for statement. - [Kris Scheibe](https://github.com/kris-scheibe)
*   [#1520](https://github.com/pmd/pmd/pull/1520): \[java] New rule: ForLoopVariableCount: check the number of control variables in a for loop - [Kris Scheibe](https://github.com/kris-scheibe)
*   [#1521](https://github.com/pmd/pmd/pull/1521): \[java] Upgrade to ASM7 for JDK 11 support - [Mark Pritchard](https://github.com/markpritchard)
*   [#1530](https://github.com/pmd/pmd/pull/1530): \[java] New rule: AvoidReassigningLoopVariables - [Kris Scheibe](https://github.com/kris-scheibe)
*   [#1534](https://github.com/pmd/pmd/pull/1534): \[java] This is the change regarding the usediamondoperator #1517 - [hemanshu070](https://github.com/hemanshu070)
*   [#1545](https://github.com/pmd/pmd/pull/1545): \[doc] fixing dead links + tool to check for dead links automatically - [Kris Scheibe](https://github.com/kris-scheibe)
*   [#1551](https://github.com/pmd/pmd/pull/1551): \[java] InvalidSlf4jMessageFormatRule should not throw NPE for enums - [Robbie Martinus](https://github.com/rmartinus)
*   [#1552](https://github.com/pmd/pmd/pull/1552): \[core] Upgrading Google Gson from 2.5 to 2.8.5 - [Thunderforge](https://github.com/Thunderforge)
*   [#1553](https://github.com/pmd/pmd/pull/1553): \[core] Upgrading System Rules dependency from 1.8.0 to 1.19.0 - [Thunderforge](https://github.com/Thunderforge)
*   [#1554](https://github.com/pmd/pmd/pull/1554): \[plsql] updates should allow for multiple statements - [tashiscool](https://github.com/tashiscool)
*   [#1584](https://github.com/pmd/pmd/pull/1584): \[core] Fixes 1196: inconsistencies of clones returned by different CPD executions for the same files  - [Bruno Ferreira](https://github.com/bmbferreira)

{% endtocmaker %}
<|MERGE_RESOLUTION|>--- conflicted
+++ resolved
@@ -54,13 +54,9 @@
 
 ### Fixed Issues
 
-<<<<<<< HEAD
-*   all
+*   core
     *   [#1196](https://github.com/pmd/pmd/issues/1196): \[core] CPD results not consistent between runs
-=======
-*   core
     *   [#1496](https://github.com/pmd/pmd/issues/1496) \[core] Refactor metrics to be dealt with generically from pmd-core
->>>>>>> 6c431754
 *   apex
     *   [#1542](https://github.com/pmd/pmd/pull/1542): \[apex] Include the documentation category
     *   [#1546](https://github.com/pmd/pmd/issues/1546): \[apex] PMD parsing exception for Apex classes using 'inherited sharing' keyword
