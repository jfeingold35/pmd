/**
 * BSD-style license; for more info see http://pmd.sourceforge.net/license.html
 */

package net.sourceforge.pmd.lang.java.rule.design;

import static net.sourceforge.pmd.properties.PropertyFactory.booleanProperty;

import java.lang.reflect.Method;
import java.lang.reflect.Modifier;
import java.util.ArrayList;
import java.util.List;

import net.sourceforge.pmd.RuleContext;
import net.sourceforge.pmd.lang.ast.Node;
import net.sourceforge.pmd.lang.java.ast.ASTArgumentList;
import net.sourceforge.pmd.lang.java.ast.ASTArguments;
import net.sourceforge.pmd.lang.java.ast.ASTBlock;
import net.sourceforge.pmd.lang.java.ast.ASTClassOrInterfaceBodyDeclaration;
import net.sourceforge.pmd.lang.java.ast.ASTClassOrInterfaceDeclaration;
import net.sourceforge.pmd.lang.java.ast.ASTFormalParameter;
import net.sourceforge.pmd.lang.java.ast.ASTFormalParameters;
import net.sourceforge.pmd.lang.java.ast.ASTMethodDeclaration;
import net.sourceforge.pmd.lang.java.ast.ASTName;
import net.sourceforge.pmd.lang.java.ast.ASTNameList;
import net.sourceforge.pmd.lang.java.ast.ASTPackageDeclaration;
import net.sourceforge.pmd.lang.java.ast.ASTPrimaryExpression;
import net.sourceforge.pmd.lang.java.ast.ASTPrimaryPrefix;
import net.sourceforge.pmd.lang.java.ast.ASTPrimarySuffix;
import net.sourceforge.pmd.lang.java.ast.ASTResultType;
import net.sourceforge.pmd.lang.java.ast.ASTStatement;
import net.sourceforge.pmd.lang.java.ast.ASTType;
import net.sourceforge.pmd.lang.java.ast.ASTVariableDeclaratorId;
import net.sourceforge.pmd.lang.java.rule.AbstractJavaRule;
import net.sourceforge.pmd.lang.java.typeresolution.TypeHelper;
import net.sourceforge.pmd.properties.PropertyDescriptor;


/**
 * @author Romain Pelisse, bugfix for [ 1522517 ] False +:
 *         UselessOverridingMethod
 */
public class UselessOverridingMethodRule extends AbstractJavaRule {
    private static final String CLONE_METHOD_NAME = "clone";

    // TODO extend AbstractIgnoredAnnotationRule node
    // TODO ignore if there is javadoc
    private static final PropertyDescriptor<Boolean> IGNORE_ANNOTATIONS_DESCRIPTOR =
            booleanProperty("ignoreAnnotations")
            .defaultValue(false)
            .desc("Ignore annotations")
            .build();

    private String packageName;

    public UselessOverridingMethodRule() {
        definePropertyDescriptor(IGNORE_ANNOTATIONS_DESCRIPTOR);
    }

    @Override
    public void start(RuleContext ctx) {
        packageName = "";
    }

    @Override
    public Object visit(ASTClassOrInterfaceDeclaration clz, Object data) {
        if (clz.isInterface()) {
            return data;
        }
        return super.visit(clz, data);
    }

    // TODO: this method should be externalize into an utility class, shouldn't it ?
    private boolean isMethodResultType(ASTMethodDeclaration node, Class<?> resultType) {
        ASTResultType type = node.getResultType();
        if (type != null && type.getChild(0) instanceof ASTType) {
            Class<?> resolvedResultType = ((ASTType) type.getChild(0)).getType();
            return resultType.equals(resolvedResultType);
        }
        return false;
    }

    // TODO: this method should be externalize into an utility class, shouldn't it ?
    private boolean isMethodThrowingType(ASTMethodDeclaration node, Class<? extends Exception> exceptionType) {
        ASTNameList thrownsExceptions = node.getThrows();
        if (thrownsExceptions != null) {
            List<ASTName> names = thrownsExceptions.findChildrenOfType(ASTName.class);
            for (ASTName name : names) {
                if (name.getType() != null && name.getType() == exceptionType) {
                    return true;
                }
            }
        }
        return false;
    }

    @Override
    public Object visit(ASTPackageDeclaration node, Object data) {
        packageName = node.getPackageNameImage();
        return super.visit(node, data);
    }

    @Override
    public Object visit(ASTMethodDeclaration node, Object data) {
        // Can skip abstract methods and methods whose only purpose is to
        // guarantee that the inherited method is not changed by finalizing
        // them.
        if (node.isAbstract() || node.isFinal() || node.isNative() || node.isSynchronized()) {
            return super.visit(node, data);
        }
        // We can also skip the 'clone' method as they are generally
        // 'useless' but as it is considered a 'good practice' to
        // implement them anyway ( see bug 1522517)
        if (isCloneMethod(node)) {
            return super.visit(node, data);
        }

        ASTBlock block = node.getBody();
        if (block == null) {
            return super.visit(node, data);
        }
        // Only process functions with one BlockStatement
        if (block.getNumChildren() != 1 || block.findDescendantsOfType(ASTStatement.class).size() != 1) {
            return super.visit(node, data);
        }

        Node statement = block.getChild(0).getChild(0);
        if (statement.getChild(0).getNumChildren() == 0) {
            return data; // skips empty return statements
        }
        Node statementGrandChild = statement.getChild(0).getChild(0);
        ASTPrimaryExpression primaryExpression;

        if (statementGrandChild instanceof ASTPrimaryExpression) {
            primaryExpression = (ASTPrimaryExpression) statementGrandChild;
        } else {
            List<ASTPrimaryExpression> primaryExpressions = statementGrandChild
                    .findChildrenOfType(ASTPrimaryExpression.class);
            if (primaryExpressions.size() != 1) {
                return super.visit(node, data);
            }
            primaryExpression = primaryExpressions.get(0);
        }

        ASTPrimaryPrefix primaryPrefix = primaryExpression.getFirstChildOfType(ASTPrimaryPrefix.class);
        if (!primaryPrefix.usesSuperModifier()) {
            return super.visit(node, data);
        }

        List<ASTPrimarySuffix> primarySuffixList = primaryExpression.findChildrenOfType(ASTPrimarySuffix.class);
        if (primarySuffixList.size() != 2) {
            // extra method call on result of super method
            return super.visit(node, data);
        }

        ASTPrimarySuffix primarySuffix = primarySuffixList.get(0);
        if (!primarySuffix.hasImageEqualTo(node.getName())) {
            return super.visit(node, data);
        }
        // Process arguments
        primarySuffix = primarySuffixList.get(1);
        ASTArguments arguments = (ASTArguments) primarySuffix.getChild(0);
        ASTFormalParameters formalParameters = node.getFormalParameters();
        if (formalParameters.getNumChildren() != arguments.getNumChildren()) {
            return super.visit(node, data);
        }

<<<<<<< HEAD
        if (!ignoreAnnotations && node.getDeclaredAnnotations().any(it -> !TypeHelper.isExactlyA(it, Override.class.getName()))) {
            return super.visit(node, data);
=======
        if (!getProperty(IGNORE_ANNOTATIONS_DESCRIPTOR)) {
            ASTClassOrInterfaceBodyDeclaration parent = (ASTClassOrInterfaceBodyDeclaration) node.getParent();
            for (int i = 0; i < parent.getNumChildren(); i++) {
                Node n = parent.getChild(i);
                if (n instanceof ASTAnnotation) {
                    if (n.getChild(0) instanceof ASTMarkerAnnotation) {
                        // @Override is ignored
                        if ("Override".equals(((ASTName) n.getChild(0).getChild(0)).getImage())) {
                            continue;
                        }
                    }
                    return super.visit(node, data);
                }
            }
>>>>>>> f574b792
        }

        // different number of args
        if (arguments.size() != node.getArity()) {
            return super.visit(node, data);
        }

        if (arguments.size() > 0) {
            ASTArgumentList argumentList = (ASTArgumentList) arguments.getChild(0);
            for (int i = 0; i < argumentList.getNumChildren(); i++) {
                Node expressionChild = argumentList.getChild(i).getChild(0);
                if (!(expressionChild instanceof ASTPrimaryExpression) || expressionChild.getNumChildren() != 1) {
                    // The arguments are not simply passed through
                    return super.visit(node, data);
                }

                ASTPrimaryExpression argumentPrimaryExpression = (ASTPrimaryExpression) expressionChild;
                ASTPrimaryPrefix argumentPrimaryPrefix = (ASTPrimaryPrefix) argumentPrimaryExpression.getChild(0);
                if (argumentPrimaryPrefix.getNumChildren() == 0) {
                    // The arguments are not simply passed through (using "this" for instance)
                    return super.visit(node, data);
                }
                Node argumentPrimaryPrefixChild = argumentPrimaryPrefix.getChild(0);
                if (!(argumentPrimaryPrefixChild instanceof ASTName)) {
                    // The arguments are not simply passed through
                    return super.visit(node, data);
                }

                ASTName argumentName = (ASTName) argumentPrimaryPrefixChild;
                ASTFormalParameter formalParameter = (ASTFormalParameter) formalParameters.getChild(i);
                ASTVariableDeclaratorId variableId = formalParameter.getFirstChildOfType(ASTVariableDeclaratorId.class);
                if (!argumentName.hasImageEqualTo(variableId.getImage())) {
                    // The arguments are not simply passed through
                    return super.visit(node, data);
                }
            }
        }

        if (modifiersChanged(node)) {
            return super.visit(node, data);
        }

        // All arguments are passed through directly or there were no arguments
        addViolation(data, node, getMessage());

        return super.visit(node, data);
    }

    private boolean isCloneMethod(ASTMethodDeclaration node) {
        boolean isCloneAndPublic = CLONE_METHOD_NAME.equals(node.getName()) && node.isPublic();
        boolean hasNoParameters = node.getArity() == 0;
        return isCloneAndPublic
                && hasNoParameters
                && this.isMethodResultType(node, Object.class)
                && this.isMethodThrowingType(node, CloneNotSupportedException.class);
    }

    private boolean modifiersChanged(ASTMethodDeclaration node) {
        Class<?> type = node.getFirstParentOfType(ASTClassOrInterfaceDeclaration.class).getType();
        if (type == null) {
            return false;
        }

        String overriddenMethodName = node.getName();

        List<Class<?>> typeArguments = new ArrayList<>();
        for (ASTFormalParameter parameter : node.getFormalParameters()) {
            Class<?> parameterType = parameter.getType();
            if (parameterType != null) {
                typeArguments.add(parameterType);
            }
        }

        // did we have for each parameter the type?
        if (typeArguments.size() != node.getFormalParameters().size()) {
            return false;
        }

        // search method with same name up the hierarchy
        Class<?>[] typeArgumentArray = typeArguments.toArray(new Class<?>[0]);
        Class<?> superType = type.getSuperclass();
        Method declaredMethod = null;
        while (superType != null && declaredMethod == null) {
            try {
                declaredMethod = superType.getDeclaredMethod(overriddenMethodName, typeArgumentArray);
            } catch (NoSuchMethodException | SecurityException e) {
                declaredMethod = null;
            }
            superType = superType.getSuperclass();
        }

        return declaredMethod != null && isElevatingAccessModifier(node, declaredMethod);
    }

    private boolean isElevatingAccessModifier(ASTMethodDeclaration overridingMethod, Method superMethod) {
        String superPackageName = null;
        Package p = superMethod.getDeclaringClass().getPackage();
        if (p != null) {
            superPackageName = p.getName();
        }
        // Note: can't simply compare superMethod.getModifiers() with overridingMethod.getModifiers()
        // since AccessNode#PROTECTED != Modifier#PROTECTED.
        boolean elevatingFromProtected = Modifier.isProtected(superMethod.getModifiers())
                && !overridingMethod.isProtected();
        boolean elevatingFromPackagePrivate = superMethod.getModifiers() == 0 && overridingMethod.getModifiers() != 0;
        boolean elevatingIntoDifferentPackage = !packageName.equals(superPackageName);

        return elevatingFromProtected
                || elevatingFromPackagePrivate
                || elevatingIntoDifferentPackage;
    }

}<|MERGE_RESOLUTION|>--- conflicted
+++ resolved
@@ -10,25 +10,26 @@
 import java.lang.reflect.Modifier;
 import java.util.ArrayList;
 import java.util.List;
+
+import org.checkerframework.checker.nullness.qual.Nullable;
 
 import net.sourceforge.pmd.RuleContext;
 import net.sourceforge.pmd.lang.ast.Node;
 import net.sourceforge.pmd.lang.java.ast.ASTArgumentList;
 import net.sourceforge.pmd.lang.java.ast.ASTArguments;
 import net.sourceforge.pmd.lang.java.ast.ASTBlock;
-import net.sourceforge.pmd.lang.java.ast.ASTClassOrInterfaceBodyDeclaration;
 import net.sourceforge.pmd.lang.java.ast.ASTClassOrInterfaceDeclaration;
 import net.sourceforge.pmd.lang.java.ast.ASTFormalParameter;
 import net.sourceforge.pmd.lang.java.ast.ASTFormalParameters;
 import net.sourceforge.pmd.lang.java.ast.ASTMethodDeclaration;
 import net.sourceforge.pmd.lang.java.ast.ASTName;
-import net.sourceforge.pmd.lang.java.ast.ASTNameList;
 import net.sourceforge.pmd.lang.java.ast.ASTPackageDeclaration;
 import net.sourceforge.pmd.lang.java.ast.ASTPrimaryExpression;
 import net.sourceforge.pmd.lang.java.ast.ASTPrimaryPrefix;
 import net.sourceforge.pmd.lang.java.ast.ASTPrimarySuffix;
 import net.sourceforge.pmd.lang.java.ast.ASTResultType;
 import net.sourceforge.pmd.lang.java.ast.ASTStatement;
+import net.sourceforge.pmd.lang.java.ast.ASTThrowsList;
 import net.sourceforge.pmd.lang.java.ast.ASTType;
 import net.sourceforge.pmd.lang.java.ast.ASTVariableDeclaratorId;
 import net.sourceforge.pmd.lang.java.rule.AbstractJavaRule;
@@ -82,7 +83,7 @@
 
     // TODO: this method should be externalize into an utility class, shouldn't it ?
     private boolean isMethodThrowingType(ASTMethodDeclaration node, Class<? extends Exception> exceptionType) {
-        ASTNameList thrownsExceptions = node.getThrows();
+        @Nullable ASTThrowsList thrownsExceptions = node.getThrowsList();
         if (thrownsExceptions != null) {
             List<ASTName> names = thrownsExceptions.findChildrenOfType(ASTName.class);
             for (ASTName name : names) {
@@ -165,25 +166,8 @@
             return super.visit(node, data);
         }
 
-<<<<<<< HEAD
-        if (!ignoreAnnotations && node.getDeclaredAnnotations().any(it -> !TypeHelper.isExactlyA(it, Override.class.getName()))) {
-            return super.visit(node, data);
-=======
-        if (!getProperty(IGNORE_ANNOTATIONS_DESCRIPTOR)) {
-            ASTClassOrInterfaceBodyDeclaration parent = (ASTClassOrInterfaceBodyDeclaration) node.getParent();
-            for (int i = 0; i < parent.getNumChildren(); i++) {
-                Node n = parent.getChild(i);
-                if (n instanceof ASTAnnotation) {
-                    if (n.getChild(0) instanceof ASTMarkerAnnotation) {
-                        // @Override is ignored
-                        if ("Override".equals(((ASTName) n.getChild(0).getChild(0)).getImage())) {
-                            continue;
-                        }
-                    }
-                    return super.visit(node, data);
-                }
-            }
->>>>>>> f574b792
+        if (!getProperty(IGNORE_ANNOTATIONS_DESCRIPTOR) && node.getDeclaredAnnotations().any(it -> !TypeHelper.isExactlyA(it, Override.class.getName()))) {
+            return super.visit(node, data);
         }
 
         // different number of args
@@ -288,7 +272,8 @@
         // since AccessNode#PROTECTED != Modifier#PROTECTED.
         boolean elevatingFromProtected = Modifier.isProtected(superMethod.getModifiers())
                 && !overridingMethod.isProtected();
-        boolean elevatingFromPackagePrivate = superMethod.getModifiers() == 0 && overridingMethod.getModifiers() != 0;
+        boolean elevatingFromPackagePrivate = superMethod.getModifiers() == 0
+            && !overridingMethod.getModifiers().getExplicitModifiers().isEmpty();
         boolean elevatingIntoDifferentPackage = !packageName.equals(superPackageName);
 
         return elevatingFromProtected
