--- conflicted
+++ resolved
@@ -180,24 +180,7 @@
      * @param violation the violation to add
      */
     public void addRuleViolation(RuleViolation violation) {
-<<<<<<< HEAD
-        int index = Collections.binarySearch(violations, violation, RuleViolationComparator.INSTANCE);
-=======
-
-        // NOPMD suppress
-        int line = violation.getBeginLine();
-        if (linesToSuppress.containsKey(line)) {
-            suppressedRuleViolations.add(new SuppressedViolation(violation, true, linesToSuppress.get(line)));
-            return;
-        }
-
-        if (violation.isSuppressed()) {
-            suppressedRuleViolations.add(new SuppressedViolation(violation, false, null));
-            return;
-        }
-
         int index = Collections.binarySearch(violations, violation, RuleViolation.DEFAULT_COMPARATOR);
->>>>>>> 352760c0
         violations.add(index < 0 ? -index - 1 : index, violation);
         for (ThreadSafeReportListener listener : listeners) {
             listener.ruleViolationAdded(violation);
