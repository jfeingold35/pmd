--- conflicted
+++ resolved
@@ -51,11 +51,8 @@
 
 ### External Contributions
 
-<<<<<<< HEAD
 *   [#2925](https://github.com/pmd/pmd/pull/2925): Cleanup: Correct annotation array initializer indents from checkstyle #8083 - [Abhishek Kumar](https://github.com/Abhishek-kumar09)
+*   [#2929](https://github.com/pmd/pmd/pull/2929): \[scala] Add support for CPD-ON and CPD-OFF special comments - [Andy Robinson](https://github.com/andyrobinson)
 *   [#2938](https://github.com/pmd/pmd/pull/2938): \[cs] CPD: fix issue where ignoring using directives could not be disabled - [Maikel Steneker](https://github.com/maikelsteneker)
-=======
-*   [#2929](https://github.com/pmd/pmd/pull/2929): \[scala] Add support for CPD-ON and CPD-OFF special comments - [Andy Robinson](https://github.com/andyrobinson)
->>>>>>> f7be9256
 
 {% endtocmaker %}