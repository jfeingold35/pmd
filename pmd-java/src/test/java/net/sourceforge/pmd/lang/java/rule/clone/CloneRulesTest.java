--- conflicted
+++ resolved
@@ -14,10 +14,7 @@
         addRule(RULESET, "CloneMethodMustImplementCloneable");
         addRule(RULESET, "CloneThrowsCloneNotSupportedException");
         addRule(RULESET, "ProperCloneImplementation");
-<<<<<<< HEAD
         addRule(RULESET, "CloneMethodReturnTypeMustMatchClassName");
-=======
         addRule(RULESET, "CloneMethodMustBePublic");
->>>>>>> 4a5a8019
     }
 }