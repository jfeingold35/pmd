
package net.sourceforge.pmd.lang.vm.ast;

import net.sourceforge.pmd.annotation.InternalApi;

/*
 * Licensed to the Apache Software Foundation (ASF) under one
 * or more contributor license agreements.  See the NOTICE file
 * distributed with this work for additional information
 * regarding copyright ownership.  The ASF licenses this file
 * to you under the Apache License, Version 2.0 (the
 * "License"); you may not use this file except in compliance
 * with the License.  You may obtain a copy of the License at
 *
 *   http://www.apache.org/licenses/LICENSE-2.0
 *
 * Unless required by applicable law or agreed to in writing,
 * software distributed under the License is distributed on an
 * "AS IS" BASIS, WITHOUT WARRANTIES OR CONDITIONS OF ANY
 * KIND, either express or implied.  See the License for the
 * specific language governing permissions and limitations
 * under the License.
 */

/**
 * Handles number division of nodes<br>
 * <br>
 *
 * Please look at the Parser.jjt file which is what controls the generation of
 * this class.
 *
 * @author <a href="mailto:wglass@forio.com">Will Glass-Husain</a>
 * @author <a href="mailto:pero@antaramusic.de">Peter Romianowski</a>
 * @author <a href="mailto:jvanzyl@apache.org">Jason van Zyl</a>
 * @author <a href="mailto:geirm@optonline.net">Geir Magnusson Jr.</a>
 * @version $Id: ASTDivNode.java 691048 2008-09-01 20:26:11Z nbubna $
 */
public class ASTDivNode extends ASTMathNode {

<<<<<<< HEAD
    ASTDivNode(int id) {
        super(id);
    }

=======
    @InternalApi
    @Deprecated
    public ASTDivNode(final int id) {
        super(id);
    }

    @InternalApi
    @Deprecated
    public ASTDivNode(final VmParser p, final int id) {
        super(p, id);
    }
>>>>>>> 60ae7a18

    @Override
    public Object jjtAccept(VmParserVisitor visitor, Object data) {
        return visitor.visit(this, data);
    }
}<|MERGE_RESOLUTION|>--- conflicted
+++ resolved
@@ -37,24 +37,10 @@
  */
 public class ASTDivNode extends ASTMathNode {
 
-<<<<<<< HEAD
     ASTDivNode(int id) {
         super(id);
     }
 
-=======
-    @InternalApi
-    @Deprecated
-    public ASTDivNode(final int id) {
-        super(id);
-    }
-
-    @InternalApi
-    @Deprecated
-    public ASTDivNode(final VmParser p, final int id) {
-        super(p, id);
-    }
->>>>>>> 60ae7a18
 
     @Override
     public Object jjtAccept(VmParserVisitor visitor, Object data) {
