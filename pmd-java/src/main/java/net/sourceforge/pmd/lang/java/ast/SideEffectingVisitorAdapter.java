--- conflicted
+++ resolved
@@ -15,46 +15,21 @@
 public class SideEffectingVisitorAdapter<T> implements SideEffectingVisitor<T> {
 
 
-<<<<<<< HEAD
-    public void visit(ASTAnnotation node, T data) {
-        visit((JavaNode) node, data);
-    }
-
-    @Override
-    public void visit(ASTSingleMemberAnnotation node, T data) {
-        visit((ASTAnnotation) node, data);
-    }
-
-    @Override
-    public void visit(ASTNormalAnnotation node, T data) {
-        visit((ASTAnnotation) node, data);
-    }
-
-    @Override
-    public void visit(ASTMarkerAnnotation node, T data) {
-        visit((ASTAnnotation) node, data);
-    }
-
-
     public void visit(ASTMethodOrConstructorDeclaration node, T data) {
         visit((JavaNode) node, data);
     }
-
+    
     @Override
     public void visit(ASTMethodDeclaration node, T data) {
         visit((ASTMethodOrConstructorDeclaration) node, data);
     }
-
+    
     @Override
     public void visit(ASTConstructorDeclaration node, T data) {
         visit((ASTMethodOrConstructorDeclaration) node, data);
     }
 
-
-=======
->>>>>>> 66e43ba0
     // TODO delegation
-
 
     public void visit(ASTAnyTypeDeclaration node, T data) {
         visit((JavaNode) node, data);
