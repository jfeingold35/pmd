# PMD Release Notes

## ????? - 5.8.0-SNAPSHOT

The PMD team is pleased to announce PMD 5.8.0.

This is a minor release.

### Table Of Contents

* [New and noteworthy](#New_and_noteworthy)
<<<<<<< HEAD
    *   [Modified Rules](#Modified_Rules)
=======
    *   [Java Type Resolution](#Java_Type_Resolution)
>>>>>>> 95178841
* [Fixed Issues](#Fixed_Issues)
* [API Changes](#API_Changes)
* [External Contributions](#External_Contributions)

### New and noteworthy

<<<<<<< HEAD
#### Modified Rules

*   The Java rule `UnnecessaryFinalModifier` (ruleset java-unnecessary) now also reports on private methods marked as `final`.
    Being private, such methods can't be overriden, and therefore, the final keyword is redundant.

*   The Java rule `PreserveStackTrace` (ruleset java-design) has been relaxed to support the builder pattern on thrown exception.
    This change may introduce some false positives if using the exception in non-orthodox ways for things other than setting the
    root cause of the exception. Contact us if you find any such scenarios.

*   The ruleset java-junit now properly detects JUnit5, and rules are being adapted to the changes on it's API.
    This support is, however, still incomplete. Let us know of any uses we are still missing on the [issue tracker](https://github.com/pmd/pmd/issues)
=======
### Java Type Resolution

As part of Google Summer of Code 2017, [Bendeguz Nagy](https://github.com/WinterGrascph) has been working on completing type resolution for Java.
His progress so far has allowed to properly resolve, in addition to previously supported statements:

 - References to `this` and `super`, even when qualified
 - References to fields, even when chained (ie: `this.myObject.aField`), and properly handling inheritance / shadowing

Fields using generics are still Work in Progress, but we expect to fully support it soon enough.
>>>>>>> 95178841

### Fixed Issues

*   General
    *   [#407](https://github.com/pmd/pmd/issues/407): \[web] Release date is not properly formatted
    *   [#429](https://github.com/pmd/pmd/issues/429): \[core] Error when running PMD from folder with space
*   java
    *   [#414](https://github.com/pmd/pmd/issues/414): \[java] Java 8 parsing problem with annotations for wildcards
    *   [#415](https://github.com/pmd/pmd/issues/415): \[java] Parsing Error when having an Annotated Inner class
    *   [#417](https://github.com/pmd/pmd/issues/417): \[java] Parsing Problem with Annotation for Array Member Types
*   java-design
    *   [#397](https://github.com/pmd/pmd/issues/397): \[java] ConstructorCallsOverridableMethodRule: false positive for method called from lambda expression
    *   [#410](https://github.com/pmd/pmd/issues/410): \[java] ImmutableField: False positive with lombok
    *   [#422](https://github.com/pmd/pmd/issues/422): \[java] PreserveStackTraceRule: false positive when using builder pattern
*   java-junit
    *   [#428](https://github.com/pmd/pmd/issues/428): \[java] PMD requires public modifier on JUnit 5 test
*   java-unnecessary
    *   [#421](https://github.com/pmd/pmd/issues/421): \[java] UnnecessaryFinalModifier final in private method

### API Changes

### External Contributions

*   [#406](https://github.com/pmd/pmd/pull/406): \[java] False positive with lambda in java-design/ConstructorCallsOverridableMethod
*   [#409](https://github.com/pmd/pmd/pull/409): \[java] Groundwork for the upcoming metrics framework
*   [#416](https://github.com/pmd/pmd/pull/416): \[java] FIXED: Java 8 parsing problem with annotations for wildcards
*   [#418](https://github.com/pmd/pmd/pull/418): \[java] Type resolution: super and this keywords
<<<<<<< HEAD
*   [#425](https://github.com/pmd/pmd/pull/425): \[java] False positive with builder pattern in java-design/PreserveStackTrace
*   [#426](https://github.com/pmd/pmd/pull/426): \[java] UnnecessaryFinalModifier final in private method
=======
*   [#423](https://github.com/pmd/pmd/pull/423): \[java] Add field access type resolution in non-generic cases
>>>>>>> 95178841
<|MERGE_RESOLUTION|>--- conflicted
+++ resolved
@@ -9,18 +9,24 @@
 ### Table Of Contents
 
 * [New and noteworthy](#New_and_noteworthy)
-<<<<<<< HEAD
+    *   [Java Type Resolution](#Java_Type_Resolution)
     *   [Modified Rules](#Modified_Rules)
-=======
-    *   [Java Type Resolution](#Java_Type_Resolution)
->>>>>>> 95178841
 * [Fixed Issues](#Fixed_Issues)
 * [API Changes](#API_Changes)
 * [External Contributions](#External_Contributions)
 
 ### New and noteworthy
 
-<<<<<<< HEAD
+### Java Type Resolution
+
+As part of Google Summer of Code 2017, [Bendeguz Nagy](https://github.com/WinterGrascph) has been working on completing type resolution for Java.
+His progress so far has allowed to properly resolve, in addition to previously supported statements:
+
+ - References to `this` and `super`, even when qualified
+ - References to fields, even when chained (ie: `this.myObject.aField`), and properly handling inheritance / shadowing
+
+Fields using generics are still Work in Progress, but we expect to fully support it soon enough.
+
 #### Modified Rules
 
 *   The Java rule `UnnecessaryFinalModifier` (ruleset java-unnecessary) now also reports on private methods marked as `final`.
@@ -32,17 +38,6 @@
 
 *   The ruleset java-junit now properly detects JUnit5, and rules are being adapted to the changes on it's API.
     This support is, however, still incomplete. Let us know of any uses we are still missing on the [issue tracker](https://github.com/pmd/pmd/issues)
-=======
-### Java Type Resolution
-
-As part of Google Summer of Code 2017, [Bendeguz Nagy](https://github.com/WinterGrascph) has been working on completing type resolution for Java.
-His progress so far has allowed to properly resolve, in addition to previously supported statements:
-
- - References to `this` and `super`, even when qualified
- - References to fields, even when chained (ie: `this.myObject.aField`), and properly handling inheritance / shadowing
-
-Fields using generics are still Work in Progress, but we expect to fully support it soon enough.
->>>>>>> 95178841
 
 ### Fixed Issues
 
@@ -70,9 +65,6 @@
 *   [#409](https://github.com/pmd/pmd/pull/409): \[java] Groundwork for the upcoming metrics framework
 *   [#416](https://github.com/pmd/pmd/pull/416): \[java] FIXED: Java 8 parsing problem with annotations for wildcards
 *   [#418](https://github.com/pmd/pmd/pull/418): \[java] Type resolution: super and this keywords
-<<<<<<< HEAD
+*   [#423](https://github.com/pmd/pmd/pull/423): \[java] Add field access type resolution in non-generic cases
 *   [#425](https://github.com/pmd/pmd/pull/425): \[java] False positive with builder pattern in java-design/PreserveStackTrace
 *   [#426](https://github.com/pmd/pmd/pull/426): \[java] UnnecessaryFinalModifier final in private method
-=======
-*   [#423](https://github.com/pmd/pmd/pull/423): \[java] Add field access type resolution in non-generic cases
->>>>>>> 95178841
