--- conflicted
+++ resolved
@@ -12,28 +12,13 @@
 
 ### Table Of Contents
 
-<<<<<<< HEAD
-*   [New and noteworthy](#new-and-noteworthy)
-*   [Fixed Issues](#fixed-issues)
-    *   [Rhino library updated](#rhino-library-updated)
+* [New and noteworthy](#new-and-noteworthy)
     *   [Tree transversal revision](#tree-transversal-revision)
-    *   [Allow to Disable Incremental Analysis](#allow-to-disable-incremental-analysis)
-    *   [New Rules](#new-rules)
-    *   [Modified Rules](#modified-rules)
-*   [API Changes](#api-changes)
-*   [External Contributions](#external-contributions)
+* [Fixed Issues](#fixed-issues)
+* [API Changes](#api-changes)
+* [External Contributions](#external-contributions)
 
 ### New and noteworthy
-
-#### Rhino library updated
-
-The [Rhino Library](https://github.com/mozilla/rhino) has been upgraded from version 1.7.7 to version 1.7.7.2.
-
-Detailed changes for changed in Rhino can be found:
-* [For 1.7.7.2](https://github.com/mozilla/rhino/blob/master/RELEASE-NOTES.md#rhino-1772)
-* [For 1.7.7.1](https://github.com/mozilla/rhino/blob/master/RELEASE-NOTES.md#rhino-1771)
-
-Both are bugfixing releases.
 
 #### Tree transversal revision
 
@@ -47,75 +32,11 @@
 have been fixed; and lots of searches are now restricted to smaller search areas, which improves performance (depending on the project,
 we have measured up to 10% improvements during Type Resolution, Symbol Table analysis, and some rule's application).
 
-### Allow to disable Incremental Analysis
-
-Some time ago, we added support for [Incremental Analysis](pmd_userdocs_getting_started.html). On PMD 6.0.0, we
-started to add warns when not using it, as we strongly believe it's a great improvement to our user's experience as
-analysis time is greatly reduced; and in the future we plan to have it enabled by default. However, we realize some
-scenarios don't benefit from it (ie: CI jobs), and having the warning logged can be noisy and cause confusion.
-
-To this end, we have added a new flag to allow you to explicitly disable incremental analysis. On CLI, this is
-the new `-no-cache` flag. On Ant, there is a `noCache` attribute for the `<pmd>` task.
-
-On both scenarios, disabling the cache takes precedence over setting a cache location.
-
-The only difference between using this flag and not setting up cache is the absence of the warning for the time being,
-once we enable Incremental Analysis by default, this will effectively disable it.
-
-#### New Rules
-
-*   The new Java rule `MissingOverride` (category `bestpractices`) detects overridden and implemented methods,
-    which are not marked with the `@Override` annotation. Annotating overridden methods with `@Override` ensures
-    at compile time that the method really overrides one, which helps refactoring and clarifies intent.
-
-*   The new Java rule `UnnecessaryAnnotationValueElement` (category `codestyle`) detects annotations with a single
-    element (`value`) that explicitely names it. That is, doing `@SuppressWarnings(value = "unchecked")` would be
-    flagged in favor of `@SuppressWarnings("unchecked")`.
-
-#### Modified Rules
-
-*   The Java rule `CommentContentRule` (`java-documentation`) previously had the property `wordsAreRegex`. But this 
-    property never had been implemented and is removed now.
-
-*   The Java rule `UnusedPrivateField` (`java-bestpractices`) now has a new `ignoredAnnotations` property
-    that allows to configure annotations that imply the field should be ignored. By default `@java.lang.Deprecated`
-    and `@javafx.fxml.FXML` are ignored.
-
-*   The Java rule `UnusedPrivateMethod` (`java-bestpractices`) now has a new `ignoredAnnotations` property
-    that allows to configure annotations that imply the method should be ignored. By default `@java.lang.Deprecated`
-    is ignored.
-
 ### Fixed Issues
 
-*   all
-    *   [#904](https://github.com/pmd/pmd/issues/904): \[core] Tree traversal revision
-    *   [#928](https://github.com/pmd/pmd/issues/928): \[core] PMD build failure on Windows
 *   java-bestpracrtices
     *   [#370](https://github.com/pmd/pmd/issues/370): \[java] GuardLogStatementJavaUtil not considering lambdas
-    *   [#907](https://github.com/pmd/pmd/issues/907): \[java] UnusedPrivateField false-positive with @FXML
-    *   [#963](https://github.com/pmd/pmd/issues/965): \[java] ArrayIsStoredDirectly not triggered from variadic functions
-*   java-codestyle
-    *   [#983](https://github.com/pmd/pmd/issues/983): \[java] Detect annotations with single value element
-*   java-design
-    *   [#832](https://github.com/pmd/pmd/issues/832): \[java] AvoidThrowingNullPointerException documentation suggestion
-    *   [#837](https://github.com/pmd/pmd/issues/837): \[java] CFGs of declared but not called lambdas are treated as parts of an enclosing method's CFG
-    *   [#839](https://github.com/pmd/pmd/issues/839): \[java] SignatureDeclareThrowsException's IgnoreJUnitCompletely property not honored for constructors
-    *   [#968](https://github.com/pmd/pmd/issues/968): \[java] UseUtilityClassRule reports false positive with lombok NoArgsConstructor
-*   documentation
-    *   [#978](https://github.com/pmd/pmd/issues/978): \[core] Broken link in CONTRIBUTING.md
-    *   [#992](https://github.com/pmd/pmd/issues/992): \[core] Include info about rule doc generation in "Writing Documentation" md page
 
-=======
-* [New and noteworthy](#new-and-noteworthy)
-* [Fixed Issues](#fixed-issues)
-* [API Changes](#api-changes)
-* [External Contributions](#external-contributions)
-
-### New and noteworthy
-
-### Fixed Issues
-
->>>>>>> a3e687d7
 ### API Changes
 
 ### External Contributions
