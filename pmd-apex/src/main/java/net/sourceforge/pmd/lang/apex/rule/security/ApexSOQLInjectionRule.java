--- conflicted
+++ resolved
@@ -33,11 +33,7 @@
     private static final String STRING = "String";
     private static final String DATABASE = "Database";
     private static final String QUERY = "query";
-<<<<<<< HEAD
-    private static final Pattern SELECT_PATTERN = Pattern.compile("^select[\\s]+?.+?$", Pattern.CASE_INSENSITIVE);
-=======
     private static final Pattern SELECT_PATTERN = Pattern.compile("^select[\\s]+?.*?$", Pattern.CASE_INSENSITIVE);
->>>>>>> fb25329e
     private final HashSet<String> safeVariables = new HashSet<>();
     private final HashMap<String, Boolean> selectContainingVariables = new HashMap<>();
 
