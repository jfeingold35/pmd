/**
 * BSD-style license; for more info see http://pmd.sourceforge.net/license.html
 */

package net.sourceforge.pmd.lang.java.ast;

import java.util.Collections;
import java.util.List;
import java.util.Map;

import org.checkerframework.checker.nullness.qual.NonNull;
import org.checkerframework.checker.nullness.qual.Nullable;

import net.sourceforge.pmd.annotation.InternalApi;
import net.sourceforge.pmd.lang.ast.NodeStream;
import net.sourceforge.pmd.lang.ast.RootNode;
import net.sourceforge.pmd.lang.java.symbols.table.JSymbolTable;
import net.sourceforge.pmd.lang.java.typeresolution.ClassTypeResolver;

// FUTURE Change this class to extend from SimpleJavaNode, as TypeNode is not appropriate (unless I'm wrong)
public final class ASTCompilationUnit extends AbstractJavaTypeNode implements RootNode {

    private ClassTypeResolver classTypeResolver;
    private List<Comment> comments;
    private Map<Integer, String> noPmdComments = Collections.emptyMap();

    ASTCompilationUnit(int id) {
        super(id);
    }

    public List<Comment> getComments() {
        return comments;
    }

    void setComments(List<Comment> comments) {
        this.comments = comments;
    }


    @Override
    public Object jjtAccept(JavaParserVisitor visitor, Object data) {
        return visitor.visit(this, data);
    }


    @Override
    public <T> void jjtAccept(SideEffectingVisitor<T> visitor, T data) {
        visitor.visit(this, data);
    }


    @Nullable
    public ASTPackageDeclaration getPackageDeclaration() {
        return AstImplUtil.getChildAs(this, 0, ASTPackageDeclaration.class);
    }

    @Override
    public ASTCompilationUnit getRoot() {
        return this;
    }

    /**
     * Returns the package name of this compilation unit. If there is no
     * package declaration, then returns the empty string.
     */
    @NonNull
    public String getPackageName() {
        ASTPackageDeclaration pack = getPackageDeclaration();
        return pack == null ? "" : pack.getPackageNameImage();
    }

    /**
     * Returns the type declarations declared in this compilation unit.
     * This may be empty if this a package-info.java, or a modular
     * compilation unit.
     */
    public NodeStream<ASTAnyTypeDeclaration> getTypeDeclarations() {
        return children(ASTAnyTypeDeclaration.class);
    }


    @InternalApi
    @Deprecated
    public ClassTypeResolver getClassTypeResolver() {
        return classTypeResolver;
    }

<<<<<<< HEAD

    @Override
    public ASTCompilationUnit getRoot() {
        return this;
    }

    @Override
    public @NonNull JSymbolTable getSymbolTable() {
        assert symbolTable != null : "Symbol table wasn't set";
        return symbolTable;
    }

=======
>>>>>>> ef1c5070
    @InternalApi
    @Deprecated
    public void setClassTypeResolver(ClassTypeResolver classTypeResolver) {
        this.classTypeResolver = classTypeResolver;
    }

    @Override
    public Map<Integer, String> getNoPmdComments() {
        return noPmdComments;
    }

    void setNoPmdComments(Map<Integer, String> noPmdComments) {
        this.noPmdComments = noPmdComments;
    }
}<|MERGE_RESOLUTION|>--- conflicted
+++ resolved
@@ -85,21 +85,12 @@
         return classTypeResolver;
     }
 
-<<<<<<< HEAD
-
-    @Override
-    public ASTCompilationUnit getRoot() {
-        return this;
     }
 
     @Override
     public @NonNull JSymbolTable getSymbolTable() {
         assert symbolTable != null : "Symbol table wasn't set";
         return symbolTable;
-    }
-
-=======
->>>>>>> ef1c5070
     @InternalApi
     @Deprecated
     public void setClassTypeResolver(ClassTypeResolver classTypeResolver) {
