/**
 * BSD-style license; for more info see http://pmd.sourceforge.net/license.html
 */

package net.sourceforge.pmd.renderers;

import java.io.File;
import java.io.IOException;
import java.io.OutputStream;
import java.io.OutputStreamWriter;
import java.io.UnsupportedEncodingException;
import java.io.Writer;
import java.nio.file.Files;
import java.text.SimpleDateFormat;
import java.util.Date;
import java.util.Iterator;
<<<<<<< HEAD
import java.util.Locale;
=======
import javax.xml.XMLConstants;
import javax.xml.stream.XMLOutputFactory;
import javax.xml.stream.XMLStreamException;
import javax.xml.stream.XMLStreamWriter;

import org.apache.commons.io.output.WriterOutputStream;
import org.apache.commons.lang3.StringUtils;
>>>>>>> fb6ec96b

import net.sourceforge.pmd.PMD;
import net.sourceforge.pmd.PMDVersion;
import net.sourceforge.pmd.Report;
import net.sourceforge.pmd.RuleViolation;
import net.sourceforge.pmd.properties.PropertyDescriptor;
import net.sourceforge.pmd.properties.PropertyFactory;
import net.sourceforge.pmd.util.StringUtil;

/**
 * Renderer to XML format.
 */
public class XMLRenderer extends AbstractIncrementingRenderer {

    public static final String NAME = "xml";

    // TODO 7.0.0 use PropertyDescriptor<String> or something more specialized
<<<<<<< HEAD
    public static final PropertyDescriptor<String> ENCODING =
        PropertyFactory.stringProperty("encoding").desc("XML encoding format").defaultValue("UTF-8").build();
    private boolean useUTF8 = false;
=======
    public static final StringProperty ENCODING = new StringProperty("encoding",
            "XML encoding format, defaults to UTF-8.", "UTF-8", 0);

    private static final String PMD_REPORT_NS_URI = "http://pmd.sourceforge.net/report/2.0.0";
    private static final String PMD_REPORT_NS_LOCATION = "http://pmd.sourceforge.net/report_2_0_0.xsd";
    private static final String XSI_NS_PREFIX = "xsi";

    private XMLStreamWriter xmlWriter;
    private OutputStream stream;
>>>>>>> fb6ec96b

    public XMLRenderer() {
        super(NAME, "XML format.");
        definePropertyDescriptor(ENCODING);
    }

    public XMLRenderer(String encoding) {
        this();
        setProperty(ENCODING, encoding);
    }

    @Override
    public String defaultFileExtension() {
        return "xml";
    }

    @Override
    public void start() throws IOException {
        String encoding = getProperty(ENCODING);

        try {
            xmlWriter.writeStartDocument(encoding, "1.0");
            xmlWriter.writeCharacters(PMD.EOL);
            xmlWriter.setDefaultNamespace(PMD_REPORT_NS_URI);
            xmlWriter.writeStartElement(PMD_REPORT_NS_URI, "pmd");
            xmlWriter.writeDefaultNamespace(PMD_REPORT_NS_URI);
            xmlWriter.writeNamespace(XSI_NS_PREFIX, XMLConstants.W3C_XML_SCHEMA_INSTANCE_NS_URI);
            xmlWriter.writeAttribute(XSI_NS_PREFIX, XMLConstants.W3C_XML_SCHEMA_INSTANCE_NS_URI, "schemaLocation",
                    PMD_REPORT_NS_URI + " " + PMD_REPORT_NS_LOCATION);
            xmlWriter.writeAttribute("version", PMDVersion.VERSION);
            xmlWriter.writeAttribute("timestamp", new SimpleDateFormat("yyyy-MM-dd'T'HH:mm:ss.SSS").format(new Date()));
            // FIXME: elapsed time not available until the end of the processing
            // xmlWriter.writeAttribute("time_elapsed", ...);
        } catch (XMLStreamException e) {
            throw new IOException(e);
        }
    }

    @Override
    public void renderFileViolations(Iterator<RuleViolation> violations) throws IOException {
        String filename = null;

        try {
            // rule violations
            while (violations.hasNext()) {
                RuleViolation rv = violations.next();
                String nextFilename = determineFileName(rv.getFilename());
                if (!nextFilename.equals(filename)) {
                    // New File
                    if (filename != null) {
                        // Not first file ?
                        xmlWriter.writeEndElement();
                    }
                    filename = nextFilename;
                    xmlWriter.writeCharacters(PMD.EOL);
                    xmlWriter.writeStartElement("file");
                    xmlWriter.writeAttribute("name", filename);
                    xmlWriter.writeCharacters(PMD.EOL);
                }

                xmlWriter.writeStartElement("violation");
                xmlWriter.writeAttribute("beginline", String.valueOf(rv.getBeginLine()));
                xmlWriter.writeAttribute("endline", String.valueOf(rv.getEndLine()));
                xmlWriter.writeAttribute("begincolumn", String.valueOf(rv.getBeginColumn()));
                xmlWriter.writeAttribute("endcolumn", String.valueOf(rv.getEndColumn()));
                xmlWriter.writeAttribute("rule", rv.getRule().getName());
                xmlWriter.writeAttribute("ruleset", rv.getRule().getRuleSetName());
                maybeAdd("package", rv.getPackageName());
                maybeAdd("class", rv.getClassName());
                maybeAdd("method", rv.getMethodName());
                maybeAdd("variable", rv.getVariableName());
                maybeAdd("externalInfoUrl", rv.getRule().getExternalInfoUrl());
                xmlWriter.writeAttribute("priority", String.valueOf(rv.getRule().getPriority().getPriority()));
                xmlWriter.writeCharacters(PMD.EOL);
                xmlWriter.writeCharacters(StringUtil.removedInvalidXml10Characters(rv.getDescription()));
                xmlWriter.writeCharacters(PMD.EOL);
                xmlWriter.writeEndElement();
                xmlWriter.writeCharacters(PMD.EOL);
            }
            if (filename != null) { // Not first file ?
                xmlWriter.writeEndElement();
            }
        } catch (XMLStreamException e) {
            throw new IOException(e);
        }
    }

    @Override
    public void end() throws IOException {
        try {
            // errors
            for (Report.ProcessingError pe : errors) {
                xmlWriter.writeCharacters(PMD.EOL);
                xmlWriter.writeStartElement("error");
                xmlWriter.writeAttribute("filename", determineFileName(pe.getFile()));
                xmlWriter.writeAttribute("msg", pe.getMsg());
                xmlWriter.writeCharacters(PMD.EOL);
                xmlWriter.writeCData(pe.getDetail());
                xmlWriter.writeCharacters(PMD.EOL);
                xmlWriter.writeEndElement();
            }

<<<<<<< HEAD
        // suppressed violations
        if (showSuppressedViolations) {
            for (Report.SuppressedViolation s : suppressed) {
                buf.setLength(0);
                buf.append("<suppressedviolation ").append("filename=\"");
                StringUtil.appendXmlEscaped(buf, determineFileName(s.getRuleViolation().getFilename()), useUTF8);
                buf.append("\" suppressiontype=\"");
                StringUtil.appendXmlEscaped(buf, s.getSuppressor().getId().toLowerCase(Locale.ROOT), useUTF8);
                buf.append("\" msg=\"");
                StringUtil.appendXmlEscaped(buf, s.getRuleViolation().getDescription(), useUTF8);
                buf.append("\" usermsg=\"");
                StringUtil.appendXmlEscaped(buf, s.getUserMessage() == null ? "" : s.getUserMessage(), useUTF8);
                buf.append("\"/>").append(PMD.EOL);
                writer.write(buf.toString());
=======
            // suppressed violations
            if (showSuppressedViolations) {
                for (Report.SuppressedViolation s : suppressed) {
                    xmlWriter.writeCharacters(PMD.EOL);
                    xmlWriter.writeStartElement("suppressedviolation");
                    xmlWriter.writeAttribute("filename", determineFileName(s.getRuleViolation().getFilename()));
                    xmlWriter.writeAttribute("suppressiontype", s.suppressedByNOPMD() ? "nopmd" : "annotation");
                    xmlWriter.writeAttribute("msg", s.getRuleViolation().getDescription());
                    xmlWriter.writeAttribute("usermsg", s.getUserMessage() == null ? "" : s.getUserMessage());
                    xmlWriter.writeEndElement();
                }
>>>>>>> fb6ec96b
            }

            // config errors
            for (final Report.ConfigurationError ce : configErrors) {
                xmlWriter.writeCharacters(PMD.EOL);
                xmlWriter.writeEmptyElement("configerror");
                xmlWriter.writeAttribute("rule", ce.rule().getName());
                xmlWriter.writeAttribute("msg", ce.issue());
            }
            xmlWriter.writeCharacters(PMD.EOL);
            xmlWriter.writeEndElement(); // </pmd>
            xmlWriter.writeCharacters(PMD.EOL);
            xmlWriter.flush();
        } catch (XMLStreamException e) {
            throw new IOException(e);
        }
    }

    private void maybeAdd(String attr, String value) throws XMLStreamException {
        if (value != null && value.length() > 0) {
            xmlWriter.writeAttribute(attr, value);
        }
    }

    @Override
    public void setReportFile(String reportFilename) {
        String encoding = getProperty(ENCODING);

        try {
            this.stream = StringUtils.isBlank(reportFilename)
                    ? System.out : Files.newOutputStream(new File(reportFilename).toPath());

            XMLOutputFactory outputFactory = XMLOutputFactory.newFactory();
            this.xmlWriter = outputFactory.createXMLStreamWriter(this.stream, encoding);
            // for backwards compatibility, also provide a writer. Note: xmlWriter won't use that.
            this.writer = new WrappedOutputStreamWriter(xmlWriter, stream, encoding);
        } catch (IOException | XMLStreamException e) {
            throw new IllegalArgumentException(e);
        }
    }

    @Override
    public void setWriter(final Writer writer) {
        String encoding = getProperty(ENCODING);
        // for backwards compatibility, create a OutputStream that writes to the writer.
        this.stream = new WriterOutputStream(writer, encoding);

        XMLOutputFactory outputFactory = XMLOutputFactory.newFactory();
        try {
            this.xmlWriter = outputFactory.createXMLStreamWriter(this.stream, encoding);
            // for backwards compatibility, also provide a writer.
            // Note: both XMLStreamWriter and this writer will write to this.stream
            this.writer = new WrappedOutputStreamWriter(xmlWriter, stream, encoding);
        } catch (XMLStreamException | UnsupportedEncodingException e) {
            throw new RuntimeException(e);
        }
    }

    private static class WrappedOutputStreamWriter extends OutputStreamWriter {
        private final XMLStreamWriter xmlWriter;

        WrappedOutputStreamWriter(XMLStreamWriter xmlWriter, OutputStream out, String charset) throws UnsupportedEncodingException {
            super(out, charset);
            this.xmlWriter = xmlWriter;
        }

        @Override
        public void flush() throws IOException {
            try {
                xmlWriter.flush();
            } catch (XMLStreamException e) {
                throw new IOException(e);
            }
            super.flush();
        }

        @Override
        public void close() throws IOException {
            try {
                xmlWriter.close();
            } catch (XMLStreamException e) {
                throw new IOException(e);
            }
            super.close();
        }
    }

    // FIXME: elapsed time not available until the end of the processing
    /*
     * private String createTimeElapsedAttr(Report rpt) {
     * Report.ReadableDuration d = new
     * Report.ReadableDuration(rpt.getElapsedTimeInMillis()); return
     * " elapsedTime=\"" + d.getTime() + "\""; }
     */
}<|MERGE_RESOLUTION|>--- conflicted
+++ resolved
@@ -14,9 +14,6 @@
 import java.text.SimpleDateFormat;
 import java.util.Date;
 import java.util.Iterator;
-<<<<<<< HEAD
-import java.util.Locale;
-=======
 import javax.xml.XMLConstants;
 import javax.xml.stream.XMLOutputFactory;
 import javax.xml.stream.XMLStreamException;
@@ -24,7 +21,7 @@
 
 import org.apache.commons.io.output.WriterOutputStream;
 import org.apache.commons.lang3.StringUtils;
->>>>>>> fb6ec96b
+import java.util.Locale;
 
 import net.sourceforge.pmd.PMD;
 import net.sourceforge.pmd.PMDVersion;
@@ -42,13 +39,8 @@
     public static final String NAME = "xml";
 
     // TODO 7.0.0 use PropertyDescriptor<String> or something more specialized
-<<<<<<< HEAD
     public static final PropertyDescriptor<String> ENCODING =
         PropertyFactory.stringProperty("encoding").desc("XML encoding format").defaultValue("UTF-8").build();
-    private boolean useUTF8 = false;
-=======
-    public static final StringProperty ENCODING = new StringProperty("encoding",
-            "XML encoding format, defaults to UTF-8.", "UTF-8", 0);
 
     private static final String PMD_REPORT_NS_URI = "http://pmd.sourceforge.net/report/2.0.0";
     private static final String PMD_REPORT_NS_LOCATION = "http://pmd.sourceforge.net/report_2_0_0.xsd";
@@ -56,7 +48,6 @@
 
     private XMLStreamWriter xmlWriter;
     private OutputStream stream;
->>>>>>> fb6ec96b
 
     public XMLRenderer() {
         super(NAME, "XML format.");
@@ -159,34 +150,17 @@
                 xmlWriter.writeEndElement();
             }
 
-<<<<<<< HEAD
-        // suppressed violations
-        if (showSuppressedViolations) {
-            for (Report.SuppressedViolation s : suppressed) {
-                buf.setLength(0);
-                buf.append("<suppressedviolation ").append("filename=\"");
-                StringUtil.appendXmlEscaped(buf, determineFileName(s.getRuleViolation().getFilename()), useUTF8);
-                buf.append("\" suppressiontype=\"");
-                StringUtil.appendXmlEscaped(buf, s.getSuppressor().getId().toLowerCase(Locale.ROOT), useUTF8);
-                buf.append("\" msg=\"");
-                StringUtil.appendXmlEscaped(buf, s.getRuleViolation().getDescription(), useUTF8);
-                buf.append("\" usermsg=\"");
-                StringUtil.appendXmlEscaped(buf, s.getUserMessage() == null ? "" : s.getUserMessage(), useUTF8);
-                buf.append("\"/>").append(PMD.EOL);
-                writer.write(buf.toString());
-=======
             // suppressed violations
             if (showSuppressedViolations) {
                 for (Report.SuppressedViolation s : suppressed) {
                     xmlWriter.writeCharacters(PMD.EOL);
                     xmlWriter.writeStartElement("suppressedviolation");
                     xmlWriter.writeAttribute("filename", determineFileName(s.getRuleViolation().getFilename()));
-                    xmlWriter.writeAttribute("suppressiontype", s.suppressedByNOPMD() ? "nopmd" : "annotation");
+                    xmlWriter.writeAttribute("suppressiontype", s.getSuppressor().getId().toLowerCase(Locale.ROOT));
                     xmlWriter.writeAttribute("msg", s.getRuleViolation().getDescription());
                     xmlWriter.writeAttribute("usermsg", s.getUserMessage() == null ? "" : s.getUserMessage());
                     xmlWriter.writeEndElement();
                 }
->>>>>>> fb6ec96b
             }
 
             // config errors
