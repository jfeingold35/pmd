--- conflicted
+++ resolved
@@ -9,48 +9,6 @@
         Rules which enforce a specific coding style.
     </description>
 
-<<<<<<< HEAD
-=======
-    <rule name="AbstractNaming"
-          language="java"
-          since="1.4"
-          deprecated="true"
-          message="Abstract classes should be named 'AbstractXXX'"
-          class="net.sourceforge.pmd.lang.rule.XPathRule"
-          externalInfoUrl="${pmd.website.baseurl}/pmd_rules_java_codestyle.html#abstractnaming">
-        <description>
-Abstract classes should be named 'AbstractXXX'.
-
-This rule is deprecated and will be removed with PMD 7.0.0. The rule is replaced
-by {% rule java/codestyle/ClassNamingConventions %}.
-        </description>
-        <priority>3</priority>
-        <properties>
-            <property name="xpath">
-                <value>
-<![CDATA[
-//ClassOrInterfaceDeclaration
- [@Abstract='true' and @Interface='false']
- [not (starts-with(@SimpleName,'Abstract'))]
-|
-//ClassOrInterfaceDeclaration
- [@Abstract='false']
- [$strict='true']
- [starts-with(@SimpleName, 'Abstract')]
-]]>
-                </value>
-            </property>
-            <property name="strict" type="Boolean" value="true" description="Also flag classes, that are named Abstract, but are not abstract."/>
-        </properties>
-        <example>
-<![CDATA[
-public abstract class Foo { // should be AbstractFoo
-}
-]]>
-        </example>
-    </rule>
-
->>>>>>> 4ed6236a
     <rule name="AtLeastOneConstructor"
           language="java"
           since="1.04"
@@ -92,118 +50,6 @@
         </example>
     </rule>
 
-<<<<<<< HEAD
-=======
-    <rule name="AvoidFinalLocalVariable"
-          language="java"
-          since="4.1"
-          deprecated="true"
-          class="net.sourceforge.pmd.lang.rule.XPathRule"
-          message="Avoid using final local variables, turn them into fields"
-          externalInfoUrl="${pmd.website.baseurl}/pmd_rules_java_codestyle.html#avoidfinallocalvariable">
-        <description>
-Avoid using final local variables, turn them into fields.
-
-Note that this is a controversial rule which is merely useful to enforce a certain code style
-(which is contradictory to good coding practices in most of the cases it's applied to) and
-avoid local literals being declared in a scope smaller than the class.
-
-Also note, that this rule is the opposite of {% rule "java/codestyle/LocalVariableCouldBeFinal" %}.
-Having both rules enabled results in contradictory violations being reported.
-
-This rule is deprecated and will be removed with PMD 7.0.0. There is no replacement planned.
-If the goal is to avoid defining constants in a scope smaller than the class, then the rule
-{% rule "java/errorprone/AvoidDuplicateLiterals" %} should be used instead.
-        </description>
-        <priority>3</priority>
-        <properties>
-            <property name="xpath">
-                <value>
-<![CDATA[
-//LocalVariableDeclaration[
-  @Final = 'true'
-  and not(../../ForStatement)
-  and
-  (
-    (count(VariableDeclarator/VariableInitializer) = 0)
-    or
-    (VariableDeclarator/VariableInitializer/Expression/PrimaryExpression/PrimaryPrefix/Literal)
-  )
-]
-]]>
-                </value>
-            </property>
-        </properties>
-        <example>
-<![CDATA[
-public class MyClass {
-    public void foo() {
-        final String finalLocalVariable;
-    }
-}
-]]>
-        </example>
-    </rule>
-
-    <rule name="AvoidPrefixingMethodParameters"
-          language="java"
-          since="5.0"
-          deprecated="true"
-          class="net.sourceforge.pmd.lang.rule.XPathRule"
-          message="Avoid prefixing parameters by in, out or inOut. Uses Javadoc to document this behavior."
-          externalInfoUrl="${pmd.website.baseurl}/pmd_rules_java_codestyle.html#avoidprefixingmethodparameters">
-        <description>
-Prefixing parameters by 'in' or 'out' pollutes the name of the parameters and reduces code readability.
-To indicate whether or not a parameter will be modify in a method, its better to document method
-behavior with Javadoc.
-
-This rule is deprecated and will be removed with PMD 7.0.0. The rule is replaced
-by the more general rule {% rule java/codestyle/FormalParameterNamingConventions %}.
-        </description>
-        <priority>4</priority>
-        <properties>
-            <property name="xpath">
-                <value>
-<![CDATA[
-//MethodDeclaration/MethodDeclarator/FormalParameters/FormalParameter/VariableDeclaratorId[
-        pmd:matches(@VariableName,'^in[A-Z].*','^out[A-Z].*','^in$','^out$')
-]
-]]>
-                </value>
-            </property>
-        </properties>
-        <example>
-<![CDATA[
-// Not really clear
-public class Foo {
-  public void bar(
-      int inLeftOperand,
-      Result outRightOperand) {
-      outRightOperand.setValue(inLeftOperand * outRightOperand.getValue());
-  }
-}
-]]>
-        </example>
-        <example>
-<![CDATA[
-// Far more useful
-public class Foo {
-  /**
-   *
-   * @param leftOperand, (purpose), not modified by method.
-   * @param rightOperand (purpose), will be modified by the method: contains the result.
-   */
-  public void bar(
-        int leftOperand,
-        Result rightOperand) {
-        rightOperand.setValue(leftOperand * rightOperand.getValue());
-  }
-}
-]]>
-        </example>
-    </rule>
-
->>>>>>> 4ed6236a
     <rule name="AvoidProtectedFieldInFinalClass"
           language="java"
           since="2.1"
