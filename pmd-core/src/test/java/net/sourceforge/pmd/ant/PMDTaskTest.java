--- conflicted
+++ resolved
@@ -78,11 +78,7 @@
             String actual = IOUtils.toString(in, StandardCharsets.UTF_8);
             // remove any trailing newline
             actual = actual.replaceAll("\n|\r", "");
-<<<<<<< HEAD
-            Assert.assertEquals("sample.dummy:1:\tTest Rule 2", actual);
-=======
-            Assert.assertEquals("sample.dummy:0:\tSampleXPathRule:\tTest Rule 2", actual);
->>>>>>> b509e9b9
+            Assert.assertEquals("sample.dummy:1:\tSampleXPathRule:\tTest Rule 2", actual);
         }
     }
 }