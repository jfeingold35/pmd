---
title: PMD Release Notes
permalink: pmd_release_notes.html
keywords: changelog, release notes
---

## {{ site.pmd.date }} - {{ site.pmd.version }}

The PMD team is pleased to announce PMD {{ site.pmd.version }}.

This is a {{ site.pmd.release_type }} release.

{% tocmaker is_release_notes_processor %}

### New and noteworthy

#### Java 13 Support

This release of PMD brings support for Java 13. PMD can parse [Switch Expressions](http://openjdk.java.net/jeps/354)
with the new `yield` statement and resolve the type of such an expression.

PMD also parses [Text Blocks](http://openjdk.java.net/jeps/355) as String literals.

<<<<<<< HEAD
Note: The Switch Expressions and Text Blocks are a preview language feature of OpenJDK 13
and are not enabled by default. In order to
analyze a project with PMD that uses these language features, you'll need to enable it via the environment
variable `PMD_JAVA_OPTS` and select the new language version `13-preview`:

    export PMD_JAVA_OPTS=--enable-preview
    ./run.sh pmd -language java -version 13-preview ...

Note: Support for the extended break statement introduced in Java 12 as a preview language feature
will be removed with the next PMD version 6.19.0.

#### Full support for Scala

Thanks to [Chris Smith](https://github.com/tophersmith) PMD now fully supports Scala. Now rules for analyzing Scala
code can be developed in addition to the Copy-Paste-Detection (CPD) functionality. There are no rules yet, so
contributions are welcome.

Additionally Scala support has been upgraded from 2.12.4 to 2.13.
=======
#### New Rules

*   The Apex rule {% rule "apex/bestpractices/DebugsShouldUseLoggingLevel" %} [`apex-bestpractices`] detects
    usages of `System.debug()` method calls that are used without specifying the log level. Having the log
    level specified provides a cleaner log, and improves readability of it.

#### Modified Rules
>>>>>>> 5f30951a

#### New rule designer documentation

The documentation for the rule designer is now available on the main PMD documentation page:
[Rule Designer Reference](pmd_userdocs_extending_designer_reference.html). Check it out to learn
about the usage and features of the rule designer.

#### New rules

*   The Java rule {% rule "java/bestpractices/AvoidMessageDigestField" %} (`java-bestpractices`) detects fields
    of the type `java.security.MessageDigest`. Using a message digest instance as a field would need to be
    synchronized, as it can easily be used by multiple threads. Without synchronization the calculated hash could
    be entirely wrong. Instead of declaring this as a field and synchronize access to use it from multiple threads,
    a new instance should be created when needed. This rule is also active when using java's quickstart ruleset.

#### Modified Rules

*   The Java rule {% rule "java/errorprone/CloseResource" %} (`java-errorprone`) now ignores by default instances
    of `java.util.stream.Stream`. These streams are `AutoCloseable`, but most streams are backed by collections,
    arrays, or generating functions, which require no special resource management. However, there are some exceptions:
    The stream returned by `Files::lines(Path)` is backed by a actual file and needs to be closed. These instances
    won't be found by default by the rule anymore.

### Fixed Issues

<<<<<<< HEAD
*   all
    *   [#1465](https://github.com/pmd/pmd/issues/1465): \[core] Stylesheet pmd-report.xslt fails to display filepath if 'java' in path
    *   [#1923](https://github.com/pmd/pmd/issues/1923): \[core] Incremental analysis does not work with shortnames
    *   [#1983](https://github.com/pmd/pmd/pull/1983): \[core] Avoid crashes with analysis cache when classpath references non-existing directories
    *   [#1990](https://github.com/pmd/pmd/pull/1990): \[core] Incremental analysis mixes XPath rule violations
*   apex
    *   [#1901](https://github.com/pmd/pmd/issues/1901): \[apex] Expose super type name of UserClass
=======
*   apex
    *   [#1942](https://github.com/pmd/pmd/issues/1942): \[apex] Add best practice rule for debug statements in Apex
*   core
    *   [#1913](https://github.com/pmd/pmd/issues/1913): \[core] "-help" CLI option ends with status code != 0
*   doc
    *   [#1896](https://github.com/pmd/pmd/issues/1896): \[doc] Error in changelog 6.16.0 due to not properly closed rule tag
    *   [#1898](https://github.com/pmd/pmd/issues/1898): \[doc] Incorrect code example for DoubleBraceInitialization in documentation on website
    *   [#1906](https://github.com/pmd/pmd/issues/1906): \[doc] Broken link for adding own CPD languages
    *   [#1909](https://github.com/pmd/pmd/issues/1909): \[doc] Sample usage example refers to deprecated ruleset "basic.xml" instead of "quickstart.xml"
>>>>>>> 5f30951a
*   java
    *   [#1930](https://github.com/pmd/pmd/issues/1930): \[java] Add Java 13 support
*   java-bestpractices
    *   [#1862](https://github.com/pmd/pmd/issues/1862): \[java] New rule for MessageDigest.getInstance
    *   [#1952](https://github.com/pmd/pmd/issues/1952): \[java] UnusedPrivateField not triggering if @Value annotation present
*   java-codestyle
    *   [#1951](https://github.com/pmd/pmd/issues/1951): \[java] UnnecessaryFullyQualifiedName rule triggered when variable name clashes with package name
*   java-errorprone
    *   [#1922](https://github.com/pmd/pmd/issues/1922): \[java] CloseResource possible false positive with Streams
    *   [#1966](https://github.com/pmd/pmd/issues/1966): \[java] CloseResource false positive if Stream is passed as method parameter
    *   [#1967](https://github.com/pmd/pmd/issues/1967): \[java] CloseResource false positive with late assignment of variable
*   plsql
    *   [#1933](https://github.com/pmd/pmd/issues/1933): \[plsql] ParseException with cursor declared in anonymous block
    *   [#1935](https://github.com/pmd/pmd/issues/1935): \[plsql] ParseException with SELECT INTO record defined as global variable
    *   [#1936](https://github.com/pmd/pmd/issues/1936): \[plslq] ParseException with cursor inside procedure declaration
    *   [#1946](https://github.com/pmd/pmd/issues/1946): \[plsql] ParseException with using TRIM inside IF statements condition
    *   [#1947](https://github.com/pmd/pmd/issues/1947): \[plsql] ParseError - SELECT with FOR UPDATE OF
    *   [#1948](https://github.com/pmd/pmd/issues/1948): \[plsql] ParseException with INSERT INTO using package global variables
    *   [#1950](https://github.com/pmd/pmd/issues/1950): \[plsql] ParseException with UPDATE and package record variable
    *   [#1953](https://github.com/pmd/pmd/issues/1953): \[plsql] ParseException with WITH in CURSOR

### API Changes

#### Changes to Renderer

*   Each renderer has now a new method {% jdoc !!core::renderers.Renderer#setUseShortNames(List) %} which
    is used for implementing the "shortnames" CLI option. The method is automatically called by PMD, if this
    CLI option is in use. When rendering filenames to the report, the new helper method
    {% jdoc !!core::renderers.AbstractRenderer#determineFileName(String) %} should be used. This will change
    the filename to a short name, if the CLI option "shortnames" is used.
    
    Not adjusting custom renderers will make them render always the full file names and not honoring the
    CLI option "shortnames".

#### Deprecated APIs

##### For removal

*   The methods {% jdoc java::lang.java.ast.ASTImportDeclaration#getImportedNameNode() %} and
    {% jdoc java::lang.java.ast.ASTImportDeclaration#getPackage() %} have been deprecated and
    will be removed with PMD 7.0.0.
*   The method {% jdoc !!core::RuleContext#setSourceCodeFilename(String) %} has been deprecated
    and will be removed. The already existing method {% jdoc !!core::RuleContext#setSourceCodeFile(File) %}
    should be used instead. The method {% jdoc !!core::RuleContext#getSourceCodeFilename() %} still
    exists and returns just the filename without the full path.
*   The method {% jdoc !!core::processor.AbstractPMDProcessor#filenameFrom(DataSource) %} has been
    deprecated. It was used to determine a "short name" of the file being analyzed, so that the report
    can use short names. However, this logic has been moved to the renderers.
*   The method {% jdoc !!core::Report#metrics() %} and {% jdoc core::Report::hasMetrics() %} have
    been deprecated. They were leftovers from a previous deprecation round targeting
    {% jdoc core::lang.rule.stat.StatisticalRule %}.

##### Internal APIs

Those APIs are not intended to be used by clients, and will be hidden or removed with PMD 7.0.0. You can identify them with the `@InternalApi` annotation. You'll also get a deprecation warning.

* pmd-core
  * {% jdoc_package core::cache %}
* pmd-java
  * {% jdoc_package java::lang.java.typeresolution %}: Everything, including
    subpackages, except {% jdoc java::lang.java.typeresolution.TypeHelper %} and
    {% jdoc java::lang.java.typeresolution.typedefinition.JavaTypeDefinition %}.
  * {% jdoc !c!java::lang.java.ast.ASTCompilationUnit#getClassTypeResolver() %}

### External Contributions

<<<<<<< HEAD
*   [#1965](https://github.com/pmd/pmd/pull/1965): \[scala] Use Scalameta for parsing - [Chris Smith](https://github.com/tophersmith)
*   [#1970](https://github.com/pmd/pmd/pull/1970): \[java] DoubleBraceInitialization: Fix example - [Tobias Weimer](https://github.com/tweimer)
*   [#1971](https://github.com/pmd/pmd/pull/1971): \[java] 1862 - Message Digest should not be used as class field - [AnthonyKot](https://github.com/AnthonyKot)
*   [#1972](https://github.com/pmd/pmd/pull/1972): \[plsql] ParseError - SELECT with FOR UPDATE OF - [Piotr Szymanski](https://github.com/szyman23)
*   [#1974](https://github.com/pmd/pmd/pull/1974): \[plsql] Fixes for referencing record type variables - [Piotr Szymanski](https://github.com/szyman23)
*   [#1975](https://github.com/pmd/pmd/pull/1975): \[plsql] TRIM function with record type variables - [Piotr Szymanski](https://github.com/szyman23)
*   [#1976](https://github.com/pmd/pmd/pull/1976): \[plsql] Fix for mistaking / for MultiplicativeExpression - [Piotr Szymanski](https://github.com/szyman23)
*   [#1977](https://github.com/pmd/pmd/pull/1977): \[plsql] fix for skipping sql starting with WITH - [Piotr Szymanski](https://github.com/szyman23)
*   [#1986](https://github.com/pmd/pmd/pull/1986): \[plsql] Fix for cursors in anonymous blocks - [Piotr Szymanski](https://github.com/szyman23)
*   [#1994](https://github.com/pmd/pmd/pull/1994): \[core] Resolve pmd-report failure when java folder in filepath - [Amish Shah](https://github.com/shahamish150294)
=======
*   [#1869](https://github.com/pmd/pmd/pull/1869): \[xml] fix #1666 wrong cdata rule description and examples - [Artem](https://github.com/KroArtem)
*   [#1892](https://github.com/pmd/pmd/pull/1892): \[lua] \[cpd] Added CPD support for Lua - [Maikel Steneker](https://github.com/maikelsteneker)
*   [#1905](https://github.com/pmd/pmd/pull/1905): \[java] DataflowAnomalyAnalysis Rule in right order - [YoonhoChoi96](https://github.com/YoonhoChoi96)
*   [#1908](https://github.com/pmd/pmd/pull/1908): \[doc] Update ruleset filename from deprecated basic.xml to quickstart.xml - [crunsk](https://github.com/crunsk)
*   [#1916](https://github.com/pmd/pmd/pull/1916): \[java] Exclude Autowired and Inject for MissingStaticMethodInNonInstantiatableClass - [AnthonyKot](https://github.com/AnthonyKot)
*   [#1917](https://github.com/pmd/pmd/pull/1917): \[core] Add 'no error' return option, and assign it to the cli when the help command is invoked - [Renato Oliveira](https://github.com/renatoliveira)
*   [#1943](https://github.com/pmd/pmd/pull/1943): \[apex] Adds "debug should use logging level" best practice rule for Apex - [Renato Oliveira](https://github.com/renatoliveira)
>>>>>>> 5f30951a

{% endtocmaker %}
<|MERGE_RESOLUTION|>--- conflicted
+++ resolved
@@ -21,7 +21,6 @@
 
 PMD also parses [Text Blocks](http://openjdk.java.net/jeps/355) as String literals.
 
-<<<<<<< HEAD
 Note: The Switch Expressions and Text Blocks are a preview language feature of OpenJDK 13
 and are not enabled by default. In order to
 analyze a project with PMD that uses these language features, you'll need to enable it via the environment
@@ -40,15 +39,6 @@
 contributions are welcome.
 
 Additionally Scala support has been upgraded from 2.12.4 to 2.13.
-=======
-#### New Rules
-
-*   The Apex rule {% rule "apex/bestpractices/DebugsShouldUseLoggingLevel" %} [`apex-bestpractices`] detects
-    usages of `System.debug()` method calls that are used without specifying the log level. Having the log
-    level specified provides a cleaner log, and improves readability of it.
-
-#### Modified Rules
->>>>>>> 5f30951a
 
 #### New rule designer documentation
 
@@ -64,6 +54,10 @@
     be entirely wrong. Instead of declaring this as a field and synchronize access to use it from multiple threads,
     a new instance should be created when needed. This rule is also active when using java's quickstart ruleset.
 
+*   The Apex rule {% rule "apex/bestpractices/DebugsShouldUseLoggingLevel" %} (`apex-bestpractices`) detects
+    usages of `System.debug()` method calls that are used without specifying the log level. Having the log
+    level specified provides a cleaner log, and improves readability of it.
+
 #### Modified Rules
 
 *   The Java rule {% rule "java/errorprone/CloseResource" %} (`java-errorprone`) now ignores by default instances
@@ -74,7 +68,6 @@
 
 ### Fixed Issues
 
-<<<<<<< HEAD
 *   all
     *   [#1465](https://github.com/pmd/pmd/issues/1465): \[core] Stylesheet pmd-report.xslt fails to display filepath if 'java' in path
     *   [#1923](https://github.com/pmd/pmd/issues/1923): \[core] Incremental analysis does not work with shortnames
@@ -82,17 +75,7 @@
     *   [#1990](https://github.com/pmd/pmd/pull/1990): \[core] Incremental analysis mixes XPath rule violations
 *   apex
     *   [#1901](https://github.com/pmd/pmd/issues/1901): \[apex] Expose super type name of UserClass
-=======
-*   apex
     *   [#1942](https://github.com/pmd/pmd/issues/1942): \[apex] Add best practice rule for debug statements in Apex
-*   core
-    *   [#1913](https://github.com/pmd/pmd/issues/1913): \[core] "-help" CLI option ends with status code != 0
-*   doc
-    *   [#1896](https://github.com/pmd/pmd/issues/1896): \[doc] Error in changelog 6.16.0 due to not properly closed rule tag
-    *   [#1898](https://github.com/pmd/pmd/issues/1898): \[doc] Incorrect code example for DoubleBraceInitialization in documentation on website
-    *   [#1906](https://github.com/pmd/pmd/issues/1906): \[doc] Broken link for adding own CPD languages
-    *   [#1909](https://github.com/pmd/pmd/issues/1909): \[doc] Sample usage example refers to deprecated ruleset "basic.xml" instead of "quickstart.xml"
->>>>>>> 5f30951a
 *   java
     *   [#1930](https://github.com/pmd/pmd/issues/1930): \[java] Add Java 13 support
 *   java-bestpractices
@@ -159,7 +142,7 @@
 
 ### External Contributions
 
-<<<<<<< HEAD
+*   [#1943](https://github.com/pmd/pmd/pull/1943): \[apex] Adds "debug should use logging level" best practice rule for Apex - [Renato Oliveira](https://github.com/renatoliveira)
 *   [#1965](https://github.com/pmd/pmd/pull/1965): \[scala] Use Scalameta for parsing - [Chris Smith](https://github.com/tophersmith)
 *   [#1970](https://github.com/pmd/pmd/pull/1970): \[java] DoubleBraceInitialization: Fix example - [Tobias Weimer](https://github.com/tweimer)
 *   [#1971](https://github.com/pmd/pmd/pull/1971): \[java] 1862 - Message Digest should not be used as class field - [AnthonyKot](https://github.com/AnthonyKot)
@@ -170,14 +153,5 @@
 *   [#1977](https://github.com/pmd/pmd/pull/1977): \[plsql] fix for skipping sql starting with WITH - [Piotr Szymanski](https://github.com/szyman23)
 *   [#1986](https://github.com/pmd/pmd/pull/1986): \[plsql] Fix for cursors in anonymous blocks - [Piotr Szymanski](https://github.com/szyman23)
 *   [#1994](https://github.com/pmd/pmd/pull/1994): \[core] Resolve pmd-report failure when java folder in filepath - [Amish Shah](https://github.com/shahamish150294)
-=======
-*   [#1869](https://github.com/pmd/pmd/pull/1869): \[xml] fix #1666 wrong cdata rule description and examples - [Artem](https://github.com/KroArtem)
-*   [#1892](https://github.com/pmd/pmd/pull/1892): \[lua] \[cpd] Added CPD support for Lua - [Maikel Steneker](https://github.com/maikelsteneker)
-*   [#1905](https://github.com/pmd/pmd/pull/1905): \[java] DataflowAnomalyAnalysis Rule in right order - [YoonhoChoi96](https://github.com/YoonhoChoi96)
-*   [#1908](https://github.com/pmd/pmd/pull/1908): \[doc] Update ruleset filename from deprecated basic.xml to quickstart.xml - [crunsk](https://github.com/crunsk)
-*   [#1916](https://github.com/pmd/pmd/pull/1916): \[java] Exclude Autowired and Inject for MissingStaticMethodInNonInstantiatableClass - [AnthonyKot](https://github.com/AnthonyKot)
-*   [#1917](https://github.com/pmd/pmd/pull/1917): \[core] Add 'no error' return option, and assign it to the cli when the help command is invoked - [Renato Oliveira](https://github.com/renatoliveira)
-*   [#1943](https://github.com/pmd/pmd/pull/1943): \[apex] Adds "debug should use logging level" best practice rule for Apex - [Renato Oliveira](https://github.com/renatoliveira)
->>>>>>> 5f30951a
 
 {% endtocmaker %}
