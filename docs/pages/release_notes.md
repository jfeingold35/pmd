---
title: PMD Release Notes
permalink: pmd_release_notes.html
keywords: changelog, release notes
---

## {{ site.pmd.date }} - {{ site.pmd.version }}

The PMD team is pleased to announce PMD {{ site.pmd.version }}.

This is a {{ site.pmd.release_type }} release.

{% tocmaker is_release_notes_processor %}

### New and noteworthy

### Updatex Apex Support

*   The Apex language support has been bumped to version 45 (Spring '19). All new language features are now properly
    parsed and processed.

#### New Rules

*   The new Java rule {% rule "java/multithreading/UnsynchronizedStaticFormatter" %} (`java-multithreading`) detects
    unsynchronized usages of static `java.text.Format` instances. This rule is a more generic replacement of the
    rule {% rule "java/multithreading/UnsynchronizedStaticDateFormatter" %} which focused just on `DateFormat`.

*   The new Java rule {% rule "java/bestpractices/ForLoopVariableCount" %} (`java-bestpractices`) checks for
    the number of control variables in a for-loop. Having a lot of control variables makes it harder to understand
    what the loop does. The maximum allowed number of variables is by default 1 and can be configured by a
    property.

*   The new Java rule {% rule "java/bestpractices/AvoidReassigningLoopVariables" %} (`java-bestpractices`) searches
    for loop variables that are reassigned. Changing the loop variables additionally to the loop itself can lead to
    hard-to-find bugs.

*   The new Java rule {% rule "java/codestyle/UseDiamondOperator" %} (`java-codestyle`) looks for constructor
    calls with explicit type parameters. Since Java 1.7, these type parameters are not necessary anymore, as they
    can be inferred now.

#### Modified Rules

*   The Java rule {% rule "java/codestyle/LocalVariableCouldBeFinal" %} (`java-codestyle`) has a new
    property `ignoreForEachDecl`, which is by default disabled. The new property allows for ignoring
    non-final loop variables in a for-each statement.

#### Deprecated Rules

*   The Java rule {% rule "java/multithreading/UnsynchronizedStaticDateFormatter" %} has been deprecated and
    will be removed with PMD 7.0.0. The rule is replaced by the more general
    {% rule "java/multithreading/UnsynchronizedStaticFormatter" %}.

### Fixed Issues

*   all
    *   [#1196](https://github.com/pmd/pmd/issues/1196): \[core] CPD results not consistent between runs
*   apex
    *   [#1542](https://github.com/pmd/pmd/pull/1542): \[apex] Include the documentation category
    *   [#1546](https://github.com/pmd/pmd/issues/1546): \[apex] PMD parsing exception for Apex classes using 'inherited sharing' keyword
*   java
    * [#1556](https://github.com/pmd/pmd/issues/1556): \[java] Default methods should not be considered abstract
    *   [#1578](https://github.com/pmd/pmd/issues/1578): \[java] Private field is detected as public inside nested classes in interfaces
*   java-bestpractices
    *   [#658](https://github.com/pmd/pmd/issues/658): \[java] OneDeclarationPerLine: False positive for loops
    *   [#1518](https://github.com/pmd/pmd/issues/1518): \[java] New rule: AvoidReassigningLoopVariable
    *   [#1519](https://github.com/pmd/pmd/issues/1519): \[java] New rule: ForLoopVariableCount
*   java-codestyle
    *   [#1513](https://github.com/pmd/pmd/issues/1513): \[java] LocalVariableCouldBeFinal: allow excluding the variable in a for-each loop
    *   [#1517](https://github.com/pmd/pmd/issues/1517): \[java] New Rule: UseDiamondOperator
*   java-errorprone
    *   [#1035](https://github.com/pmd/pmd/issues/1035): \[java] ReturnFromFinallyBlock: False positive on lambda expression in finally block
    *   [#1549](https://github.com/pmd/pmd/issues/1549): \[java] NPE in PMD 6.8.0 InvalidSlf4jMessageFormat
*   java-multithreading
    *   [#1533](https://github.com/pmd/pmd/issues/1533): \[java] New rule: UnsynchronizedStaticFormatter
*   plsql
    *   [#1507](https://github.com/pmd/pmd/issues/1507): \[plsql] Parse Exception when using '||' operator in where clause
    *   [#1508](https://github.com/pmd/pmd/issues/1508): \[plsql] Parse Exception when using SELECT COUNT(\*)
    *   [#1509](https://github.com/pmd/pmd/issues/1509): \[plsql] Parse Exception with OUTER/INNER Joins
    *   [#1511](https://github.com/pmd/pmd/issues/1511): \[plsql] Parse Exception with IS NOT NULL

### API Changes

#### Deprecated API

* {% jdoc core::lang.rule.stat.StatisticalRule %} and the related helper classes and base rule classes
are deprecated for removal in 7.0.0. This includes all of {% jdoc_package core::stat %} and {% jdoc_package core::lang.rule.stat %},
and also {% jdoc java::lang.java.rule.AbstractStatisticalJavaRule %}, {% jdoc apex::lang.apex.rule.AbstractStatisticalApexRule %} and the like.
The methods {% jdoc !c!core::Report#addMetric(core::stat.Metric) %} and {% jdoc core::ThreadSafeReportListener#metricAdded(core::stat.Metric) %}
will also be removed.


### External Contributions

*   [#1503](https://github.com/pmd/pmd/pull/1503): \[java] Fix for ReturnFromFinallyBlock false-positives - [RishabhDeep Singh](https://github.com/rishabhdeepsingh)
*   [#1514](https://github.com/pmd/pmd/pull/1514): \[java] LocalVariableCouldBeFinal: allow excluding the variable in a for-each loop - [Kris Scheibe](https://github.com/kris-scheibe)
*   [#1516](https://github.com/pmd/pmd/pull/1516): \[java] OneDeclarationPerLine: Don't report multiple variables in a for statement. - [Kris Scheibe](https://github.com/kris-scheibe)
*   [#1520](https://github.com/pmd/pmd/pull/1520): \[java] New rule: ForLoopVariableCount: check the number of control variables in a for loop - [Kris Scheibe](https://github.com/kris-scheibe)
*   [#1521](https://github.com/pmd/pmd/pull/1521): \[java] Upgrade to ASM7 for JDK 11 support - [Mark Pritchard](https://github.com/markpritchard)
*   [#1530](https://github.com/pmd/pmd/pull/1530): \[java] New rule: AvoidReassigningLoopVariables - [Kris Scheibe](https://github.com/kris-scheibe)
*   [#1534](https://github.com/pmd/pmd/pull/1534): \[java] This is the change regarding the usediamondoperator #1517 - [hemanshu070](https://github.com/hemanshu070)
*   [#1545](https://github.com/pmd/pmd/pull/1545): \[doc] fixing dead links + tool to check for dead links automatically - [Kris Scheibe](https://github.com/kris-scheibe)
*   [#1551](https://github.com/pmd/pmd/pull/1551): \[java] InvalidSlf4jMessageFormatRule should not throw NPE for enums - [Robbie Martinus](https://github.com/rmartinus)
<<<<<<< HEAD
*   [#1552](https://github.com/pmd/pmd/pull/1552): \[core] Upgrading Google Gson from 2.5 to 2.8.5 - [Thunderforge](https://github.com/Thunderforge)
*   [#1553](https://github.com/pmd/pmd/pull/1553): \[core] Upgrading System Rules dependency from 1.8.0 to 1.19.0 - [Thunderforge](https://github.com/Thunderforge)
=======
*   [#1584](https://github.com/pmd/pmd/pull/1584): \[core] Fixes 1196: inconsistencies of clones returned by different CPD executions for the same files  - [Bruno Ferreira](https://github.com/bmbferreira)
>>>>>>> add3957b

{% endtocmaker %}
<|MERGE_RESOLUTION|>--- conflicted
+++ resolved
@@ -58,7 +58,7 @@
     *   [#1542](https://github.com/pmd/pmd/pull/1542): \[apex] Include the documentation category
     *   [#1546](https://github.com/pmd/pmd/issues/1546): \[apex] PMD parsing exception for Apex classes using 'inherited sharing' keyword
 *   java
-    * [#1556](https://github.com/pmd/pmd/issues/1556): \[java] Default methods should not be considered abstract
+    *   [#1556](https://github.com/pmd/pmd/issues/1556): \[java] Default methods should not be considered abstract
     *   [#1578](https://github.com/pmd/pmd/issues/1578): \[java] Private field is detected as public inside nested classes in interfaces
 *   java-bestpractices
     *   [#658](https://github.com/pmd/pmd/issues/658): \[java] OneDeclarationPerLine: False positive for loops
@@ -100,11 +100,8 @@
 *   [#1534](https://github.com/pmd/pmd/pull/1534): \[java] This is the change regarding the usediamondoperator #1517 - [hemanshu070](https://github.com/hemanshu070)
 *   [#1545](https://github.com/pmd/pmd/pull/1545): \[doc] fixing dead links + tool to check for dead links automatically - [Kris Scheibe](https://github.com/kris-scheibe)
 *   [#1551](https://github.com/pmd/pmd/pull/1551): \[java] InvalidSlf4jMessageFormatRule should not throw NPE for enums - [Robbie Martinus](https://github.com/rmartinus)
-<<<<<<< HEAD
 *   [#1552](https://github.com/pmd/pmd/pull/1552): \[core] Upgrading Google Gson from 2.5 to 2.8.5 - [Thunderforge](https://github.com/Thunderforge)
 *   [#1553](https://github.com/pmd/pmd/pull/1553): \[core] Upgrading System Rules dependency from 1.8.0 to 1.19.0 - [Thunderforge](https://github.com/Thunderforge)
-=======
 *   [#1584](https://github.com/pmd/pmd/pull/1584): \[core] Fixes 1196: inconsistencies of clones returned by different CPD executions for the same files  - [Bruno Ferreira](https://github.com/bmbferreira)
->>>>>>> add3957b
 
 {% endtocmaker %}
