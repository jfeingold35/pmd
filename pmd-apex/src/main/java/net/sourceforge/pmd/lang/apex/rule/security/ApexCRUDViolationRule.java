/**
 * BSD-style license; for more info see http://pmd.sourceforge.net/license.html
 */

package net.sourceforge.pmd.lang.apex.rule.security;

import java.lang.reflect.Field;
import java.util.ArrayList;
import java.util.Arrays;
import java.util.Collections;
import java.util.HashMap;
import java.util.HashSet;
import java.util.List;
import java.util.Set;
import java.util.WeakHashMap;
import java.util.regex.Matcher;
import java.util.regex.Pattern;
import java.util.stream.Collectors;

import net.sourceforge.pmd.lang.apex.ast.ASTAssignmentExpression;
import net.sourceforge.pmd.lang.apex.ast.ASTBlockStatement;
import net.sourceforge.pmd.lang.apex.ast.ASTDmlDeleteStatement;
import net.sourceforge.pmd.lang.apex.ast.ASTDmlInsertStatement;
import net.sourceforge.pmd.lang.apex.ast.ASTDmlMergeStatement;
import net.sourceforge.pmd.lang.apex.ast.ASTDmlUpdateStatement;
import net.sourceforge.pmd.lang.apex.ast.ASTDmlUpsertStatement;
import net.sourceforge.pmd.lang.apex.ast.ASTDottedExpression;
import net.sourceforge.pmd.lang.apex.ast.ASTField;
import net.sourceforge.pmd.lang.apex.ast.ASTFieldDeclaration;
import net.sourceforge.pmd.lang.apex.ast.ASTFieldDeclarationStatements;
import net.sourceforge.pmd.lang.apex.ast.ASTIfElseBlockStatement;
import net.sourceforge.pmd.lang.apex.ast.ASTMethod;
import net.sourceforge.pmd.lang.apex.ast.ASTMethodCallExpression;
import net.sourceforge.pmd.lang.apex.ast.ASTNewNameValueObjectExpression;
import net.sourceforge.pmd.lang.apex.ast.ASTParameter;
import net.sourceforge.pmd.lang.apex.ast.ASTProperty;
import net.sourceforge.pmd.lang.apex.ast.ASTReferenceExpression;
import net.sourceforge.pmd.lang.apex.ast.ASTReturnStatement;
import net.sourceforge.pmd.lang.apex.ast.ASTSoqlExpression;
import net.sourceforge.pmd.lang.apex.ast.ASTUserClass;
import net.sourceforge.pmd.lang.apex.ast.ASTVariableDeclaration;
import net.sourceforge.pmd.lang.apex.ast.ASTVariableExpression;
import net.sourceforge.pmd.lang.apex.ast.AbstractApexNode;
import net.sourceforge.pmd.lang.apex.rule.AbstractApexRule;
import net.sourceforge.pmd.lang.ast.Node;

import apex.jorje.data.ast.Identifier;
import apex.jorje.data.ast.TypeRef;
import com.google.common.collect.ArrayListMultimap;
import com.google.common.collect.ListMultimap;

/**
 * Finding missed CRUD checks for SOQL and DML operations.
 * 
 * @author sergey.gorbaty
 *
 */
public class ApexCRUDViolationRule extends AbstractApexRule {
    private static final Pattern VOID_OR_STRING_PATTERN = Pattern.compile("^(string|void)$", Pattern.CASE_INSENSITIVE);
<<<<<<< HEAD
=======
    private static final Pattern SELECT_FROM_PATTERN = Pattern.compile("^[\\S|\\s]+?FROM[\\s]+?(\\S+)",
            Pattern.CASE_INSENSITIVE);
>>>>>>> b183caee

    private final HashMap<String, String> varToTypeMapping = new HashMap<>();
    private final ListMultimap<String, String> typeToDMLOperationMapping = ArrayListMultimap.create();
    private final HashMap<String, String> checkedTypeToDMLOperationViaESAPI = new HashMap<>();
    private final WeakHashMap<String, ASTMethod> classMethods = new WeakHashMap<>();

    private static final String IS_CREATEABLE = "isCreateable";
    private static final String IS_DELETABLE = "isDeletable";
    private static final String IS_UPDATEABLE = "isUpdateable";
    private static final String IS_MERGEABLE = "isMergeable";
    private static final String IS_ACCESSIBLE = "isAccessible";
    private static final String ANY = "ANY";
    private static final String S_OBJECT_TYPE = "sObjectType";
    private static final String GET_DESCRIBE = "getDescribe";

    // ESAPI.accessController().isAuthorizedToView(Lead.sObject, fields)
    private static final String[] ESAPI_ISAUTHORIZED_TO_VIEW = new String[] { "ESAPI", "accessController",
        "isAuthorizedToView", };
    private static final String[] ESAPI_ISAUTHORIZED_TO_CREATE = new String[] { "ESAPI", "accessController",
        "isAuthorizedToCreate", };
    private static final String[] ESAPI_ISAUTHORIZED_TO_UPDATE = new String[] { "ESAPI", "accessController",
        "isAuthorizedToUpdate", };
    private static final String[] ESAPI_ISAUTHORIZED_TO_DELETE = new String[] { "ESAPI", "accessController",
        "isAuthorizedToDelete", };

    private static final String[] RESERVED_KEYS_FLS = new String[] { "Schema", S_OBJECT_TYPE, };

    public ApexCRUDViolationRule() {
        setProperty(CODECLIMATE_CATEGORIES, new String[] { "Security" });
        setProperty(CODECLIMATE_REMEDIATION_MULTIPLIER, 100);
        setProperty(CODECLIMATE_BLOCK_HIGHLIGHTING, false);
    }

    @Override
    public Object visit(ASTUserClass node, Object data) {
        for (ASTMethod n : node.findDescendantsOfType(ASTMethod.class)) {
            StringBuilder sb = new StringBuilder().append(n.getNode().getDefiningType().getApexName()).append(":")
                    .append(n.getNode().getMethodInfo().getCanonicalName()).append(":")
                    .append(n.getNode().getMethodInfo().getParameterTypes().size());
            classMethods.put(sb.toString(), n);
        }

        node.childrenAccept(this, data);
        return data;
    }

    @Override
    public Object visit(ASTMethodCallExpression node, Object data) {
        collectCRUDMethodLevelChecks(node);
        return data;
    }

    @Override
    public Object visit(ASTDmlInsertStatement node, Object data) {
        checkForCRUD(node, data, IS_CREATEABLE);
        return data;
    }

    @Override
    public Object visit(ASTDmlDeleteStatement node, Object data) {
        checkForCRUD(node, data, IS_DELETABLE);
        return data;
    }

    @Override
    public Object visit(ASTDmlUpdateStatement node, Object data) {
        checkForCRUD(node, data, IS_UPDATEABLE);
        return data;
    }

    @Override
    public Object visit(ASTDmlUpsertStatement node, Object data) {
        checkForCRUD(node, data, IS_CREATEABLE);
        checkForCRUD(node, data, IS_UPDATEABLE);
        return data;
    }

    @Override
    public Object visit(ASTDmlMergeStatement node, Object data) {
        checkForCRUD(node, data, IS_MERGEABLE);
        return data;
    }

    @Override
    public Object visit(final ASTAssignmentExpression node, Object data) {
        final ASTSoqlExpression soql = node.getFirstChildOfType(ASTSoqlExpression.class);
        if (soql != null) {
            checkForAccessibility(soql, data);
        }

        return data;
    }

    @Override
    public Object visit(final ASTVariableDeclaration node, Object data) {
        String type = node.getNode().getLocalInfo().getType().getApexName();
        addVariableToMapping(Helper.getFQVariableName(node), type);

        final ASTSoqlExpression soql = node.getFirstChildOfType(ASTSoqlExpression.class);
        if (soql != null) {
            checkForAccessibility(soql, data);
        }

        return data;

    }

    @Override
    public Object visit(final ASTFieldDeclaration node, Object data) {
        ASTFieldDeclarationStatements field = node.getFirstParentOfType(ASTFieldDeclarationStatements.class);
        if (field != null) {
            try {
                TypeRef a = field.getNode().getTypeName();
                Field f = a.getClass().getDeclaredField("className");
                f.setAccessible(true);
                if (f.get(a) instanceof ArrayList<?>) {
                    @SuppressWarnings("unchecked")
                    ArrayList<Identifier> innerField = (ArrayList<Identifier>) f.get(a);
                    if (!innerField.isEmpty()) {
                        String type = innerField.get(0).value;
                        addVariableToMapping(Helper.getFQVariableName(node), type);
                    }
                }

            } catch (NoSuchFieldException | IllegalArgumentException | IllegalAccessException | SecurityException e) {
            }

        }
        final ASTSoqlExpression soql = node.getFirstChildOfType(ASTSoqlExpression.class);
        if (soql != null) {
            checkForAccessibility(soql, data);
        }

        return data;

    }

    @Override
    public Object visit(final ASTReturnStatement node, Object data) {
        final ASTSoqlExpression soql = node.getFirstChildOfType(ASTSoqlExpression.class);
        if (soql != null) {
            checkForAccessibility(soql, data);
        }

        return data;
    }

    private void addVariableToMapping(final String variableName, final String type) {
        varToTypeMapping.put(variableName, getSimpleType(type));
    }

    private String getSimpleType(final String type) {
        String typeToUse = type;

        Pattern pattern = Pattern.compile("^[list<]?list<(\\S+?)>[>]?$", Pattern.CASE_INSENSITIVE);
        Matcher matcher = pattern.matcher(typeToUse);

        if (matcher.find()) {
            typeToUse = matcher.group(1);
        }
        return typeToUse;
    }

    @Override
    public Object visit(final ASTProperty node, Object data) {
        ASTField field = node.getFirstChildOfType(ASTField.class);
        if (field != null) {
            String fieldType = field.getNode().getFieldInfo().getType().getApexName();
            addVariableToMapping(Helper.getFQVariableName(field), fieldType);
        }

        return data;

    }

    private void collectCRUDMethodLevelChecks(final ASTMethodCallExpression node) {
        final String method = node.getNode().getMethodName();
        final ASTReferenceExpression ref = node.getFirstChildOfType(ASTReferenceExpression.class);
        if (ref == null) {
            return;
        }

        List<Identifier> a = ref.getNode().getJadtIdentifiers();
        if (!a.isEmpty()) {
            extractObjectAndFields(a, method, node.getNode().getDefiningType().getApexName());
        } else {
            // see if ESAPI
            if (Helper.isMethodCallChain(node, ESAPI_ISAUTHORIZED_TO_VIEW)) {
                extractObjectTypeFromESAPI(node, IS_ACCESSIBLE);
            }

            if (Helper.isMethodCallChain(node, ESAPI_ISAUTHORIZED_TO_CREATE)) {
                extractObjectTypeFromESAPI(node, IS_CREATEABLE);
            }

            if (Helper.isMethodCallChain(node, ESAPI_ISAUTHORIZED_TO_UPDATE)) {
                extractObjectTypeFromESAPI(node, IS_UPDATEABLE);
            }

            if (Helper.isMethodCallChain(node, ESAPI_ISAUTHORIZED_TO_DELETE)) {
                extractObjectTypeFromESAPI(node, IS_DELETABLE);
            }

            // see if getDescribe()
            final ASTDottedExpression dottedExpr = ref.getFirstChildOfType(ASTDottedExpression.class);
            if (dottedExpr != null) {
                final ASTMethodCallExpression nestedMethodCall = dottedExpr
                        .getFirstChildOfType(ASTMethodCallExpression.class);
                if (nestedMethodCall != null) {
                    if (isLastMethodName(nestedMethodCall, S_OBJECT_TYPE, GET_DESCRIBE)) {
                        String resolvedType = getType(nestedMethodCall);
                        typeToDMLOperationMapping.put(resolvedType, method);
                    }
                }
            }

        }
    }

    private boolean isLastMethodName(final ASTMethodCallExpression methodNode, final String className,
            final String methodName) {
        final ASTReferenceExpression reference = methodNode.getFirstChildOfType(ASTReferenceExpression.class);
        if (reference.getNode().getJadtIdentifiers().size() > 0) {
            if (reference.getNode().getJadtIdentifiers().get(reference.getNode().getJadtIdentifiers().size() - 1).value
                    .equalsIgnoreCase(className) && Helper.isMethodName(methodNode, methodName)) {
                return true;
            }
        }

        return false;
    }

    private String getType(final ASTMethodCallExpression methodNode) {
        final ASTReferenceExpression reference = methodNode.getFirstChildOfType(ASTReferenceExpression.class);
        if (reference.getNode().getJadtIdentifiers().size() > 0) {
            return new StringBuilder().append(reference.getNode().getDefiningType().getApexName()).append(":")
                    .append(reference.getNode().getJadtIdentifiers().get(0).value).toString();
        }
        return "";
    }

    private void extractObjectAndFields(final List<Identifier> listIdentifiers, final String method,
            final String definingType) {
        final List<String> strings = listIdentifiers.stream().map(id -> id.value).collect(Collectors.toList());

        int flsIndex = Collections.lastIndexOfSubList(strings, Arrays.asList(RESERVED_KEYS_FLS));
        if (flsIndex != -1) {
            String objectTypeName = strings.get(flsIndex + RESERVED_KEYS_FLS.length);
            typeToDMLOperationMapping.put(definingType + ":" + objectTypeName, method);
        }
    }

    private void checkForCRUD(final AbstractApexNode<?> node, final Object data, final String crudMethod) {
        final HashSet<ASTMethodCallExpression> prevCalls = getPreviousMethodCalls(node);
        for (ASTMethodCallExpression prevCall : prevCalls) {
            collectCRUDMethodLevelChecks(prevCall);
        }

        final ASTMethod wrappingMethod = node.getFirstParentOfType(ASTMethod.class);
        final ASTUserClass wrappingClass = node.getFirstParentOfType(ASTUserClass.class);

        if ((wrappingClass != null && Helper.isTestMethodOrClass(wrappingClass))
                || (wrappingMethod != null && Helper.isTestMethodOrClass(wrappingMethod))) {
            return;
        }

        final ASTNewNameValueObjectExpression newObj = node.getFirstChildOfType(ASTNewNameValueObjectExpression.class);
        if (newObj != null) {
            final String type = Helper.getFQVariableName(newObj);
            validateCRUDCheckPresent(node, data, crudMethod, type);
        }

        final ASTVariableExpression variable = node.getFirstChildOfType(ASTVariableExpression.class);
        if (variable != null) {
            final String type = varToTypeMapping.get(Helper.getFQVariableName(variable));
            if (type != null) {
                StringBuilder typeCheck = new StringBuilder().append(node.getNode().getDefiningType().getApexName())
                        .append(":").append(type);

                validateCRUDCheckPresent(node, data, crudMethod, typeCheck.toString());
            }
        }
    }

    private HashSet<ASTMethodCallExpression> getPreviousMethodCalls(final AbstractApexNode<?> self) {
        final HashSet<ASTMethodCallExpression> innerMethodCalls = new HashSet<>();
        final ASTMethod outerMethod = self.getFirstParentOfType(ASTMethod.class);
        if (outerMethod != null) {
            final ASTBlockStatement blockStatement = outerMethod.getFirstChildOfType(ASTBlockStatement.class);
            recursivelyEvaluateCRUDMethodCalls(self, innerMethodCalls, blockStatement);

            final List<ASTMethod> constructorMethods = findConstructorlMethods(self);
            for (ASTMethod method : constructorMethods) {
                innerMethodCalls.addAll(method.findDescendantsOfType(ASTMethodCallExpression.class));
            }

            // some methods might be within this class
            mapCallToMethodDecl(self, innerMethodCalls, new ArrayList<ASTMethodCallExpression>(innerMethodCalls));
        }

        return innerMethodCalls;
    }

    private void recursivelyEvaluateCRUDMethodCalls(final AbstractApexNode<?> self,
            final HashSet<ASTMethodCallExpression> innerMethodCalls, final ASTBlockStatement blockStatement) {
        if (blockStatement != null) {
            int numberOfStatements = blockStatement.jjtGetNumChildren();
            for (int i = 0; i < numberOfStatements; i++) {
                Node n = blockStatement.jjtGetChild(i);

                if (n instanceof ASTIfElseBlockStatement) {
                    List<ASTBlockStatement> innerBlocks = n.findDescendantsOfType(ASTBlockStatement.class);
                    for (ASTBlockStatement innerBlock : innerBlocks) {
                        recursivelyEvaluateCRUDMethodCalls(self, innerMethodCalls, innerBlock);
                    }
                }

                AbstractApexNode<?> match = n.getFirstDescendantOfType(self.getClass());
                if (match == self) {
                    break;
                }
                ASTMethodCallExpression methodCall = n.getFirstDescendantOfType(ASTMethodCallExpression.class);
                if (methodCall != null) {
                    mapCallToMethodDecl(self, innerMethodCalls, Arrays.asList(methodCall));
                }
            }

        }
    }

    private void mapCallToMethodDecl(final AbstractApexNode<?> self,
            final HashSet<ASTMethodCallExpression> innerMethodCalls, final List<ASTMethodCallExpression> nodes) {
        for (ASTMethodCallExpression node : nodes) {
            if (node == self) {
                break;
            }

            final ASTMethod methodBody = resolveMethodCalls(node);
            if (methodBody != null) {
                innerMethodCalls.addAll(methodBody.findDescendantsOfType(ASTMethodCallExpression.class));
            }

        }
    }

    private List<ASTMethod> findConstructorlMethods(final AbstractApexNode<?> node) {
        final ArrayList<ASTMethod> ret = new ArrayList<>();
        final Set<String> constructors = classMethods.keySet().stream()
                .filter(p -> (p.contains("<init>") || p.contains("<clinit>"))).collect(Collectors.toSet());

        for (String c : constructors) {
            ret.add(classMethods.get(c));
        }

        return ret;
    }

    private ASTMethod resolveMethodCalls(final ASTMethodCallExpression node) {
        StringBuilder sb = new StringBuilder().append(node.getNode().getDefiningType().getApexName()).append(":")
                .append(node.getNode().getMethodName()).append(":").append(node.getNode().getInputParameters().size());
        return classMethods.get(sb.toString());
    }

    private boolean isProperESAPICheckForDML(final String typeToCheck, final String dmlOperation) {
        final boolean hasMapping = checkedTypeToDMLOperationViaESAPI.containsKey(typeToCheck.toString());
        if (hasMapping) {
            if (dmlOperation.equals(ANY)) {
                return true;
            }

            String dmlChecked = checkedTypeToDMLOperationViaESAPI.get(typeToCheck);
            return dmlChecked.equals(dmlOperation);
        }

        return false;
    }

    private void extractObjectTypeFromESAPI(final ASTMethodCallExpression node, final String dmlOperation) {
        final ASTVariableExpression var = node.getFirstChildOfType(ASTVariableExpression.class);
        if (var != null) {
            final ASTReferenceExpression reference = var.getFirstChildOfType(ASTReferenceExpression.class);
            if (reference != null) {
                List<Identifier> identifiers = reference.getNode().getJadtIdentifiers();
                if (identifiers.size() == 1) {
                    StringBuilder sb = new StringBuilder().append(node.getNode().getDefiningType().getApexName())
                            .append(":").append(identifiers.get(0).value);
                    checkedTypeToDMLOperationViaESAPI.put(sb.toString(), dmlOperation);
                }

            }
        }

    }

    private void validateCRUDCheckPresent(final AbstractApexNode<?> node, final Object data, final String crudMethod,
            final String typeCheck) {
        if (!typeToDMLOperationMapping.containsKey(typeCheck)) {
            if (!isProperESAPICheckForDML(typeCheck, crudMethod)) {
                addViolation(data, node);
            }
        } else {
            boolean properChecksHappened = false;

            List<String> dmlOperationsChecked = typeToDMLOperationMapping.get(typeCheck);
            for (String dmlOp : dmlOperationsChecked) {
                if (dmlOp.equalsIgnoreCase(crudMethod)) {
                    properChecksHappened = true;
                    break;
                }
                if (crudMethod.equals(ANY)) {
                    properChecksHappened = true;
                    break;
                }
            }

            if (!properChecksHappened) {
                addViolation(data, node);
            }
        }
    }

    private void checkForAccessibility(final ASTSoqlExpression node, Object data) {
        final boolean isCount = node.getNode().getCanonicalQuery().startsWith("SELECT COUNT()");
        final String typeFromSOQL = getTypeFromSOQLQuery(node);

        final HashSet<ASTMethodCallExpression> prevCalls = getPreviousMethodCalls(node);
        for (ASTMethodCallExpression prevCall : prevCalls) {
            collectCRUDMethodLevelChecks(prevCall);
        }

        boolean isGetter = false;
        String returnType = null;

        final ASTMethod wrappingMethod = node.getFirstParentOfType(ASTMethod.class);
        final ASTUserClass wrappingClass = node.getFirstParentOfType(ASTUserClass.class);

        if (isCount || (wrappingClass != null && Helper.isTestMethodOrClass(wrappingClass))
                || (wrappingMethod != null && Helper.isTestMethodOrClass(wrappingMethod))) {
            return;
        }

        if (wrappingMethod != null) {
            isGetter = isMethodAGetter(wrappingMethod);
            returnType = getReturnType(wrappingMethod);
        }

        final ASTVariableDeclaration variableDecl = node.getFirstParentOfType(ASTVariableDeclaration.class);
        if (variableDecl != null) {
            String type = variableDecl.getNode().getLocalInfo().getType().getApexName();
            type = getSimpleType(type);
            StringBuilder typeCheck = new StringBuilder().append(variableDecl.getNode().getDefiningType().getApexName())
                    .append(":").append(type);

            if (!isGetter) {
                validateCRUDCheckPresent(node, data, ANY, typeFromSOQL == null ? typeCheck.toString() : typeFromSOQL);
            }

        }

        final ASTAssignmentExpression assignment = node.getFirstParentOfType(ASTAssignmentExpression.class);
        if (assignment != null) {
            final ASTVariableExpression variable = assignment.getFirstChildOfType(ASTVariableExpression.class);
            if (variable != null) {
                String variableWithClass = Helper.getFQVariableName(variable);
                if (varToTypeMapping.containsKey(variableWithClass)) {
                    String type = varToTypeMapping.get(variableWithClass);
                    if (!isGetter) {
                        validateCRUDCheckPresent(node, data, ANY, typeFromSOQL == null ? type : typeFromSOQL);
                    }
                }
            }

        }

        final ASTReturnStatement returnStatement = node.getFirstParentOfType(ASTReturnStatement.class);
        if (returnStatement != null) {
            if (!isGetter) {
                String retType = typeFromSOQL == null ? returnType : typeFromSOQL;
                validateCRUDCheckPresent(node, data, ANY, retType == null ? "" : retType);
            }
        }
    }

    private String getTypeFromSOQLQuery(final ASTSoqlExpression node) {
        final String canonQuery = node.getNode().getCanonicalQuery();

        Matcher m = SELECT_FROM_PATTERN.matcher(canonQuery);
        while (m.find()) {
            return new StringBuffer().append(node.getNode().getDefiningType().getApexName()).append(":")
                    .append(m.group(1)).toString();
        }
        return null;
    }

    private String getReturnType(final ASTMethod method) {
        return new StringBuilder().append(method.getNode().getDefiningType().getApexName()).append(":")
                .append(method.getNode().getMethodInfo().getEmitSignature().getReturnType().getApexName()).toString();
    }

    private boolean isMethodAGetter(final ASTMethod method) {
        final boolean startsWithGet = method.getNode().getMethodInfo().getCanonicalName().startsWith("get");
        final boolean voidOrString = VOID_OR_STRING_PATTERN
                .matcher(method.getNode().getMethodInfo().getEmitSignature().getReturnType().getApexName()).matches();
        final boolean noParams = method.findChildrenOfType(ASTParameter.class).isEmpty();

        return (startsWithGet && noParams && !voidOrString);
    }
}<|MERGE_RESOLUTION|>--- conflicted
+++ resolved
@@ -57,11 +57,8 @@
  */
 public class ApexCRUDViolationRule extends AbstractApexRule {
     private static final Pattern VOID_OR_STRING_PATTERN = Pattern.compile("^(string|void)$", Pattern.CASE_INSENSITIVE);
-<<<<<<< HEAD
-=======
     private static final Pattern SELECT_FROM_PATTERN = Pattern.compile("^[\\S|\\s]+?FROM[\\s]+?(\\S+)",
             Pattern.CASE_INSENSITIVE);
->>>>>>> b183caee
 
     private final HashMap<String, String> varToTypeMapping = new HashMap<>();
     private final ListMultimap<String, String> typeToDMLOperationMapping = ArrayListMultimap.create();
