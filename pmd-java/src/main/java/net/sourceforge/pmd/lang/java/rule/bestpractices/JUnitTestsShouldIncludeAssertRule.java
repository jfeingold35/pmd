/**
 * BSD-style license; for more info see http://pmd.sourceforge.net/license.html
 */

package net.sourceforge.pmd.lang.java.rule.bestpractices;

import java.util.HashMap;
import java.util.List;
import java.util.Map;

import net.sourceforge.pmd.lang.ast.Node;
import net.sourceforge.pmd.lang.java.ast.ASTAnnotation;
import net.sourceforge.pmd.lang.java.ast.ASTClassOrInterfaceDeclaration;
import net.sourceforge.pmd.lang.java.ast.ASTFieldDeclaration;
import net.sourceforge.pmd.lang.java.ast.ASTMethodDeclaration;
import net.sourceforge.pmd.lang.java.ast.ASTName;
import net.sourceforge.pmd.lang.java.ast.ASTPrimaryExpression;
import net.sourceforge.pmd.lang.java.ast.ASTPrimaryPrefix;
import net.sourceforge.pmd.lang.java.ast.ASTPrimarySuffix;
import net.sourceforge.pmd.lang.java.ast.ASTReferenceType;
import net.sourceforge.pmd.lang.java.ast.ASTStatementExpression;
import net.sourceforge.pmd.lang.java.rule.AbstractJUnitRule;
import net.sourceforge.pmd.lang.java.symboltable.VariableNameDeclaration;
import net.sourceforge.pmd.lang.java.types.TypeTestUtil;
import net.sourceforge.pmd.lang.symboltable.NameDeclaration;
import net.sourceforge.pmd.lang.symboltable.NameOccurrence;
import net.sourceforge.pmd.lang.symboltable.Scope;

public class JUnitTestsShouldIncludeAssertRule extends AbstractJUnitRule {

    @Override
    public Object visit(ASTClassOrInterfaceDeclaration node, Object data) {
        if (node.isInterface()) {
            return data;
        }
        return super.visit(node, data);
    }

    @Override
    public Object visit(ASTMethodDeclaration method, Object data) {
        if (isJUnitMethod(method, data)) {
            if (!isExpectAnnotated(method)) {
                Map<String, VariableNameDeclaration> variables = getVariables(method);

                Scope classScope = method.getScope().getParent();
                Map<String, List<NameOccurrence>> expectables = getRuleAnnotatedExpectedExceptions(classScope);

                if (!containsExpectOrAssert(method.getBody(), expectables, variables)) {
                    addViolation(data, method);
                }
            }
        }
        return data;
    }

    private boolean containsExpectOrAssert(Node n,
                                           Map<String, List<NameOccurrence>> expectables,
                                           Map<String, VariableNameDeclaration> variables) {
        if (n instanceof ASTStatementExpression) {
            if (isExpectStatement((ASTStatementExpression) n, expectables)
                    || isAssertOrFailStatement((ASTStatementExpression) n)
                    || isHamcrestAssert((ASTStatementExpression) n)
                    || isVerifyStatement((ASTStatementExpression) n)
                    || isSoftAssertionStatement((ASTStatementExpression) n, variables)) {
                return true;
            }
        } else {
            for (int i = 0; i < n.getNumChildren(); i++) {
                Node c = n.getChild(i);
                if (containsExpectOrAssert(c, expectables, variables)) {
                    return true;
                }
            }
        }
        return false;
    }

    private Map<String, VariableNameDeclaration> getVariables(ASTMethodDeclaration method) {
        Map<String, VariableNameDeclaration> variables = new HashMap<>();
        for (VariableNameDeclaration vnd : method.getScope().getDeclarations(VariableNameDeclaration.class).keySet()) {
            variables.put(vnd.getName(), vnd);
        }
        return variables;
    }

    /**
     * Gets a list of NameDeclarations for all the fields that have type
     * ExpectedException and have a Rule annotation.
     *
     * @param classScope
     *            The class scope to search for
     * @return See description
     */
    private Map<String, List<NameOccurrence>> getRuleAnnotatedExpectedExceptions(Scope classScope) {
        Map<String, List<NameOccurrence>> result = new HashMap<>();
        Map<NameDeclaration, List<NameOccurrence>> decls = classScope.getDeclarations();

        for (Map.Entry<NameDeclaration, List<NameOccurrence>> entry : decls.entrySet()) {
            Node parent = entry.getKey().getNode().getParent().getParent().getParent();
            if (parent.getFirstChildOfType(ASTFieldDeclaration.class) != null) {
                ASTAnnotation annot = parent.getFirstDescendantOfType(ASTAnnotation.class);
                if (annot == null || !TypeHelper.isA(annot, "org.junit.Rule")) {
                    continue;
                }

                Node type = parent.getFirstDescendantOfType(ASTReferenceType.class);
                if (!"ExpectedException".equals(type.getChild(0).getImage())) {
                    continue;
                }
                result.put(entry.getKey().getName(), entry.getValue());
            }
        }
        return result;
    }

    /**
     * Tells if the node contains a Test annotation with an expected exception.
     */
<<<<<<< HEAD
    private boolean isExpectAnnotated(ASTMethodDeclaration method) {
        return method.getDeclaredAnnotations()
                     .filter(it -> TypeHelper.isA(it, JUNIT4_CLASS_NAME))
                     .flatMap(ASTAnnotation::getMembers)
                     .any(it -> "expected".equals(it.getName()));

=======
    private boolean isExpectAnnotated(Node methodParent) {
        List<ASTNormalAnnotation> annotations = methodParent.findDescendantsOfType(ASTNormalAnnotation.class);
        for (ASTNormalAnnotation annotation : annotations) {
            ASTName name = annotation.getFirstChildOfType(ASTName.class);
            if (TypeTestUtil.isA(JUNIT4_CLASS_NAME, name)) {
                List<ASTMemberValuePair> memberValues = annotation.findDescendantsOfType(ASTMemberValuePair.class);
                for (ASTMemberValuePair pair : memberValues) {
                    if ("expected".equals(pair.getImage())) {
                        return true;
                    }
                }
            }
        }
        return false;
>>>>>>> 9c82dd11
    }

    private String getMethodCallNameOrNull(ASTStatementExpression expression) {
        if (expression != null) {
            ASTPrimaryExpression pe = expression.getFirstChildOfType(ASTPrimaryExpression.class);
            if (pe != null) {
                Node name = pe.getFirstDescendantOfType(ASTName.class);
                if (name != null) {
                    return name.getImage();
                }
            }
        }
        return null;
    }

    /**
     * Tells if the expression is an Hamcrest assert
     */
    private boolean isHamcrestAssert(ASTStatementExpression expression) {
        String img = getMethodCallNameOrNull(expression);
        return "assertThat".equals(img) || "MatcherAssert.assertThat".equals(img);
    }

    /**
     * Tells if the expression is an assert statement or not.
     */
    private boolean isAssertOrFailStatement(ASTStatementExpression expression) {
        String img = getMethodCallNameOrNull(expression);
        return img != null && (img.startsWith("assert") || img.startsWith("fail")
                || img.startsWith("Assert.assert") || img.startsWith("Assert.fail"));
    }

    /**
     * Tells if the expression is verify statement or not
     */
    private boolean isVerifyStatement(ASTStatementExpression expression) {
        String img = getMethodCallNameOrNull(expression);
        return img != null && (img.startsWith("verify") || img.startsWith("Mockito.verify"));
    }

    private boolean isExpectStatement(ASTStatementExpression expression,
            Map<String, List<NameOccurrence>> expectables) {
        ASTPrimaryExpression pe = expression.getFirstChildOfType(ASTPrimaryExpression.class);
        if (pe != null) {
            ASTPrimaryPrefix primaryPrefix = pe.getFirstChildOfType(ASTPrimaryPrefix.class);
            Node name = pe.getFirstDescendantOfType(ASTName.class);
            if (!primaryPrefix.usesThisModifier() && name != null) {
                String[] parts = name.getImage().split("\\.");
                if (parts.length >= 2) {
                    String varname = parts[0];
                    String methodName = parts[1];
                    if (expectables.containsKey(varname) && "expect".equals(methodName)) {
                        return true;
                    }
                }
            } else if (primaryPrefix.usesThisModifier()) {
                List<ASTPrimarySuffix> primarySuffixes = pe.findChildrenOfType(ASTPrimarySuffix.class);
                if (primarySuffixes.size() >= 2) {
                    String varname = primarySuffixes.get(0).getImage();
                    String methodName = primarySuffixes.get(1).getImage();
                    if (expectables.containsKey(varname) && "expect".equals(methodName)) {
                        return true;
                    }
                }
            }
        }
        return false;
    }

    private boolean isSoftAssertionStatement(ASTStatementExpression expression,
                                             Map<String, VariableNameDeclaration> variables) {
        if (expression != null) {
            ASTPrimaryExpression pe = expression.getFirstChildOfType(ASTPrimaryExpression.class);
            if (pe != null) {
                Node name = pe.getFirstDescendantOfType(ASTName.class);
                if (name != null) {
                    String img = name.getImage();
                    if (img.indexOf(".") == -1) {
                        return false;
                    }
                    String[] tokens = img.split("\\.");
                    String methodName = tokens[1];
                    boolean methodIsAssertAll = "assertAll".equals(methodName);

                    String varName = tokens[0];
                    boolean variableTypeIsSoftAssertion = variables.containsKey(varName)
                            && TypeTestUtil.isA("org.assertj.core.api.AbstractSoftAssertions", variables.get(varName).getDeclaratorId());

                    return methodIsAssertAll && variableTypeIsSoftAssertion;
                }
            }
        }
        return false;
    }
}<|MERGE_RESOLUTION|>--- conflicted
+++ resolved
@@ -116,29 +116,12 @@
     /**
      * Tells if the node contains a Test annotation with an expected exception.
      */
-<<<<<<< HEAD
     private boolean isExpectAnnotated(ASTMethodDeclaration method) {
         return method.getDeclaredAnnotations()
-                     .filter(it -> TypeHelper.isA(it, JUNIT4_CLASS_NAME))
+                     .filter(it -> TypeTestUtil.isA(JUNIT4_CLASS_NAME, it))
                      .flatMap(ASTAnnotation::getMembers)
                      .any(it -> "expected".equals(it.getName()));
 
-=======
-    private boolean isExpectAnnotated(Node methodParent) {
-        List<ASTNormalAnnotation> annotations = methodParent.findDescendantsOfType(ASTNormalAnnotation.class);
-        for (ASTNormalAnnotation annotation : annotations) {
-            ASTName name = annotation.getFirstChildOfType(ASTName.class);
-            if (TypeTestUtil.isA(JUNIT4_CLASS_NAME, name)) {
-                List<ASTMemberValuePair> memberValues = annotation.findDescendantsOfType(ASTMemberValuePair.class);
-                for (ASTMemberValuePair pair : memberValues) {
-                    if ("expected".equals(pair.getImage())) {
-                        return true;
-                    }
-                }
-            }
-        }
-        return false;
->>>>>>> 9c82dd11
     }
 
     private String getMethodCallNameOrNull(ASTStatementExpression expression) {
