/**
 * BSD-style license; for more info see http://pmd.sourceforge.net/license.html
 */

package net.sourceforge.pmd.lang.plsql.ast;

public class PLSQLParserVisitorAdapter implements PLSQLParserVisitor {

    @Override
    public Object visit(PLSQLNode node, Object data) {
        return node.childrenAccept(this, data);
    }

    @Override
    public Object visit(ASTInput node, Object data) {
        return visit((PLSQLNode) node, data);
    }

    @Override
    public Object visit(ASTDDLCommand node, Object data) {
        return visit((PLSQLNode) node, data);
    }

    @Override
    public Object visit(ASTSqlPlusCommand node, Object data) {
        return visit((PLSQLNode) node, data);
    }

    @Override
    public Object visit(ASTGlobal node, Object data) {
        return visit((PLSQLNode) node, data);
    }

    @Override
    public Object visit(ASTBlock node, Object data) {
        return visit((PLSQLNode) node, data);
    }

    @Override
    public Object visit(ASTPackageSpecification node, Object data) {
        return visit((PLSQLNode) node, data);
    }

    @Override
    public Object visit(ASTPackageBody node, Object data) {
        return visit((PLSQLNode) node, data);
    }

    @Override
    public Object visit(ASTDeclarativeUnit node, Object data) {
        return visit((PLSQLNode) node, data);
    }

    @Override
    public Object visit(ASTDeclarativeSection node, Object data) {
        return visit((PLSQLNode) node, data);
    }

    @Override
    public Object visit(ASTCompilationDeclarationFragment node, Object data) {
        return visit((PLSQLNode) node, data);
    }

    @Override
    public Object visit(ASTProgramUnit node, Object data) {
        return visit((PLSQLNode) node, data);
    }

    @Override
    public Object visit(ASTObjectNameDeclaration node, Object data) {
        return visit((PLSQLNode) node, data);
    }

    @Override
    public Object visit(ASTFormalParameter node, Object data) {
        return visit((PLSQLNode) node, data);
    }

    @Override
    public Object visit(ASTMethodDeclaration node, Object data) {
        return visit((PLSQLNode) node, data);
    }

    @Override
    public Object visit(ASTMethodDeclarator node, Object data) {
        return visit((PLSQLNode) node, data);
    }

    @Override
    public Object visit(ASTFormalParameters node, Object data) {
        return visit((PLSQLNode) node, data);
    }

    @Override
    public Object visit(ASTVariableOrConstantDeclarator node, Object data) {
        return visit((PLSQLNode) node, data);
    }

    @Override
    public Object visit(ASTVariableOrConstantDeclaratorId node, Object data) {
        return visit((PLSQLNode) node, data);
    }

    @Override
    public Object visit(ASTVariableOrConstantInitializer node, Object data) {
        return visit((PLSQLNode) node, data);
    }

    @Override
    public Object visit(ASTDatatype node, Object data) {
        return visit((PLSQLNode) node, data);
    }

    @Override
    public Object visit(ASTCompilationDataType node, Object data) {
        return visit((PLSQLNode) node, data);
    }

    @Override
    public Object visit(ASTCollectionTypeName node, Object data) {
        return visit((PLSQLNode) node, data);
    }

    @Override
    public Object visit(ASTScalarDataTypeName node, Object data) {
        return visit((PLSQLNode) node, data);
    }

    @Override
    public Object visit(ASTDateTimeLiteral node, Object data) {
        return visit((PLSQLNode) node, data);
    }

    @Override
    public Object visit(ASTExceptionHandler node, Object data) {
        return visit((PLSQLNode) node, data);
    }

    @Override
    public Object visit(ASTSkip2NextTerminator node, Object data) {
        return visit((PLSQLNode) node, data);
    }

    @Override
    public Object visit(ASTSkip2NextOccurrence node, Object data) {
        return visit((PLSQLNode) node, data);
    }

    @Override
    public Object visit(ASTSkipPastNextOccurrence node, Object data) {
        return visit((PLSQLNode) node, data);
    }

    @Override
    public Object visit(ASTSkip2NextTokenOccurrence node, Object data) {
        return visit((PLSQLNode) node, data);
    }

    @Override
    public Object visit(ASTSkipPastNextTokenOccurrence node, Object data) {
        return visit((PLSQLNode) node, data);
    }

    @Override
    public Object visit(ASTRead2NextOccurrence node, Object data) {
        return visit((PLSQLNode) node, data);
    }

    @Override
    public Object visit(ASTReadPastNextOccurrence node, Object data) {
        return visit((PLSQLNode) node, data);
    }

    @Override
    public Object visit(ASTSqlStatement node, Object data) {
        return visit((PLSQLNode) node, data);
    }

    @Override
    public Object visit(ASTWrappedObject node, Object data) {
        return visit((PLSQLNode) node, data);
    }

    @Override
    public Object visit(ASTUnlabelledStatement node, Object data) {
        return visit((PLSQLNode) node, data);
    }

    @Override
    public Object visit(ASTStatement node, Object data) {
        return visit((PLSQLNode) node, data);
    }

    @Override
    public Object visit(ASTLabelledStatement node, Object data) {
        return visit((PLSQLNode) node, data);
    }

    @Override
    public Object visit(ASTCaseStatement node, Object data) {
        return visit((PLSQLNode) node, data);
    }

    @Override
    public Object visit(ASTCaseWhenClause node, Object data) {
        return visit((PLSQLNode) node, data);
    }

    @Override
    public Object visit(ASTElseClause node, Object data) {
        return visit((PLSQLNode) node, data);
    }

    @Override
    public Object visit(ASTElsifClause node, Object data) {
        return visit((PLSQLNode) node, data);
    }

    @Override
    public Object visit(ASTLoopStatement node, Object data) {
        return visit((PLSQLNode) node, data);
    }

    @Override
    public Object visit(ASTForStatement node, Object data) {
        return visit((PLSQLNode) node, data);
    }

    @Override
    public Object visit(ASTWhileStatement node, Object data) {
        return visit((PLSQLNode) node, data);
    }

    @Override
    public Object visit(ASTIfStatement node, Object data) {
        return visit((PLSQLNode) node, data);
    }

    @Override
    public Object visit(ASTForIndex node, Object data) {
        return visit((PLSQLNode) node, data);
    }

    @Override
    public Object visit(ASTForAllIndex node, Object data) {
        return visit((PLSQLNode) node, data);
    }

    @Override
    public Object visit(ASTForAllStatement node, Object data) {
        return visit((PLSQLNode) node, data);
    }

    @Override
    public Object visit(ASTGotoStatement node, Object data) {
        return visit((PLSQLNode) node, data);
    }

    @Override
    public Object visit(ASTReturnStatement node, Object data) {
        return visit((PLSQLNode) node, data);
    }

    @Override
    public Object visit(ASTContinueStatement node, Object data) {
        return visit((PLSQLNode) node, data);
    }

    @Override
    public Object visit(ASTExitStatement node, Object data) {
        return visit((PLSQLNode) node, data);
    }

    @Override
    public Object visit(ASTRaiseStatement node, Object data) {
        return visit((PLSQLNode) node, data);
    }

    @Override
    public Object visit(ASTCloseStatement node, Object data) {
        return visit((PLSQLNode) node, data);
    }

    @Override
    public Object visit(ASTOpenStatement node, Object data) {
        return visit((PLSQLNode) node, data);
    }

    @Override
    public Object visit(ASTFetchStatement node, Object data) {
        return visit((PLSQLNode) node, data);
    }

    @Override
    public Object visit(ASTEmbeddedSqlStatement node, Object data) {
        return visit((PLSQLNode) node, data);
    }

    @Override
    public Object visit(ASTPipelineStatement node, Object data) {
        return visit((PLSQLNode) node, data);
    }

    @Override
    public Object visit(ASTConditionalCompilationStatement node, Object data) {
        return visit((PLSQLNode) node, data);
    }

    @Override
    public Object visit(ASTSubTypeDefinition node, Object data) {
        return visit((PLSQLNode) node, data);
    }

    @Override
    public Object visit(ASTFieldDeclaration node, Object data) {
        return visit((PLSQLNode) node, data);
    }

    @Override
    public Object visit(ASTCollectionTypeDefinition node, Object data) {
        return visit((PLSQLNode) node, data);
    }

    @Override
    public Object visit(ASTCollectionDeclaration node, Object data) {
        return visit((PLSQLNode) node, data);
    }

    @Override
    public Object visit(ASTObjectDeclaration node, Object data) {
        return visit((PLSQLNode) node, data);
    }

    @Override
    public Object visit(ASTCallSpecTail node, Object data) {
        return visit((PLSQLNode) node, data);
    }

    @Override
    public Object visit(ASTCursorUnit node, Object data) {
        return visit((PLSQLNode) node, data);
    }

    @Override
    public Object visit(ASTCursorSpecification node, Object data) {
        return visit((PLSQLNode) node, data);
    }

    @Override
    public Object visit(ASTCursorBody node, Object data) {
        return visit((PLSQLNode) node, data);
    }

    @Override
    public Object visit(ASTExpression node, Object data) {
        return visit((PLSQLNode) node, data);
    }

    @Override
    public Object visit(ASTCompilationExpression node, Object data) {
        return visit((PLSQLNode) node, data);
    }

    @Override
    public Object visit(ASTAssignment node, Object data) {
        return visit((PLSQLNode) node, data);
    }

    @Override
    public Object visit(ASTCaseExpression node, Object data) {
        return visit((PLSQLNode) node, data);
    }

    @Override
    public Object visit(ASTLikeExpression node, Object data) {
        return visit((PLSQLNode) node, data);
    }

    @Override
    public Object visit(ASTTrimExpression node, Object data) {
        return visit((PLSQLNode) node, data);
    }

    @Override
    public Object visit(ASTObjectExpression node, Object data) {
        return visit((PLSQLNode) node, data);
    }

    @Override
    public Object visit(ASTConditionalOrExpression node, Object data) {
        return visit((PLSQLNode) node, data);
    }

    @Override
    public Object visit(ASTConditionalAndExpression node, Object data) {
        return visit((PLSQLNode) node, data);
    }

    @Override
    public Object visit(ASTEqualityExpression node, Object data) {
        return visit((PLSQLNode) node, data);
    }

    @Override
    public Object visit(ASTRelationalExpression node, Object data) {
        return visit((PLSQLNode) node, data);
    }

    @Override
    public Object visit(ASTAdditiveExpression node, Object data) {
        return visit((PLSQLNode) node, data);
    }

    @Override
    public Object visit(ASTStringExpression node, Object data) {
        return visit((PLSQLNode) node, data);
    }

    @Override
    public Object visit(ASTMultiplicativeExpression node, Object data) {
        return visit((PLSQLNode) node, data);
    }

    @Override
    public Object visit(ASTUnaryExpression node, Object data) {
        return visit((PLSQLNode) node, data);
    }

    @Override
    public Object visit(ASTExtractExpression node, Object data) {
        return visit((PLSQLNode) node, data);
    }

    @Override
    public Object visit(ASTUnaryExpressionNotPlusMinus node, Object data) {
        return visit((PLSQLNode) node, data);
    }

    @Override
    public Object visit(ASTPrimaryExpression node, Object data) {
        return visit((PLSQLNode) node, data);
    }

    @Override
    public Object visit(ASTPrimaryPrefix node, Object data) {
        return visit((PLSQLNode) node, data);
    }

    @Override
    public Object visit(ASTPrimarySuffix node, Object data) {
        return visit((PLSQLNode) node, data);
    }

    @Override
    public Object visit(ASTLiteral node, Object data) {
        return visit((PLSQLNode) node, data);
    }

    @Override
    public Object visit(ASTStringLiteral node, Object data) {
        return visit((PLSQLNode) node, data);
    }

    @Override
    public Object visit(ASTBooleanLiteral node, Object data) {
        return visit((PLSQLNode) node, data);
    }

    @Override
    public Object visit(ASTNullLiteral node, Object data) {
        return visit((PLSQLNode) node, data);
    }

    @Override
    public Object visit(ASTMultiSetCondition node, Object data) {
        return visit((PLSQLNode) node, data);
    }

    @Override
    public Object visit(ASTNumericLiteral node, Object data) {
        return visit((PLSQLNode) node, data);
    }

    @Override
    public Object visit(ASTLabel node, Object data) {
        return visit((PLSQLNode) node, data);
    }

    @Override
    public Object visit(ASTName node, Object data) {
        return visit((PLSQLNode) node, data);
    }

    @Override
    public Object visit(ASTQualifiedName node, Object data) {
        return visit((PLSQLNode) node, data);
    }

    @Override
    public Object visit(ASTArguments node, Object data) {
        return visit((PLSQLNode) node, data);
    }

    @Override
    public Object visit(ASTArgumentList node, Object data) {
        return visit((PLSQLNode) node, data);
    }

    @Override
    public Object visit(ASTArgument node, Object data) {
        return visit((PLSQLNode) node, data);
    }

    @Override
    public Object visit(ASTVariableOrConstantDeclaration node, Object data) {
        return visit((PLSQLNode) node, data);
    }

    @Override
    public Object visit(ASTDatatypeDeclaration node, Object data) {
        return visit((PLSQLNode) node, data);
    }

    @Override
    public Object visit(ASTPragma node, Object data) {
        return visit((PLSQLNode) node, data);
    }

    @Override
    public Object visit(ASTInlinePragma node, Object data) {
        return visit((PLSQLNode) node, data);
    }

    @Override
    public Object visit(ASTExceptionDeclaration node, Object data) {
        return visit((PLSQLNode) node, data);
    }

    @Override
    public Object visit(ASTParallelClause node, Object data) {
        return visit((PLSQLNode) node, data);
    }

    @Override
    public Object visit(ASTTable node, Object data) {
        return visit((PLSQLNode) node, data);
    }

    @Override
    public Object visit(ASTTableColumn node, Object data) {
        return visit((PLSQLNode) node, data);
    }

    @Override
    public Object visit(ASTInlineConstraint node, Object data) {
        return visit((PLSQLNode) node, data);
    }

    @Override
    public Object visit(ASTView node, Object data) {
        return visit((PLSQLNode) node, data);
    }

    @Override
    public Object visit(ASTSynonym node, Object data) {
        return visit((PLSQLNode) node, data);
    }

    @Override
    public Object visit(ASTDirectory node, Object data) {
        return visit((PLSQLNode) node, data);
    }

    @Override
    public Object visit(ASTDatabaseLink node, Object data) {
        return visit((PLSQLNode) node, data);
    }

    @Override
    public Object visit(ASTViewColumn node, Object data) {
        return visit((PLSQLNode) node, data);
    }

    @Override
    public Object visit(ASTComment node, Object data) {
        return visit((PLSQLNode) node, data);
    }

    @Override
    public Object visit(ASTTypeMethod node, Object data) {
        return visit((PLSQLNode) node, data);
    }

    @Override
    public Object visit(ASTTypeSpecification node, Object data) {
        return visit((PLSQLNode) node, data);
    }

    @Override
    public Object visit(ASTAlterTypeSpec node, Object data) {
        return visit((PLSQLNode) node, data);
    }

    @Override
    public Object visit(ASTAttributeDeclaration node, Object data) {
        return visit((PLSQLNode) node, data);
    }

    @Override
    public Object visit(ASTAttribute node, Object data) {
        return visit((PLSQLNode) node, data);
    }

    @Override
    public Object visit(ASTPragmaClause node, Object data) {
        return visit((PLSQLNode) node, data);
    }

    @Override
    public Object visit(ASTTriggerUnit node, Object data) {
        return visit((PLSQLNode) node, data);
    }

    @Override
    public Object visit(ASTTriggerTimingPointSection node, Object data) {
        return visit((PLSQLNode) node, data);
    }

    @Override
    public Object visit(ASTCompoundTriggerBlock node, Object data) {
        return visit((PLSQLNode) node, data);
    }

    @Override
    public Object visit(ASTNonDMLTrigger node, Object data) {
        return visit((PLSQLNode) node, data);
    }

    @Override
    public Object visit(ASTDDLEvent node, Object data) {
        return visit((PLSQLNode) node, data);
    }

    @Override
    public Object visit(ASTDatabaseEvent node, Object data) {
        return visit((PLSQLNode) node, data);
    }

    @Override
    public Object visit(ASTNonDMLEvent node, Object data) {
        return visit((PLSQLNode) node, data);
    }

    @Override
    public Object visit(ASTAlterTrigger node, Object data) {
        return visit((PLSQLNode) node, data);
    }

    @Override
    public Object visit(ASTKEYWORD_UNRESERVED node, Object data) {
        return visit((PLSQLNode) node, data);
    }

    @Override
    public Object visit(ASTID node, Object data) {
        return visit((PLSQLNode) node, data);
    }

    @Override
    public Object visit(ASTUnqualifiedID node, Object data) {
        return visit((PLSQLNode) node, data);
    }

    @Override
    public Object visit(ASTQualifiedID node, Object data) {
        return visit((PLSQLNode) node, data);
    }

    @Override
    public Object visit(ASTTypeKeyword node, Object data) {
        return visit((PLSQLNode) node, data);
    }

    @Override
    public Object visit(ASTJavaInterfaceClass node, Object data) {
        return visit((PLSQLNode) node, data);
    }

    @Override
    public Object visit(ASTAccessibleByClause node, Object data) {
        return visit((PLSQLNode) node, data);
    }

    @Override
    public Object visit(ASTIsNullCondition node, Object data) {
        return visit((PLSQLNode) node, data);
    }

    @Override
    public Object visit(ASTIsOfTypeCondition node, Object data) {
        return visit((PLSQLNode) node, data);
    }

    @Override

    public Object visit(ASTOutOfLineConstraint node, Object data) {
        return visit((PLSQLNode) node, data);
    }

    @Override
    public Object visit(ASTSelectIntoStatement node, Object data) {
        return visit((PLSQLNode) node, data);
    }

    @Override
    public Object visit(ASTReferencesClause node, Object data) {
        return visit((PLSQLNode) node, data);
    }

    @Override
    public Object visit(ASTCrossOuterApplyClause node, Object data) {
        return visit((PLSQLNode) node, data);
    }

    @Override
    public Object visit(ASTCursorForLoopStatement node, Object data) {
        return visit((PLSQLNode) node, data);
    }

    @Override
    public Object visit(ASTInnerCrossJoinClause node, Object data) {
        return visit((PLSQLNode) node, data);
    }

    @Override
    public Object visit(ASTJoinClause node, Object data) {
        return visit((PLSQLNode) node, data);
    }

    @Override
    public Object visit(ASTOuterJoinClause node, Object data) {
        return visit((PLSQLNode) node, data);
    }

    @Override
    public Object visit(ASTOuterJoinType node, Object data) {
        return visit((PLSQLNode) node, data);
    }

    @Override
    public Object visit(ASTTableReference node, Object data) {
        return visit((PLSQLNode) node, data);
    }

    @Override
    public Object visit(ASTSelectList node, Object data) {
        return visit((PLSQLNode) node, data);
    }

    @Override
    public Object visit(ASTBulkCollectIntoClause node, Object data) {
        return visit((PLSQLNode) node, data);
    }

    @Override
    public Object visit(ASTIntoClause node, Object data) {
        return visit((PLSQLNode) node, data);
    }

    @Override
    public Object visit(ASTColumnAlias node, Object data) {
        return visit((PLSQLNode) node, data);
    }

    @Override
    public Object visit(ASTTableAlias node, Object data) {
        return visit((PLSQLNode) node, data);
    }

    @Override
    public Object visit(ASTCollectionName node, Object data) {
        return visit((PLSQLNode) node, data);
    }

    @Override
    public Object visit(ASTHostArrayName node, Object data) {
        return visit((PLSQLNode) node, data);
    }

    @Override
    public Object visit(ASTQueryBlock node, Object data) {
        return visit((PLSQLNode) node, data);
    }

    @Override
    public Object visit(ASTSchemaName node, Object data) {
        return visit((PLSQLNode) node, data);
    }

    @Override
    public Object visit(ASTTableName node, Object data) {
        return visit((PLSQLNode) node, data);
    }

    @Override
    public Object visit(ASTComparisonCondition node, Object data) {
        return visit((PLSQLNode) node, data);
    }

    @Override
    public Object visit(ASTCondition node, Object data) {
        return visit((PLSQLNode) node, data);
    }

    @Override
    public Object visit(ASTExpressionList node, Object data) {
        return visit((PLSQLNode) node, data);
    }

    @Override
    public Object visit(ASTWhereClause node, Object data) {
        return visit((PLSQLNode) node, data);
    }

    @Override
    public Object visit(ASTSqlExpression node, Object data) {
        return visit((PLSQLNode) node, data);
    }

    @Override
    public Object visit(ASTInCondition node, Object data) {
        return visit((PLSQLNode) node, data);
    }

    @Override
    public Object visit(ASTExpressionListMultiple node, Object data) {
        return visit((PLSQLNode) node, data);
    }

    @Override
    public Object visit(ASTExpressionListSingle node, Object data) {
        return visit((PLSQLNode) node, data);
    }

    @Override
    public Object visit(ASTCompoundCondition node, Object data) {
        return visit((PLSQLNode) node, data);
    }

    @Override
    public Object visit(ASTColumn node, Object data) {
        return visit((PLSQLNode) node, data);
    }

    @Override
    public Object visit(ASTOrderByClause node, Object data) {
        return visit((PLSQLNode) node, data);
    }

    @Override
    public Object visit(ASTRowLimitingClause node, Object data) {
        return visit((PLSQLNode) node, data);
    }

    @Override
    public Object visit(ASTVariableName node, Object data) {
        return visit((PLSQLNode) node, data);
    }

    @Override
    public Object visit(ASTFromClause node, Object data) {
        return visit((PLSQLNode) node, data);
    }

    @Override
    public Object visit(ASTSubqueryOperation node, Object data) {
        return visit((PLSQLNode) node, data);
    }

    @Override
    public Object visit(ASTQueryPartitionClause node, Object data) {
        return visit((PLSQLNode) node, data);
    }

    @Override
    public Object visit(ASTGroupByClause node, Object data) {
        return visit((PLSQLNode) node, data);
    }

    @Override
    public Object visit(ASTGroupingExpressionList node, Object data) {
        return visit((PLSQLNode) node, data);
    }

    @Override
    public Object visit(ASTGroupingSetsClause node, Object data) {
        return visit((PLSQLNode) node, data);
    }

    @Override
    public Object visit(ASTRollupCubeClause node, Object data) {
        return visit((PLSQLNode) node, data);
    }

    @Override
    public Object visit(ASTSelectStatement node, Object data) {
        return visit((PLSQLNode) node, data);
    }

    @Override
    public Object visit(ASTLikeCondition node, Object data) {
        return visit((PLSQLNode) node, data);
    }

    @Override
    public Object visit(ASTBetweenCondition node, Object data) {
        return visit((PLSQLNode) node, data);
    }

    @Override
    public Object visit(ASTFloatingPointCondition node, Object data) {
        return visit((PLSQLNode) node, data);
    }

    @Override
    public Object visit(ASTFunctionCall node, Object data) {
        return visit((PLSQLNode) node, data);
    }

    @Override
    public Object visit(ASTUpdateStatement node, Object data) {
        return visit((PLSQLNode) node, data);
    }

    @Override
    public Object visit(ASTUpdateSetClause node, Object data) {
        return visit((PLSQLNode) node, data);
    }

    @Override
    public Object visit(ASTDeleteStatement node, Object data) {
        return visit((PLSQLNode) node, data);
    }

    @Override
    public Object visit(ASTSubqueryRestrictionClause node, Object data) {
        return visit((PLSQLNode) node, data);
    }

    @Override
    public Object visit(ASTTableCollectionExpression node, Object data) {
        return visit((PLSQLNode) node, data);
    }

    @Override
    public Object visit(ASTDMLTableExpressionClause node, Object data) {
        return visit((PLSQLNode) node, data);
    }

    @Override
    public Object visit(ASTConditionalInsertClause node, Object data) {
        return visit((PLSQLNode) node, data);
    }

    @Override
    public Object visit(ASTInsertIntoClause node, Object data) {
        return visit((PLSQLNode) node, data);
    }

    @Override
    public Object visit(ASTInsertStatement node, Object data) {
        return visit((PLSQLNode) node, data);
    }

    @Override
    public Object visit(ASTMultiTableInsert node, Object data) {
        return visit((PLSQLNode) node, data);
    }

    @Override
    public Object visit(ASTSingleTableInsert node, Object data) {
        return visit((PLSQLNode) node, data);
    }

    @Override
    public Object visit(ASTValuesClause node, Object data) {
        return visit((PLSQLNode) node, data);
    }

    @Override
    public Object visit(ASTExistsCondition node, Object data) {
        return visit((PLSQLNode) node, data);
    }

    @Override
    public Object visit(ASTHierarchicalQueryClause node, Object data) {
        return visit((PLSQLNode) node, data);
    }

    @Override
    public Object visit(ASTIsASetCondition node, Object data) {
        return visit((PLSQLNode) node, data);
    }

    @Override
    public Object visit(ASTIsEmptyCondition node, Object data) {
        return visit((PLSQLNode) node, data);
    }

    @Override
    public Object visit(ASTMemberCondition node, Object data) {
        return visit((PLSQLNode) node, data);
    }

    @Override
    public Object visit(ASTSubmultisetCondition node, Object data) {
        return visit((PLSQLNode) node, data);
    }

    @Override
    public Object visit(ASTRegexpLikeCondition node, Object data) {
        return visit((PLSQLNode) node, data);
    }

    @Override
    public Object visit(ASTFunctionName node, Object data) {
        return visit((PLSQLNode) node, data);
    }

    @Override
    public Object visit(ASTAnalyticClause node, Object data) {
        return visit((PLSQLNode) node, data);
    }

    @Override
    public Object visit(ASTWindowingClause node, Object data) {
        return visit((PLSQLNode) node, data);
    }

    @Override
    public Object visit(ASTWithinClause node, Object data) {
        return visit((PLSQLNode) node, data);
    }

    @Override
    public Object visit(ASTListaggOverflowClause node, Object data) {
        return visit((PLSQLNode) node, data);
    }

    @Override
    public Object visit(ASTPartitionExtensionClause node, Object data) {
        return visit((PLSQLNode) node, data);
    }

    @Override
    public Object visit(ASTReturningClause node, Object data) {
        return visit((PLSQLNode) node, data);
    }

    @Override
    public Object visit(ASTErrorLoggingClause node, Object data) {
        return visit((PLSQLNode) node, data);
    }

    @Override
    public Object visit(ASTSimpleExpression node, Object data) {
        return visit((PLSQLNode) node, data);
    }

    @Override
    public Object visit(ASTXMLTable node, Object data) {
        return visit((PLSQLNode) node, data);
    }

    @Override
    public Object visit(ASTXMLNamespacesClause node, Object data) {
        return visit((PLSQLNode) node, data);
    }

    @Override
    public Object visit(ASTXMLTableOptions node, Object data) {
        return visit((PLSQLNode) node, data);
    }

    @Override
    public Object visit(ASTXMLPassingClause node, Object data) {
        return visit((PLSQLNode) node, data);
    }

    @Override
    public Object visit(ASTXMLTableColum node, Object data) {
        return visit((PLSQLNode) node, data);
    }

    @Override
    public Object visit(ASTXMLExists node, Object data) {
        return visit((PLSQLNode) node, data);
    }

    @Override
    public Object visit(ASTXMLAttributesClause node, Object data) {
        return visit((PLSQLNode) node, data);
    }

    @Override
    public Object visit(ASTXMLElement node, Object data) {
        return visit((PLSQLNode) node, data);
    }

    @Override
    public Object visit(ASTOuterJoinExpression node, Object data) {
        return visit((PLSQLNode) node, data);
    }

    @Override
<<<<<<< HEAD
    public Object visit(ASTForUpdateClause node, Object data) {
=======
    public Object visit(ASTWithClause node, Object data) {
>>>>>>> 47d2b9b5
        return visit((PLSQLNode) node, data);
    }
}<|MERGE_RESOLUTION|>--- conflicted
+++ resolved
@@ -1113,11 +1113,12 @@
     }
 
     @Override
-<<<<<<< HEAD
     public Object visit(ASTForUpdateClause node, Object data) {
-=======
+        return visit((PLSQLNode) node, data);
+    }
+
+    @Override
     public Object visit(ASTWithClause node, Object data) {
->>>>>>> 47d2b9b5
         return visit((PLSQLNode) node, data);
     }
 }