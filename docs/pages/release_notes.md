--- conflicted
+++ resolved
@@ -41,10 +41,7 @@
 
 *   [#1745](https://github.com/pmd/pmd/pull/1745): \[doc] Fixed some errors in docs - [0xflotus](https://github.com/0xflotus)
 *   [#1746](https://github.com/pmd/pmd/pull/1746): \[java] Update rule to prevent UnusedImport when using JavaDoc with array type - [itaigilo](https://github.com/itaigilo)
-<<<<<<< HEAD
 *   [#1752](https://github.com/pmd/pmd/pull/1752): \[java] UseObjectForClearerAPI Only For Public - [Björn Kautler](https://github.com/Vampire)
-=======
 *   [#1761](https://github.com/pmd/pmd/pull/1761): \[dart] \[cpd] Added CPD support for Dart - [Maikel Steneker](https://github.com/maikelsteneker)
->>>>>>> 0328d546
 
 {% endtocmaker %}
