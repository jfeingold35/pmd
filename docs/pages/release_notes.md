--- conflicted
+++ resolved
@@ -77,12 +77,6 @@
     that allows to configure annotations that imply the method should be ignored. By default `@java.lang.Deprecated`
     is ignored.
 
-<<<<<<< HEAD
-#### Deprecated Rules
-
-*   The Java rules `WhileLoopMustUseBraces`, `ForLoopMustUseBraces`, `IfStmtMustUseBraces`, and `IfElseStmtMustUseBraces`
-    are deprecated. They will be replaced by the new rule `ControlStatementBraces`, in the category `codestyle`.
-=======
 *   The Java rule `ImmutableField` (`java-design`) now has a new `ignoredAnnotations` property
     that allows to configure annotations that imply the method should be ignored. By default several `lombok`
     annotations are ignored
@@ -90,7 +84,11 @@
 *   The Java rule `SingularField` (`java-design`) now has a new `ignoredAnnotations` property
     that allows to configure annotations that imply the method should be ignored. By default several `lombok`
     annotations are ignored
->>>>>>> a895d9d3
+
+#### Deprecated Rules
+
+*   The Java rules `WhileLoopMustUseBraces`, `ForLoopMustUseBraces`, `IfStmtMustUseBraces`, and `IfElseStmtMustUseBraces`
+    are deprecated. They will be replaced by the new rule `ControlStatementBraces`, in the category `codestyle`.
 
 ### Fixed Issues
 
@@ -100,7 +98,7 @@
     *   [#907](https://github.com/pmd/pmd/issues/907): \[java] UnusedPrivateField false-positive with @FXML
     *   [#963](https://github.com/pmd/pmd/issues/965): \[java] ArrayIsStoredDirectly not triggered from variadic functions
 *   java-codestyle
-    *   [#974](https://github.com/pmd/pmd/issues/974): \[java] Merge *StmtMustUseBraces rules
+    *   [#974](https://github.com/pmd/pmd/issues/974): \[java] Merge \*StmtMustUseBraces rules
     *   [#983](https://github.com/pmd/pmd/issues/983): \[java] Detect annotations with single value element
 *   java-design
     *   [#832](https://github.com/pmd/pmd/issues/832): \[java] AvoidThrowingNullPointerException documentation suggestion
