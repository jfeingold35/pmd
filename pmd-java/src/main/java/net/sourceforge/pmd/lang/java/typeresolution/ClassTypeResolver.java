--- conflicted
+++ resolved
@@ -197,10 +197,7 @@
 
     @Override
     public Object visit(ASTPackageDeclaration node, Object data) {
-<<<<<<< HEAD
         // no need to visit children, the only child, ASTName, will have no type
-=======
->>>>>>> 8cb053b7
         return data;
     }
 
@@ -218,10 +215,7 @@
             node.setPackage(node.getType().getPackage());
         }
 
-<<<<<<< HEAD
         // no need to visit children, the only child, ASTName, will have no type
-=======
->>>>>>> 8cb053b7
         return data;
     }
 
@@ -294,16 +288,6 @@
 
     @Override
     public Object visit(ASTName node, Object data) {
-<<<<<<< HEAD
-        /*
-         * Only doing this for nodes where getNameDeclaration is null this means
-         * it's not a named node, i.e. Static reference or Annotation Doing this
-         * for memory - TODO: Investigate if there is a valid memory concern or
-         * not
-         */
-=======
->>>>>>> 8cb053b7
-
         Class accessingClass = getEnclosingTypeDeclaration(node);
 
         String[] dotSplitImage = node.getImage().split("\\.");
