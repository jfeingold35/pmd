/**
 * BSD-style license; for more info see http://pmd.sourceforge.net/license.html
 */

package net.sourceforge.pmd.lang;

import java.io.Reader;

import net.sourceforge.pmd.Rule;
import net.sourceforge.pmd.RuleContext;
import net.sourceforge.pmd.RuleViolation;
import net.sourceforge.pmd.lang.ast.DummyAstStages;
import net.sourceforge.pmd.lang.ast.DummyRoot;
import net.sourceforge.pmd.lang.ast.Node;
import net.sourceforge.pmd.lang.ast.ParseException;
import net.sourceforge.pmd.lang.ast.xpath.DefaultASTXPathHandler;
import net.sourceforge.pmd.lang.rule.ParametricRuleViolation;
<<<<<<< HEAD
import net.sourceforge.pmd.lang.rule.impl.DefaultRuleViolationFactory;
=======
import net.sourceforge.pmd.lang.rule.RuleChainVisitor;
>>>>>>> 044d7aea

import net.sf.saxon.expr.XPathContext;
import net.sf.saxon.sxpath.IndependentContext;

/**
 * Dummy language used for testing PMD.
 */
public class DummyLanguageModule extends BaseLanguageModule {

    public static final String NAME = "Dummy";
    public static final String TERSE_NAME = "dummy";

    public DummyLanguageModule() {
        super(NAME, null, TERSE_NAME, "dummy");
        addVersion("1.0", new Handler());
        addVersion("1.1", new Handler());
        addVersion("1.2", new Handler());
        addVersion("1.3", new Handler());
        addVersion("1.4", new Handler());
        addVersion("1.5", new Handler(), "5");
        addVersion("1.6", new Handler(), "6");
        addDefaultVersion("1.7", new Handler(), "7");
        addVersion("1.8", new Handler(), "8");
    }

<<<<<<< HEAD
    public static class Handler extends AbstractPmdLanguageVersionHandler {
=======
    /**
     * @deprecated for removal with PMD 7. A language dependent rule chain visitor is not needed anymore.
     *      See {@link RuleChainVisitor}.
     */
    @Deprecated
    public static class DummyRuleChainVisitor extends AbstractRuleChainVisitor {
        @Override
        protected void visit(Rule rule, Node node, RuleContext ctx) {
            rule.apply(Arrays.asList(node), ctx);
        }
>>>>>>> 044d7aea

        public Handler() {
            super(DummyAstStages.class);
        }

        public static class TestFunctions {
            public static boolean typeIs(final XPathContext context, final String fullTypeName) {
                return false;
            }
        }

        @Override
        public XPathHandler getXPathHandler() {
            return new DefaultASTXPathHandler() {
                @Override
                public void initialize(IndependentContext context) {
                    super.initialize(context, LanguageRegistry.getLanguage(DummyLanguageModule.NAME), TestFunctions.class);
                }

                @Override
                public void initialize() {
                }
            };
        }

        @Override
        public RuleViolationFactory getRuleViolationFactory() {
            return new RuleViolationFactory();
        }


        @Override
        public Parser getParser(ParserOptions parserOptions) {
            return new AbstractParser(parserOptions) {
                @Override
                public DummyRoot parse(String fileName, Reader source) throws ParseException {
                    DummyRoot node = new DummyRoot();
                    node.setCoords(1, 1, 2, 10);
                    node.setImage("Foo");
                    return node;
                }

            };
        }
    }

    public static class RuleViolationFactory extends DefaultRuleViolationFactory {
        @Override
        protected RuleViolation createRuleViolation(Rule rule, RuleContext ruleContext, Node node, String message) {
            return createRuleViolation(rule, ruleContext, node, message, 0, 0);
        }

        @Override
        protected RuleViolation createRuleViolation(Rule rule, RuleContext ruleContext, Node node, String message,
                int beginLine, int endLine) {
            ParametricRuleViolation<Node> rv = new ParametricRuleViolation<Node>(rule, ruleContext, node, message) {
                @Override
                public String getPackageName() {
                    this.packageName = "foo"; // just for testing variable expansion
                    return super.getPackageName();
                }
            };
            rv.setLines(beginLine, endLine);
            return rv;
        }
    }
}<|MERGE_RESOLUTION|>--- conflicted
+++ resolved
@@ -15,11 +15,7 @@
 import net.sourceforge.pmd.lang.ast.ParseException;
 import net.sourceforge.pmd.lang.ast.xpath.DefaultASTXPathHandler;
 import net.sourceforge.pmd.lang.rule.ParametricRuleViolation;
-<<<<<<< HEAD
 import net.sourceforge.pmd.lang.rule.impl.DefaultRuleViolationFactory;
-=======
-import net.sourceforge.pmd.lang.rule.RuleChainVisitor;
->>>>>>> 044d7aea
 
 import net.sf.saxon.expr.XPathContext;
 import net.sf.saxon.sxpath.IndependentContext;
@@ -45,21 +41,7 @@
         addVersion("1.8", new Handler(), "8");
     }
 
-<<<<<<< HEAD
     public static class Handler extends AbstractPmdLanguageVersionHandler {
-=======
-    /**
-     * @deprecated for removal with PMD 7. A language dependent rule chain visitor is not needed anymore.
-     *      See {@link RuleChainVisitor}.
-     */
-    @Deprecated
-    public static class DummyRuleChainVisitor extends AbstractRuleChainVisitor {
-        @Override
-        protected void visit(Rule rule, Node node, RuleContext ctx) {
-            rule.apply(Arrays.asList(node), ctx);
-        }
->>>>>>> 044d7aea
-
         public Handler() {
             super(DummyAstStages.class);
         }
