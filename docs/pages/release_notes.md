---
title: PMD Release Notes
permalink: pmd_release_notes.html
keywords: changelog, release notes
---

## {{ site.pmd.date }} - {{ site.pmd.version }}

The PMD team is pleased to announce PMD {{ site.pmd.version }}.

This is a {{ site.pmd.release_type }} release.

{% tocmaker is_release_notes_processor %}

### New and noteworthy

<<<<<<< HEAD
#### PLSQL Grammar Updates

The grammar has been updated to support Inline Constraints in CREATE TABLE statements. Additionally, the
CREATE TABLE statement may now be followed by physical properties and table properties. However, these
properties are skipped over during parsing.

The CREATE VIEW statement now supports subquery views.

The EXTRACT function can now be parsed correctly. It is used to extract values from a specified
datetime field.

#### Modified Rules

*   The Java rule {% rule "java/bestpractices/UnusedPrivateField" %} (`java-bestpractices`) now ignores by
    default fields, that are annotated with the Lombok experimental annotation `@Delegate`. This can be
    customized with the property `ignoredAnnotations`.

*   The Java rule {% rule "java/design/SingularField" %} (`java-design`) now ignores by
    default fields, that are annotated with the Lombok experimental annotation `@Delegate`. This can be
    customized with the property `ignoredAnnotations`.

*   The Java rules {% rule "java/multithreading/UnsynchronizedStaticFormatter" %} and
    {% rule "java/multithreading/UnsynchronizedStaticDateFormatter" %} (`java-multithreading`)
    now prefer synchronized blocks by default. They will raise a violation, if the synchronization is implemented
    on the method level. To allow the old behavior, the new property `allowMethodLevelSynchronization` can
    be enabled.

### Fixed Issues

*   java
    *   [#1848](https://github.com/pmd/pmd/issues/1848): \[java] Local classes should preserve their modifiers
*   java-bestpractices
    *   [#1703](https://github.com/pmd/pmd/issues/1703): \[java] UnusedPrivateField on member annotated with lombok @Delegate
    *   [#1845](https://github.com/pmd/pmd/issues/1845): \[java] Regression in MethodReturnsInternalArray not handling enums
*   java-multithreading
    *   [#1814](https://github.com/pmd/pmd/issues/1814): \[java] UnsynchronizedStaticFormatter documentation and implementation wrong
    *   [#1815](https://github.com/pmd/pmd/issues/1815): \[java] False negative in UnsynchronizedStaticFormatter
*   plsql
    *   [#1828](https://github.com/pmd/pmd/issues/1828): \[plsql] Parentheses stopped working
    *   [#1850](https://github.com/pmd/pmd/issues/1850): \[plsql] Parsing errors with INSERT using returning or records and TRIM expression
=======
#### Modified Rules

*   The Java rule {% rule "java/design/UseUtilityClass" %} (`java-design`) has a new property `ignoredAnnotations`.
    By default, classes that are annotated with Lombok's `@UtilityClass` are ignored now.

### Fixed Issues

*   java-design
    *   [#1094](https://github.com/pmd/pmd/issues/1094): \[java] UseUtilityClass should be LombokAware
>>>>>>> 8492c322

### API Changes

#### Deprecated APIs

> Reminder: Please don't use members marked with the annotation {% jdoc core::annotation.InternalApi %}, as they will likely be removed, hidden, or otherwise intentionally broken with 7.0.0.


##### In ASTs

As part of the changes we'd like to do to AST classes for 7.0.0, we would like to
hide some methods and constructors that rule writers should not have access to.
The following usages are now deprecated **in the Java AST** (with other languages to come):

* Manual instantiation of nodes. **Constructors of node classes are deprecated** and marked {% jdoc core::annotation.InternalApi %}. Nodes should only be obtained from the parser, which for rules, means that never need to instantiate node themselves. Those constructors will be made package private with 7.0.0.
* **Subclassing of abstract node classes, or usage of their type**. Version 7.0.0 will bring a new set of abstractions that will be public API, but the base classes are and will stay internal. You should not couple your code to them.
  * In the meantime you should use interfaces like {% jdoc java::lang.java.ast.JavaNode %} or  {% jdoc core::lang.ast.Node %}, or the other published interfaces in this package, to refer to nodes generically.
  * Concrete node classes will **be made final** with 7.0.0.
* Setters found in any node class or interface. **Rules should consider the AST immutable**. We will make those setters package private with 7.0.0.

Please look at {% jdoc_package java::lang.java.ast %} to find out the full list
of deprecations.





### External Contributions

*   [#1792](https://github.com/pmd/pmd/pull/1792): \[java] Added lombok.experimental to AbstractLombokAwareRule - [jakivey32](https://github.com/jakivey32)
*   [#1808](https://github.com/pmd/pmd/pull/1808): \[plsql] Fix PL/SQL Syntax errors - [kabroxiko](https://github.com/kabroxiko)
*   [#1829](https://github.com/pmd/pmd/pull/1829): \[java] Fix false negative in UnsynchronizedStaticFormatter - [Srinivasan Venkatachalam](https://github.com/Srini1993)
*   [#1847](https://github.com/pmd/pmd/pull/1847): \[java] Regression in MethodReturnsInternalArray not handling enums - [Artem](https://github.com/KroArtem)
*   [#1863](https://github.com/pmd/pmd/pull/1863): \[plsql] Add Table InlineConstraint - [kabroxiko](https://github.com/kabroxiko)
*   [#1864](https://github.com/pmd/pmd/pull/1864): \[plsql] Add support for Subquery Views - [kabroxiko](https://github.com/kabroxiko)
*   [#1865](https://github.com/pmd/pmd/pull/1865): \[plsql] Add Support for Extract Expression - [kabroxiko](https://github.com/kabroxiko)

{% endtocmaker %}
<|MERGE_RESOLUTION|>--- conflicted
+++ resolved
@@ -14,7 +14,6 @@
 
 ### New and noteworthy
 
-<<<<<<< HEAD
 #### PLSQL Grammar Updates
 
 The grammar has been updated to support Inline Constraints in CREATE TABLE statements. Additionally, the
@@ -42,6 +41,9 @@
     on the method level. To allow the old behavior, the new property `allowMethodLevelSynchronization` can
     be enabled.
 
+*   The Java rule {% rule "java/design/UseUtilityClass" %} (`java-design`) has a new property `ignoredAnnotations`.
+    By default, classes that are annotated with Lombok's `@UtilityClass` are ignored now.
+
 ### Fixed Issues
 
 *   java
@@ -49,23 +51,14 @@
 *   java-bestpractices
     *   [#1703](https://github.com/pmd/pmd/issues/1703): \[java] UnusedPrivateField on member annotated with lombok @Delegate
     *   [#1845](https://github.com/pmd/pmd/issues/1845): \[java] Regression in MethodReturnsInternalArray not handling enums
+*   java-design
+    *   [#1094](https://github.com/pmd/pmd/issues/1094): \[java] UseUtilityClass should be LombokAware
 *   java-multithreading
     *   [#1814](https://github.com/pmd/pmd/issues/1814): \[java] UnsynchronizedStaticFormatter documentation and implementation wrong
     *   [#1815](https://github.com/pmd/pmd/issues/1815): \[java] False negative in UnsynchronizedStaticFormatter
 *   plsql
     *   [#1828](https://github.com/pmd/pmd/issues/1828): \[plsql] Parentheses stopped working
     *   [#1850](https://github.com/pmd/pmd/issues/1850): \[plsql] Parsing errors with INSERT using returning or records and TRIM expression
-=======
-#### Modified Rules
-
-*   The Java rule {% rule "java/design/UseUtilityClass" %} (`java-design`) has a new property `ignoredAnnotations`.
-    By default, classes that are annotated with Lombok's `@UtilityClass` are ignored now.
-
-### Fixed Issues
-
-*   java-design
-    *   [#1094](https://github.com/pmd/pmd/issues/1094): \[java] UseUtilityClass should be LombokAware
->>>>>>> 8492c322
 
 ### API Changes
 
