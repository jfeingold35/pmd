--- conflicted
+++ resolved
@@ -1,10 +1,6 @@
 # Changelog
 
-<<<<<<< HEAD
 ## ????? - 5.5.0-SNAPSHOT
-=======
-## ????? - 5.4.1-SNAPSHOT
->>>>>>> 988931c4
 
 **New Supported Languages:**
 
@@ -22,10 +18,7 @@
 
 *   [#25](https://github.com/adangel/pmd/pull/25): Added option to exclude C# using directives from CPD analysis
 *   [#72](https://github.com/pmd/pmd/pull/72): Added capability in Java and JSP parser for tracking tokens.
-<<<<<<< HEAD
 *   [#73](https://github.com/pmd/pmd/pull/73): Add rule to look for invalid message format in slf4j loggers
-=======
->>>>>>> 988931c4
 *   [#74](https://github.com/pmd/pmd/pull/74): Fix rendering CommentDefaultAccessModifier description as code
 *   [#75](https://github.com/pmd/pmd/pull/75): RuleSetFactory Performance Enhancement
 *   [#76](https://github.com/pmd/pmd/pull/76): fix formatting typos in an example of the DoNotCallGarbageCollectionExplicitly rule
