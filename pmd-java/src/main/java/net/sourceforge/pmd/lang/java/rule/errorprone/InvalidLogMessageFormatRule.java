/**
 * BSD-style license; for more info see http://pmd.sourceforge.net/license.html
 */

package net.sourceforge.pmd.lang.java.rule.errorprone;

import java.util.ArrayList;
import java.util.Arrays;
import java.util.Collections;
import java.util.HashMap;
import java.util.HashSet;
import java.util.List;
import java.util.Map;
import java.util.Set;

import org.apache.commons.lang3.StringUtils;

import net.sourceforge.pmd.lang.ast.Node;
import net.sourceforge.pmd.lang.java.ast.ASTArgumentList;
import net.sourceforge.pmd.lang.java.ast.ASTClassOrInterfaceType;
import net.sourceforge.pmd.lang.java.ast.ASTExpression;
import net.sourceforge.pmd.lang.java.ast.ASTFieldDeclaration;
import net.sourceforge.pmd.lang.java.ast.ASTInitializer;
import net.sourceforge.pmd.lang.java.ast.ASTLambdaExpression;
import net.sourceforge.pmd.lang.java.ast.ASTLiteral;
import net.sourceforge.pmd.lang.java.ast.ASTMethodOrConstructorDeclaration;
import net.sourceforge.pmd.lang.java.ast.ASTName;
import net.sourceforge.pmd.lang.java.ast.ASTPrimaryExpression;
import net.sourceforge.pmd.lang.java.ast.ASTPrimaryPrefix;
import net.sourceforge.pmd.lang.java.ast.ASTPrimarySuffix;
import net.sourceforge.pmd.lang.java.ast.ASTTypeBody;
import net.sourceforge.pmd.lang.java.ast.ASTVariableDeclarator;
import net.sourceforge.pmd.lang.java.ast.ASTVariableDeclaratorId;
import net.sourceforge.pmd.lang.java.ast.ASTVariableInitializer;
import net.sourceforge.pmd.lang.java.ast.JavaNode;
import net.sourceforge.pmd.lang.java.rule.AbstractJavaRule;
import net.sourceforge.pmd.lang.java.symboltable.VariableNameDeclaration;
import net.sourceforge.pmd.lang.java.typeresolution.TypeHelper;
import net.sourceforge.pmd.lang.symboltable.NameDeclaration;

public class InvalidLogMessageFormatRule extends AbstractJavaRule {
    private static final Map<String, Set<String>> LOGGERS;

    static {
        Map<String, Set<String>> loggersMap = new HashMap<>();

        loggersMap.put("org.slf4j.Logger", Collections
                .unmodifiableSet(new HashSet<String>(Arrays.asList("trace", "debug", "info", "warn", "error"))));
        loggersMap.put("org.apache.logging.log4j.Logger", Collections
                .unmodifiableSet(new HashSet<String>(Arrays.asList("trace", "debug", "info", "warn", "error", "fatal", "all"))));

        LOGGERS = loggersMap;
    }

    public InvalidLogMessageFormatRule() {
        addRuleChainVisit(ASTName.class);
    }

    @Override
    public Object visit(final ASTName node, final Object data) {
        final NameDeclaration nameDeclaration = node.getNameDeclaration();
        // ignore imports or methods
        if (!(nameDeclaration instanceof VariableNameDeclaration)) {
            return data;
        }
        final String loggingClass;
        // ignore unsupported logger
        Class<?> type = ((VariableNameDeclaration) nameDeclaration).getType();
        if (type == null || !LOGGERS.containsKey(type.getName())) {
            return data;
        } else {
            loggingClass = type.getName();
        }

        // get the node that contains the logger
        final ASTPrimaryExpression parentNode = node.getFirstParentOfType(ASTPrimaryExpression.class);

        // get the log level
        final String method = parentNode.getFirstChildOfType(ASTPrimaryPrefix.class).getFirstChildOfType(ASTName.class)
                .getImage().replace(nameDeclaration.getImage() + ".", "");

        // ignore if not a log level
        if (!LOGGERS.get(loggingClass).contains(method)) {
            return data;
        }

        // find the arguments
        final List<ASTExpression> argumentList = parentNode.getFirstChildOfType(ASTPrimarySuffix.class)
                .getFirstDescendantOfType(ASTArgumentList.class).findChildrenOfType(ASTExpression.class);

        // remove the message parameter
        final ASTExpression messageParam = argumentList.remove(0);
        final int expectedArguments = expectedArguments(messageParam);

        if (expectedArguments == -1) {
            // ignore if we couldn't analyze the message parameter
            return data;
        }

        // Remove throwable param, since it is shown separately.
        // But only, if it is not used as a placeholder argument
        if (argumentList.size() > expectedArguments) {
            removeThrowableParam(argumentList);
        }

        if (argumentList.size() < expectedArguments) {
            addViolationWithMessage(data, node,
                    "Missing arguments," + getExpectedMessage(argumentList, expectedArguments));
        } else if (argumentList.size() > expectedArguments) {
            addViolationWithMessage(data, node,
                    "Too many arguments," + getExpectedMessage(argumentList, expectedArguments));
        }

        return data;
    }

    private boolean isNewThrowable(ASTPrimaryExpression last) {
        // in case a new exception is created or the exception class is
        // mentioned.
        ASTClassOrInterfaceType classOrInterface = last.getFirstDescendantOfType(ASTClassOrInterfaceType.class);
        return classOrInterface != null && classOrInterface.getType() != null
                && TypeHelper.isA(classOrInterface, Throwable.class);
    }

    private boolean hasTypeThrowable(ASTPrimaryExpression last) {
        // if the type could be determined already
        return last.getType() != null && TypeHelper.isA(last, Throwable.class);
    }

    private boolean isReferencingThrowable(ASTPrimaryExpression last) {
        // check the variable type, if there is a reference by name
        ASTName variable = last.getFirstDescendantOfType(ASTName.class);
        if (variable != null && variable.getNameDeclaration() != null
                && variable.getNameDeclaration() instanceof VariableNameDeclaration) {
            VariableNameDeclaration declaration = (VariableNameDeclaration) variable.getNameDeclaration();
            if (declaration.getType() != null && Throwable.class.isAssignableFrom(declaration.getType())) {
                return true;
            }
            // convention: Exception type names should end with Exception
            if (declaration.getTypeImage() != null && declaration.getTypeImage().endsWith("Exception")) {
                return true;
            }
        }
        return false;
    }

    private void removeThrowableParam(final List<ASTExpression> params) {
        // Throwable parameters are the last one in the list, if any.
        if (params.isEmpty()) {
            return;
        }
        int lastIndex = params.size() - 1;
        ASTPrimaryExpression last = params.get(lastIndex).getFirstDescendantOfType(ASTPrimaryExpression.class);

        if (isNewThrowable(last) || hasTypeThrowable(last) || isReferencingThrowable(last)) {
            params.remove(lastIndex);
        }
    }

    private String getExpectedMessage(final List<ASTExpression> params, final int expectedArguments) {
        return " expected " + expectedArguments + (expectedArguments > 1 ? " arguments " : " argument ") + "but have "
                + params.size();
    }

    private int expectedArguments(final ASTExpression node) {
        int count = -1;
        // look if the logger has a literal message
        if (node.getFirstDescendantOfType(ASTLiteral.class) != null) {
            count = countPlaceholders(node);
        } else if (node.getFirstDescendantOfType(ASTName.class) != null) {
            final String variableName = node.getFirstDescendantOfType(ASTName.class).getImage();
            // look if the message is defined locally in a method/constructor, initializer block or lambda expression
            final JavaNode parentBlock = node.getFirstParentOfAnyType(ASTMethodOrConstructorDeclaration.class, ASTInitializer.class, ASTLambdaExpression.class);
            if (parentBlock != null) {
                final List<ASTVariableDeclarator> localVariables = parentBlock.findDescendantsOfType(ASTVariableDeclarator.class);
                count = getAmountOfExpectedArguments(variableName, localVariables);
            }

            if (count == -1) {
                // look if the message is defined in a field
                final List<ASTFieldDeclaration> fieldlist = node.getFirstParentOfType(ASTTypeBody.class)
                        .findDescendantsOfType(ASTFieldDeclaration.class);
                // only look for ASTVariableDeclarator that are Fields
                final List<ASTVariableDeclarator> fields = new ArrayList<>(fieldlist.size());
                for (final ASTFieldDeclaration astFieldDeclaration : fieldlist) {
                    fields.add(astFieldDeclaration.getFirstChildOfType(ASTVariableDeclarator.class));
                }
                count = getAmountOfExpectedArguments(variableName, fields);
            }
        }
        return count;
    }

    private int getAmountOfExpectedArguments(final String variableName, final List<ASTVariableDeclarator> variables) {
        for (final ASTVariableDeclarator astVariableDeclarator : variables) {
            if (astVariableDeclarator.getFirstChildOfType(ASTVariableDeclaratorId.class).getImage()
                    .equals(variableName)) {
                ASTVariableInitializer variableInitializer = astVariableDeclarator
                        .getFirstDescendantOfType(ASTVariableInitializer.class);
                ASTExpression expression = null;
                if (variableInitializer != null) {
                    expression = variableInitializer.getFirstChildOfType(ASTExpression.class);
                }
                if (expression != null) {
                    return countPlaceholders(expression);
                }
            }
        }
        return -1;
    }

    private int countPlaceholders(final ASTExpression node) {
        List<ASTLiteral> literals = getStringLiterals(node);
        if (literals.isEmpty()) {
            // -1 we could not analyze the message parameter
            return -1;
        }

        // if there are multiple literals, we just assume, they are concatenated
        // together...
        int result = 0;
        for (ASTLiteral stringLiteral : literals) {
            result += StringUtils.countMatches(stringLiteral.getImage(), "{}");
        }
        return result;
    }

<<<<<<< HEAD
        try {
            List<? extends Node> literals = node
                    .findChildNodesWithXPath(
                            "AdditiveExpression/PrimaryExpression/PrimaryPrefix/Literal[@StringLiteral='true']"
                                    + "|PrimaryExpression/PrimaryPrefix/Literal[@StringLiteral='true']");
            // if there are multiple literals, we just assume, they are concatenated
            // together...
            for (Node stringLiteral : literals) {
                result += StringUtils.countMatches(stringLiteral.getImage(), "{}");
=======
    private List<ASTLiteral> getStringLiterals(final Node node) {
        List<ASTLiteral> stringLiterals = new ArrayList<>();
        for (ASTLiteral literal : node.findDescendantsOfType(ASTLiteral.class)) {
            if (literal.isStringLiteral()) {
                stringLiterals.add(literal);
>>>>>>> b936fce3
            }
        }
        return stringLiterals;
    }
}<|MERGE_RESOLUTION|>--- conflicted
+++ resolved
@@ -225,23 +225,11 @@
         return result;
     }
 
-<<<<<<< HEAD
-        try {
-            List<? extends Node> literals = node
-                    .findChildNodesWithXPath(
-                            "AdditiveExpression/PrimaryExpression/PrimaryPrefix/Literal[@StringLiteral='true']"
-                                    + "|PrimaryExpression/PrimaryPrefix/Literal[@StringLiteral='true']");
-            // if there are multiple literals, we just assume, they are concatenated
-            // together...
-            for (Node stringLiteral : literals) {
-                result += StringUtils.countMatches(stringLiteral.getImage(), "{}");
-=======
     private List<ASTLiteral> getStringLiterals(final Node node) {
         List<ASTLiteral> stringLiterals = new ArrayList<>();
         for (ASTLiteral literal : node.findDescendantsOfType(ASTLiteral.class)) {
             if (literal.isStringLiteral()) {
                 stringLiterals.add(literal);
->>>>>>> b936fce3
             }
         }
         return stringLiterals;
