--- conflicted
+++ resolved
@@ -14,8 +14,6 @@
 
 ### New and noteworthy
 
-<<<<<<< HEAD
-=======
 #### Lua support
 
 Thanks to the contribution from [Maikel Steneker](https://github.com/maikelsteneker), and built on top of the ongoing efforts to fully support Antlr-based languages,
@@ -25,37 +23,6 @@
 *   ignore comments
 *   honor [comment-based suppressions](pmd_userdocs_cpd.html#suppression)
 
-#### PLSQL Grammar Updates
-
-The grammar has been updated to support Inline Constraints in CREATE TABLE statements. Additionally, the
-CREATE TABLE statement may now be followed by physical properties and table properties. However, these
-properties are skipped over during parsing.
-
-The CREATE VIEW statement now supports subquery views.
-
-The EXTRACT function can now be parsed correctly. It is used to extract values from a specified
-datetime field.
-
-#### Modified Rules
-
-*   The Java rule {% rule "java/bestpractices/UnusedPrivateField" %} (`java-bestpractices`) now ignores by
-    default fields, that are annotated with the Lombok experimental annotation `@Delegate`. This can be
-    customized with the property `ignoredAnnotations`.
-
-*   The Java rule {% rule "java/design/SingularField" %} (`java-design`) now ignores by
-    default fields, that are annotated with the Lombok experimental annotation `@Delegate`. This can be
-    customized with the property `ignoredAnnotations`.
-
-*   The Java rules {% rule "java/multithreading/UnsynchronizedStaticFormatter" %} and
-    {% rule "java/multithreading/UnsynchronizedStaticDateFormatter" %} (`java-multithreading`)
-    now prefer synchronized blocks by default. They will raise a violation, if the synchronization is implemented
-    on the method level. To allow the old behavior, the new property `allowMethodLevelSynchronization` can
-    be enabled.
-
-*   The Java rule {% rule "java/design/UseUtilityClass" %} (`java-design`) has a new property `ignoredAnnotations`.
-    By default, classes that are annotated with Lombok's `@UtilityClass` are ignored now.
-
->>>>>>> 4d7f7d3f
 ### Fixed Issues
 
 *   doc
@@ -67,19 +34,7 @@
 
 ### External Contributions
 
-<<<<<<< HEAD
 *   [#1908](https://github.com/pmd/pmd/pull/1908): \[doc] Update ruleset filename from deprecated basic.xml to quickstart.xml - [crunsk](https://github.com/crunsk)
-=======
-*   [#1792](https://github.com/pmd/pmd/pull/1792): \[java] Added lombok.experimental to AbstractLombokAwareRule - [jakivey32](https://github.com/jakivey32)
-*   [#1808](https://github.com/pmd/pmd/pull/1808): \[plsql] Fix PL/SQL Syntax errors - [kabroxiko](https://github.com/kabroxiko)
-*   [#1829](https://github.com/pmd/pmd/pull/1829): \[java] Fix false negative in UnsynchronizedStaticFormatter - [Srinivasan Venkatachalam](https://github.com/Srini1993)
-*   [#1847](https://github.com/pmd/pmd/pull/1847): \[java] Regression in MethodReturnsInternalArray not handling enums - [Artem](https://github.com/KroArtem)
-*   [#1863](https://github.com/pmd/pmd/pull/1863): \[plsql] Add Table InlineConstraint - [kabroxiko](https://github.com/kabroxiko)
-*   [#1864](https://github.com/pmd/pmd/pull/1864): \[plsql] Add support for Subquery Views - [kabroxiko](https://github.com/kabroxiko)
-*   [#1865](https://github.com/pmd/pmd/pull/1865): \[plsql] Add Support for Extract Expression - [kabroxiko](https://github.com/kabroxiko)
-*   [#1874](https://github.com/pmd/pmd/pull/1874): \[plsql] Add parenthesis equation support for Update - [kabroxiko](https://github.com/kabroxiko)
-*   [#1884](https://github.com/pmd/pmd/pull/1884): \[plsql] fix #1878 Support explicit INNER word for INNER JOIN - [kabroxiko](https://github.com/kabroxiko)
 *   [#1892](https://github.com/pmd/pmd/pull/1892): \[lua] \[cpd] Added CPD support for Lua - [Maikel Steneker](https://github.com/maikelsteneker)
->>>>>>> 4d7f7d3f
 
 {% endtocmaker %}
