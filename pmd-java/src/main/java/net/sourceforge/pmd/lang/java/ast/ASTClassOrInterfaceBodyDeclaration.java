--- conflicted
+++ resolved
@@ -11,31 +11,7 @@
     }
 
     @Override
-<<<<<<< HEAD
-    public Object jjtAccept(JavaParserVisitor visitor, Object data) {
-=======
-    public boolean hasSuppressWarningsAnnotationFor(Rule rule) {
-        for (int i = 0; i < getNumChildren(); i++) {
-            if (getChild(i) instanceof ASTAnnotation) {
-                ASTAnnotation a = (ASTAnnotation) getChild(i);
-                if (a.suppresses(rule)) {
-                    return true;
-                }
-            }
-        }
-        return false;
-    }
-
-
-    @Override
-    public boolean isFindBoundary() {
-        // TODO remove from java-grammar
-        return isAnonymousInnerClass();
-    }
-
-    @Override
     protected <P, R> R acceptVisitor(JavaVisitor<? super P, ? extends R> visitor, P data) {
->>>>>>> 545aa338
         return visitor.visit(this, data);
     }
 
