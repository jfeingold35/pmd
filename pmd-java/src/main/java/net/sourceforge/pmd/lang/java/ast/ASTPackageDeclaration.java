/**
 * BSD-style license; for more info see http://pmd.sourceforge.net/license.html
 */

package net.sourceforge.pmd.lang.java.ast;

<<<<<<< HEAD
public class ASTPackageDeclaration extends AbstractJavaNode implements Annotatable {
    public ASTPackageDeclaration(int id) {
=======
/**
 * Package declaration at the top of a {@linkplain ASTCompilationUnit source file}.
 * Since 7.0, there is no {@linkplain ASTName Name} node anymore. Use
 * {@link #getPackageNameImage()} instead.
 *
 *
 * <pre class="grammar">
 *
 * PackageDeclaration ::= "package" Name ";"
 *
 * </pre>
 *
 */
public final class ASTPackageDeclaration extends AbstractJavaNode implements Annotatable {

    ASTPackageDeclaration(int id) {
>>>>>>> f69e7bf0
        super(id);
    }

    ASTPackageDeclaration(JavaParser p, int id) {
        super(p, id);
    }


    /**
     * Accept the visitor. *
     */
    @Override
    public Object jjtAccept(JavaParserVisitor visitor, Object data) {
        return visitor.visit(this, data);
    }


    @Override
    public <T> void jjtAccept(SideEffectingVisitor<T> visitor, T data) {
        visitor.visit(this, data);
    }

    /**
     * Returns the name of the package.
     *
     * @since 4.2
     */
    public String getPackageNameImage() {
        return super.getImage();
    }

    @Override
    public String getImage() {
        // the image was null before 7.0, best keep it that way
        return null;
    }
}<|MERGE_RESOLUTION|>--- conflicted
+++ resolved
@@ -4,10 +4,6 @@
 
 package net.sourceforge.pmd.lang.java.ast;
 
-<<<<<<< HEAD
-public class ASTPackageDeclaration extends AbstractJavaNode implements Annotatable {
-    public ASTPackageDeclaration(int id) {
-=======
 /**
  * Package declaration at the top of a {@linkplain ASTCompilationUnit source file}.
  * Since 7.0, there is no {@linkplain ASTName Name} node anymore. Use
@@ -24,7 +20,6 @@
 public final class ASTPackageDeclaration extends AbstractJavaNode implements Annotatable {
 
     ASTPackageDeclaration(int id) {
->>>>>>> f69e7bf0
         super(id);
     }
 
@@ -32,10 +27,6 @@
         super(p, id);
     }
 
-
-    /**
-     * Accept the visitor. *
-     */
     @Override
     public Object jjtAccept(JavaParserVisitor visitor, Object data) {
         return visitor.visit(this, data);
