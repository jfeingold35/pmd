--- conflicted
+++ resolved
@@ -6,22 +6,12 @@
 
 import net.sourceforge.pmd.lang.apex.ast.ASTSoqlExpression;
 
-<<<<<<< HEAD
-=======
 /**
  * @deprecated use {@link OperationWithLimitsInLoopRule}
  */
 @Deprecated
 public class AvoidSoqlInLoopsRule extends AbstractAvoidNodeInLoopsRule {
-    public AvoidSoqlInLoopsRule() {
-        setProperty(CODECLIMATE_CATEGORIES, "Performance");
-        // Note: Often more complicated as just moving the SOQL a few lines.
-        // Involves Maps...
-        setProperty(CODECLIMATE_REMEDIATION_MULTIPLIER, 150);
-        setProperty(CODECLIMATE_BLOCK_HIGHLIGHTING, false);
-    }
 
->>>>>>> 40cc6665
     @Override
     public Object visit(ASTSoqlExpression node, Object data) {
         return checkForViolation(node, data);
