/**
<<<<<<< HEAD
 * Improve lambda detection in PrimaryPrefix to improve parsing performance.
 *
 * Juan Martin Sotuyo Dodero 10/2016
 *====================================================================
 * Fix for regression introduced in previous changeset.
 * The syntactic lookahead was not properly handled by javacc,
 * so it was converted to a semantic one
 * Bug #1530
=======
 * Simplify VariableDeclaratorId, forbidding illegal sequences such as
 * this[] and MyClass.this[]
>>>>>>> 567be45b
 *
 * Juan Martin Sotuyo Dodero 10/2016
 *====================================================================
 * Fix for an expression within an additive expression that was
 * wrongly taken as a cast expression.
 * Bug #1484
 *
 * Andreas Dangel 05/2016
 *====================================================================
 * Fix for Lambda expression with one variable
 * Bug #1470
 *
 * Andreas Dangel 04/2016
 *====================================================================
 * Added support for explicit receiver parameters.
 * Bug #1455
 *
 * Andreas Dangel 01/2016
 *====================================================================
 * Added capability for Tracking Tokens.
 *
 * Amit Kumar Prasad 10/2015
 *====================================================================
 * Fix for Cast Expression not detected properly in Return statements
 * Bug #1429
 *
 * Andreas Dangel 10/2015
 *====================================================================
 * Fix for Lambda expressions without variables.
 *
 * Andreas Dangel 11/2014
 *====================================================================
 * Fix for Lambda expressions with two or three variables.
 *
 * Andreas Dangel 07/2014
 *====================================================================
 * Added support for Java 8 language constructs.
 *
 * Andreas Dangel 01/2014
 * ===================================================================
 * Fix ForStatement to allow Annotations within the initializer.
 *
 * Andreas Dangel 01/2013
 * ===================================================================
 * Fix wrong consumption of modifiers (e.g. "final") in a for-each loop.
 * Check for wrong java usage when catching multiple exceptions.
 *
 * Andreas Dangel 12/2012
 * ===================================================================
 * Enhance grammar to use LocalVariableDeclaration in a for-each loop.
 * This enhances the symbol table to recognize variables declared in such
 * a for-each loop.
 *
 * Andreas Dangel 10/2012
 * ===================================================================
 * Fix parser problem #3530124 with generics
 *
 * Modified the grammar, so that the different usages of generics work.
 * Adjusted the rules, that use "super", as super is no longer a PrimarySuffix.
 * It's now either a ExplicitConstructorInvocation or a PrimaryPrefix.
 * See also test case ParserCornersTest/testParsersCases
 *
 * Andreas Dangel 05/2012
 * ===================================================================
 * Added support for Java 7 language constructs
 *
 * Dinesh Bolkensteyn (SonarSource), 10/2011
 * ===================================================================
 * Changed the CastLookahead production to use 3 lookaheads for primitive types as suggested by Andreas Dangel
 *
 * Brian Remedios 07/2011
 * ===================================================================
 * Added in support for assert as a name using lookaheads
 *
 * Tom Copeland, 09/03
 * ===================================================================
 * Copied over the changes made by Andrea Gini and Marco Savard to
 * support JDK 1.4 language constructs, i.e., asserts.
 * See the java1_4c.jj distributed in the javacc2.1/examples/JavaGrammers directory.
 * Made numerous other modifications to support PMD.
 *
 * Tom Copeland, 6/02
 * ===================================================================
 * This file is a modified version of one originally found in the
 * VTransformer Examples directory of JavaCC1_1. It has been
 * modified to accept Java source code for Java 1.2. Basically,
 * this means a new key word was added, 'strictfp', and that keyword
 * added to the appropriate productions and LOOKAHEADs (where other,
 * similar keywords are listed as possible choices). This involved
 * changing 11 lines.
 *
 * Some other minor changes were made, which can be found by doing
 * a search on 'DW, 7/99'.
 *
 * The goal of this effort was for the grammar to be able to parse
 * any legal Java 1.2 source code. It does not reject all illegal
 * cases, but neither did the original. Plus, when it comes to
 * the new 'strictfp' keyword, the Java Compiler from Sun (JDK1.2.1)
 * also does not reject all illegal cases, as defined by the
 * "Updates" document found at
 *       http://java.sun.com/docs/books/jls/strictfp-changes.pdf
 * (see the testcases.txt file for details).
 *
 * David Williams, 7/99
 * ===================================================================
 *
 *
 * Copyright (C) 1996, 1997 Sun Microsystems Inc.
 *
 * Use of this file and the system it is part of is constrained by the
 * file COPYRIGHT in the root directory of this system.  You may, however,
 * make any modifications you wish to this file.
 *
 * Java files generated by running JavaCC on this file (or modified versions
 * of this file) may be used in exactly the same manner as Java files
 * generated from any grammar developed by you.
 *
 * Author: Sriram Sankar
 * Date: 3/5/97
 *
 * This file contains a Java grammar and actions that implement a front-end.
 */

options {
  JAVA_UNICODE_ESCAPE = true;
  CACHE_TOKENS = true;
  STATIC = false;
  USER_CHAR_STREAM = true;
  JDK_VERSION = "1.5";
  
  MULTI = true;
  VISITOR = true;
  NODE_USES_PARSER = true;
  TRACK_TOKENS = true;
  NODE_PACKAGE="net.sourceforge.pmd.lang.java.ast";

  //DEBUG_PARSER = true;
  //DEBUG_LOOKAHEAD = true;
}

PARSER_BEGIN(JavaParser)
package net.sourceforge.pmd.lang.java.ast;
import java.util.ArrayList;
import java.util.List;
import java.util.Map;
import net.sourceforge.pmd.lang.ast.CharStream;
import net.sourceforge.pmd.lang.ast.TokenMgrError;
public class JavaParser {

  private int jdkVersion = 0;

  public void setJdkVersion(int jdkVersion) {
   this.jdkVersion = jdkVersion;
  }

  private void throwParseException(String message) {
    int line = -1;
    int col = -1;
    if (jj_lastpos != null) {
      line = jj_lastpos.beginLine;
      col = jj_lastpos.beginColumn;
    }
    throw new ParseException("Line " + line + ", Column " + col + ": " + message);
  }

  private void checkForBadAssertUsage(String in, String usage) {
    if (jdkVersion > 3 && in.equals("assert")) {
      throwParseException("Can't use 'assert' as " + usage + " when running in JDK 1.4 mode!");
    }
  }

  private void checkForBadStaticImportUsage() {
    if (jdkVersion < 5) {
      throwParseException("Can't use static imports when running in JDK 1.4 mode!");
    }
  }

  private void checkForBadAnnotationUsage() {
    if (jdkVersion < 5) {
      throwParseException("Can't use annotations when running in JDK 1.4 mode!");
    }
  }

  private void checkForBadGenericsUsage() {
    if (jdkVersion < 5) {
      throwParseException("Can't use generics unless running in JDK 1.5 mode!");
    }
  }

  private void checkForBadVariableArgumentsUsage() {
    if (jdkVersion < 5) {
      throwParseException("Can't use variable arguments (varargs) when running in JDK 1.4 mode!");
    }
  }

  private void checkForBadJDK15ForLoopSyntaxArgumentsUsage() {
    if (jdkVersion < 5) {
      throwParseException("Can't use JDK 1.5 for loop syntax when running in JDK 1.4 mode!");
    }
  }

  private void checkForBadEnumUsage(String in, String usage) {
    if (jdkVersion >= 5 && in.equals("enum")) {
      throwParseException("Can't use 'enum' as " + usage + " when running in JDK 1.5 mode!");
    }
  }

  private void checkForBadHexFloatingPointLiteral() {
    if (jdkVersion < 5) {
      throwParseException("Can't use hexadecimal floating point literals in pre-JDK 1.5 target");
    }
  }
  
  private void checkForBadNumericalLiteralslUsage(Token token) {
    if (jdkVersion < 7) {
      if (token.image.contains("_")) {
        throwParseException("Can't use underscores in numerical literals when running in JDK inferior to 1.7 mode!");
      }
      	
      if (token.image.startsWith("0b") || token.image.startsWith("0B")) {
        throwParseException("Can't use binary numerical literals when running in JDK inferior to 1.7 mode!");	
      }
    }
  }
  
  private void checkForBadDiamondUsage() {
  	if (jdkVersion < 7) {
      throwParseException("Cannot use the diamond generic notation when running in JDK inferior to 1.7 mode!");
  	}
  }
  
  private void checkForBadTryWithResourcesUsage() {
  	if (jdkVersion < 7) {
      throwParseException("Cannot use the try-with-resources notation when running in JDK inferior to 1.7 mode!");
  	}
  }

  private void checkForBadMultipleExceptionsCatching() {
  	if (jdkVersion < 7) {
      throwParseException("Cannot catch multiple exceptions when running in JDK inferior to 1.7 mode!");
  	}
  }

  private void checkForBadLambdaUsage() {
    if (jdkVersion < 8) {
      throwParseException("Cannot use lambda expressions when running in JDK inferior to 1.8 mode!");
    }
  }
  private void checkForBadMethodReferenceUsage() {
    if (jdkVersion < 8) {
      throwParseException("Cannot use method references when running in JDK inferior to 1.8 mode!");
    }
  }
  private void checkForBadDefaultImplementationUsage() {
    if (jdkVersion < 8) {
      throwParseException("Cannot use default implementations in interfaces when running in JDK inferior to 1.8 mode!");
    }
  }
  private void checkForBadIntersectionTypesInCasts() {
    if (jdkVersion < 8) {
      throwParseException("Cannot use intersection types in casts when running in JDK inferior to 1.8 mode!");
    }
  }
  private void checkForBadTypeAnnotations() {
    if (jdkVersion < 8) {
      throwParseException("Cannot use type annotations when running in JDK inferior to 1.8 mode!");
    }
  }
  private void checkforBadExplicitReceiverParameter() {
    if (jdkVersion < 8) {
      throwParseException("Cannot use explicit receiver parameters when running in JDK inferior to 1.8 mode!");
    }
  }

  // This is a semantic LOOKAHEAD to determine if we're dealing with an assert
  // Note that this can't be replaced with a syntactic lookahead
  // since "assert" isn't a string literal token
  private boolean isNextTokenAnAssert() {
    boolean res = getToken(1).image.equals("assert");
    if (res && jdkVersion <= 3 && getToken(2).image.equals("(")) {
     res = false;
    }
    return res;
  }

  private boolean isPrecededByComment(Token tok) {
      boolean res = false;
      while (!res && tok.specialToken != null) {
          tok = tok.specialToken;
          res = tok.kind == SINGLE_LINE_COMMENT ||
                tok.kind == FORMAL_COMMENT ||
                tok.kind == MULTI_LINE_COMMENT;
      }
      return res;
  }

  public Map<Integer, String> getSuppressMap() {
    return token_source.getSuppressMap();
  }

  public void setSuppressMarker(String marker) {
    token_source.setSuppressMarker(marker);
  }


}
PARSER_END(JavaParser)

TOKEN_MGR_DECLS :
{
    protected List<Comment> comments = new ArrayList<Comment>();
}

/* WHITE SPACE */

SPECIAL_TOKEN :
{
  " " | "\t" | "\n" | "\r" | "\f"
}

SPECIAL_TOKEN :
{
< SINGLE_LINE_COMMENT: "//"(~["\n","\r"])* ("\n"|"\r"|"\r\n")? >
    {
        int startOfNOPMD = matchedToken.image.indexOf(suppressMarker);
        if (startOfNOPMD != -1) {
            suppressMap.put(matchedToken.beginLine, matchedToken.image.substring(startOfNOPMD + suppressMarker.length()));
        }
        comments.add(new SingleLineComment(matchedToken));
    }
}

/* COMMENTS */

MORE :
{
  <"/**" ~["/"]> { input_stream.backup(1); } : IN_FORMAL_COMMENT
|
  "/*" : IN_MULTI_LINE_COMMENT
}

<IN_FORMAL_COMMENT>
SPECIAL_TOKEN :
{
  <FORMAL_COMMENT: "*/" > { comments.add(new FormalComment(matchedToken)); } : DEFAULT
}

<IN_MULTI_LINE_COMMENT>
SPECIAL_TOKEN :
{
  <MULTI_LINE_COMMENT: "*/" > { comments.add(new MultiLineComment(matchedToken)); } : DEFAULT
}

<IN_FORMAL_COMMENT,IN_MULTI_LINE_COMMENT>
MORE :
{
  < ~[] >
}

/* RESERVED WORDS AND LITERALS */

TOKEN :
{
  < ABSTRACT: "abstract" >
| < BOOLEAN: "boolean" >
| < BREAK: "break" >
| < BYTE: "byte" >
| < CASE: "case" >
| < CATCH: "catch" >
| < CHAR: "char" >
| < CLASS: "class" >
| < CONST: "const" >
| < CONTINUE: "continue" >
| < _DEFAULT: "default" >
| < DO: "do" >
| < DOUBLE: "double" >
| < ELSE: "else" >
| < EXTENDS: "extends" >
| < FALSE: "false" >
| < FINAL: "final" >
| < FINALLY: "finally" >
| < FLOAT: "float" >
| < FOR: "for" >
| < GOTO: "goto" >
| < IF: "if" >
| < IMPLEMENTS: "implements" >
| < IMPORT: "import" >
| < INSTANCEOF: "instanceof" >
| < INT: "int" >
| < INTERFACE: "interface" >
| < LONG: "long" >
| < NATIVE: "native" >
| < NEW: "new" >
| < NULL: "null" >
| < PACKAGE: "package">
| < PRIVATE: "private" >
| < PROTECTED: "protected" >
| < PUBLIC: "public" >
| < RETURN: "return" >
| < SHORT: "short" >
| < STATIC: "static" >
| < SUPER: "super" >
| < SWITCH: "switch" >
| < SYNCHRONIZED: "synchronized" >
| < THIS: "this" >
| < THROW: "throw" >
| < THROWS: "throws" >
| < TRANSIENT: "transient" >
| < TRUE: "true" >
| < TRY: "try" >
| < VOID: "void" >
| < VOLATILE: "volatile" >
| < WHILE: "while" >
| < STRICTFP: "strictfp" >
}

/* LITERALS */

TOKEN :
{
  < INTEGER_LITERAL:
        <DECIMAL_LITERAL> (["l","L"])?
      | <HEX_LITERAL> (["l","L"])?
      | <BINARY_LITERAL> (["l","L"])?
      | <OCTAL_LITERAL> (["l","L"])?
  >
|
  < #DECIMAL_LITERAL: (["0"-"9"]((["0"-"9","_"])*["0"-"9"])?) >
|
  < #HEX_LITERAL: "0" ["x","X"] (["0"-"9","a"-"f","A"-"F"]((["0"-"9","a"-"f","A"-"F","_"])*["0"-"9","a"-"f","A"-"F"])?) >
|
  < #BINARY_LITERAL: "0" ["b","B"] (["0","1"]((["0","1","_"])*["0","1"])?) >
|
  < #OCTAL_LITERAL: "0" (["0"-"7"]((["0"-"7","_"])*["0"-"7"])?) >
|
  < FLOATING_POINT_LITERAL:
        (["0"-"9"]((["0"-"9","_"])*["0"-"9"])?) "." (["0"-"9"]((["0"-"9","_"])*["0"-"9"])?)? (<EXPONENT>)? (["f","F","d","D"])?
      | "." (["0"-"9"]((["0"-"9","_"])*["0"-"9"])?) (<EXPONENT>)? (["f","F","d","D"])?
      | (["0"-"9"]((["0"-"9","_"])*["0"-"9"])?) <EXPONENT> (["f","F","d","D"])?
      | (["0"-"9"]((["0"-"9","_"])*["0"-"9"])?) (<EXPONENT>)? ["f","F","d","D"]
  >
|
  < HEX_FLOATING_POINT_LITERAL:
      (<HEX_LITERAL> (".")? | "0" ["x","X"] (["0"-"9","a"-"f","A"-"F"]((["0"-"9","a"-"f","A"-"F","_"])*["0"-"9","a"-"f","A"-"F"])?)? "." (["0"-"9","a"-"f","A"-"F"]((["0"-"9","a"-"f","A"-"F","_"])*["0"-"9","a"-"f","A"-"F"])?)) ["p","P"] (["+","-"])? (["0"-"9"]((["0"-"9","_"])*["0"-"9"])?) (["f","F","d","D"])?
  >
|
  < #EXPONENT: ["e","E"] (["+","-"])? (["0"-"9"]((["0"-"9","_"])*["0"-"9"])?) >
|
  < CHARACTER_LITERAL:
      "'"
      (   (~["'","\\","\n","\r"])
        | ("\\"
            ( ["n","t","b","r","f","\\","'","\""]
            | ["0"-"7"] ( ["0"-"7"] )?
            | ["0"-"3"] ["0"-"7"] ["0"-"7"]
            )
          )
      )
      "'"
  >
|
  < STRING_LITERAL:
      "\""
      (   (~["\"","\\","\n","\r"])
        | ("\\"
            ( ["n","t","b","r","f","\\","'","\""]
            | ["0"-"7"] ( ["0"-"7"] )?
            | ["0"-"3"] ["0"-"7"] ["0"-"7"]
            )
          )
      )*
      "\""
  >
}

/* IDENTIFIERS */

TOKEN :
{
  < IDENTIFIER: <LETTER> (<PART_LETTER>)* >
|
  < #LETTER:
      [  // all chars for which Character.isIdentifierStart is true
         "$",
         "A"-"Z",
         "_",
         "a"-"z",
         "\u00a2"-"\u00a5",
         "\u00aa",
         "\u00b5",
         "\u00ba",
         "\u00c0"-"\u00d6",
         "\u00d8"-"\u00f6",
         "\u00f8"-"\u021f",
         "\u0222"-"\u0233",
         "\u0250"-"\u02ad",
         "\u02b0"-"\u02b8",
         "\u02bb"-"\u02c1",
         "\u02d0"-"\u02d1",
         "\u02e0"-"\u02e4",
         "\u02ee",
         "\u037a",
         "\u0386",
         "\u0388"-"\u038a",
         "\u038c",
         "\u038e"-"\u03a1",
         "\u03a3"-"\u03ce",
         "\u03d0"-"\u03d7",
         "\u03da"-"\u03f3",
         "\u0400"-"\u0481",
         "\u048c"-"\u04c4",
         "\u04c7"-"\u04c8",
         "\u04cb"-"\u04cc",
         "\u04d0"-"\u04f5",
         "\u04f8"-"\u04f9",
         "\u0531"-"\u0556",
         "\u0559",
         "\u0561"-"\u0587",
         "\u05d0"-"\u05ea",
         "\u05f0"-"\u05f2",
         "\u0621"-"\u063a",
         "\u0640"-"\u064a",
         "\u0671"-"\u06d3",
         "\u06d5",
         "\u06e5"-"\u06e6",
         "\u06fa"-"\u06fc",
         "\u0710",
         "\u0712"-"\u072c",
         "\u0780"-"\u07a5",
         "\u0905"-"\u0939",
         "\u093d",
         "\u0950",
         "\u0958"-"\u0961",
         "\u0985"-"\u098c",
         "\u098f"-"\u0990",
         "\u0993"-"\u09a8",
         "\u09aa"-"\u09b0",
         "\u09b2",
         "\u09b6"-"\u09b9",
         "\u09dc"-"\u09dd",
         "\u09df"-"\u09e1",
         "\u09f0"-"\u09f3",
         "\u0a05"-"\u0a0a",
         "\u0a0f"-"\u0a10",
         "\u0a13"-"\u0a28",
         "\u0a2a"-"\u0a30",
         "\u0a32"-"\u0a33",
         "\u0a35"-"\u0a36",
         "\u0a38"-"\u0a39",
         "\u0a59"-"\u0a5c",
         "\u0a5e",
         "\u0a72"-"\u0a74",
         "\u0a85"-"\u0a8b",
         "\u0a8d",
         "\u0a8f"-"\u0a91",
         "\u0a93"-"\u0aa8",
         "\u0aaa"-"\u0ab0",
         "\u0ab2"-"\u0ab3",
         "\u0ab5"-"\u0ab9",
         "\u0abd",
         "\u0ad0",
         "\u0ae0",
         "\u0b05"-"\u0b0c",
         "\u0b0f"-"\u0b10",
         "\u0b13"-"\u0b28",
         "\u0b2a"-"\u0b30",
         "\u0b32"-"\u0b33",
         "\u0b36"-"\u0b39",
         "\u0b3d",
         "\u0b5c"-"\u0b5d",
         "\u0b5f"-"\u0b61",
         "\u0b85"-"\u0b8a",
         "\u0b8e"-"\u0b90",
         "\u0b92"-"\u0b95",
         "\u0b99"-"\u0b9a",
         "\u0b9c",
         "\u0b9e"-"\u0b9f",
         "\u0ba3"-"\u0ba4",
         "\u0ba8"-"\u0baa",
         "\u0bae"-"\u0bb5",
         "\u0bb7"-"\u0bb9",
         "\u0c05"-"\u0c0c",
         "\u0c0e"-"\u0c10",
         "\u0c12"-"\u0c28",
         "\u0c2a"-"\u0c33",
         "\u0c35"-"\u0c39",
         "\u0c60"-"\u0c61",
         "\u0c85"-"\u0c8c",
         "\u0c8e"-"\u0c90",
         "\u0c92"-"\u0ca8",
         "\u0caa"-"\u0cb3",
         "\u0cb5"-"\u0cb9",
         "\u0cde",
         "\u0ce0"-"\u0ce1",
         "\u0d05"-"\u0d0c",
         "\u0d0e"-"\u0d10",
         "\u0d12"-"\u0d28",
         "\u0d2a"-"\u0d39",
         "\u0d60"-"\u0d61",
         "\u0d85"-"\u0d96",
         "\u0d9a"-"\u0db1",
         "\u0db3"-"\u0dbb",
         "\u0dbd",
         "\u0dc0"-"\u0dc6",
         "\u0e01"-"\u0e30",
         "\u0e32"-"\u0e33",
         "\u0e3f"-"\u0e46",
         "\u0e81"-"\u0e82",
         "\u0e84",
         "\u0e87"-"\u0e88",
         "\u0e8a",
         "\u0e8d",
         "\u0e94"-"\u0e97",
         "\u0e99"-"\u0e9f",
         "\u0ea1"-"\u0ea3",
         "\u0ea5",
         "\u0ea7",
         "\u0eaa"-"\u0eab",
         "\u0ead"-"\u0eb0",
         "\u0eb2"-"\u0eb3",
         "\u0ebd",
         "\u0ec0"-"\u0ec4",
         "\u0ec6",
         "\u0edc"-"\u0edd",
         "\u0f00",
         "\u0f40"-"\u0f47",
         "\u0f49"-"\u0f6a",
         "\u0f88"-"\u0f8b",
         "\u1000"-"\u1021",
         "\u1023"-"\u1027",
         "\u1029"-"\u102a",
         "\u1050"-"\u1055",
         "\u10a0"-"\u10c5",
         "\u10d0"-"\u10f6",
         "\u1100"-"\u1159",
         "\u115f"-"\u11a2",
         "\u11a8"-"\u11f9",
         "\u1200"-"\u1206",
         "\u1208"-"\u1246",
         "\u1248",
         "\u124a"-"\u124d",
         "\u1250"-"\u1256",
         "\u1258",
         "\u125a"-"\u125d",
         "\u1260"-"\u1286",
         "\u1288",
         "\u128a"-"\u128d",
         "\u1290"-"\u12ae",
         "\u12b0",
         "\u12b2"-"\u12b5",
         "\u12b8"-"\u12be",
         "\u12c0",
         "\u12c2"-"\u12c5",
         "\u12c8"-"\u12ce",
         "\u12d0"-"\u12d6",
         "\u12d8"-"\u12ee",
         "\u12f0"-"\u130e",
         "\u1310",
         "\u1312"-"\u1315",
         "\u1318"-"\u131e",
         "\u1320"-"\u1346",
         "\u1348"-"\u135a",
         "\u13a0"-"\u13f4",
         "\u1401"-"\u166c",
         "\u166f"-"\u1676",
         "\u1681"-"\u169a",
         "\u16a0"-"\u16ea",
         "\u1780"-"\u17b3",
         "\u17db",
         "\u1820"-"\u1877",
         "\u1880"-"\u18a8",
         "\u1e00"-"\u1e9b",
         "\u1ea0"-"\u1ef9",
         "\u1f00"-"\u1f15",
         "\u1f18"-"\u1f1d",
         "\u1f20"-"\u1f45",
         "\u1f48"-"\u1f4d",
         "\u1f50"-"\u1f57",
         "\u1f59",
         "\u1f5b",
         "\u1f5d",
         "\u1f5f"-"\u1f7d",
         "\u1f80"-"\u1fb4",
         "\u1fb6"-"\u1fbc",
         "\u1fbe",
         "\u1fc2"-"\u1fc4",
         "\u1fc6"-"\u1fcc",
         "\u1fd0"-"\u1fd3",
         "\u1fd6"-"\u1fdb",
         "\u1fe0"-"\u1fec",
         "\u1ff2"-"\u1ff4",
         "\u1ff6"-"\u1ffc",
         "\u203f"-"\u2040",
         "\u207f",
         "\u20a0"-"\u20af",
         "\u2102",
         "\u2107",
         "\u210a"-"\u2113",
         "\u2115",
         "\u2119"-"\u211d",
         "\u2124",
         "\u2126",
         "\u2128",
         "\u212a"-"\u212d",
         "\u212f"-"\u2131",
         "\u2133"-"\u2139",
         "\u2160"-"\u2183",
         "\u3005"-"\u3007",
         "\u3021"-"\u3029",
         "\u3031"-"\u3035",
         "\u3038"-"\u303a",
         "\u3041"-"\u3094",
         "\u309d"-"\u309e",
         "\u30a1"-"\u30fe",
         "\u3105"-"\u312c",
         "\u3131"-"\u318e",
         "\u31a0"-"\u31b7",
         "\u3400"-"\u4db5",
         "\u4e00"-"\u9fa5",
         "\ua000"-"\ua48c",
         "\uac00"-"\ud7a3",
         "\uf900"-"\ufa2d",
         "\ufb00"-"\ufb06",
         "\ufb13"-"\ufb17",
         "\ufb1d",
         "\ufb1f"-"\ufb28",
         "\ufb2a"-"\ufb36",
         "\ufb38"-"\ufb3c",
         "\ufb3e",
         "\ufb40"-"\ufb41",
         "\ufb43"-"\ufb44",
         "\ufb46"-"\ufbb1",
         "\ufbd3"-"\ufd3d",
         "\ufd50"-"\ufd8f",
         "\ufd92"-"\ufdc7",
         "\ufdf0"-"\ufdfb",
         "\ufe33"-"\ufe34",
         "\ufe4d"-"\ufe4f",
         "\ufe69",
         "\ufe70"-"\ufe72",
         "\ufe74",
         "\ufe76"-"\ufefc",
         "\uff04",
         "\uff21"-"\uff3a",
         "\uff3f",
         "\uff41"-"\uff5a",
         "\uff65"-"\uffbe",
         "\uffc2"-"\uffc7",
         "\uffca"-"\uffcf",
         "\uffd2"-"\uffd7",
         "\uffda"-"\uffdc",
         "\uffe0"-"\uffe1",
         "\uffe5"-"\uffe6"
      ]
  >
|
  < #PART_LETTER:
      [  // all chars for which Character.isIdentifierPart is true
         "\u0000"-"\u0008",
         "\u000e"-"\u001b",
         "$",
         "0"-"9",
         "A"-"Z",
         "_",
         "a"-"z",
         "\u007f"-"\u009f",
         "\u00a2"-"\u00a5",
         "\u00aa",
         "\u00b5",
         "\u00ba",
         "\u00c0"-"\u00d6",
         "\u00d8"-"\u00f6",
         "\u00f8"-"\u021f",
         "\u0222"-"\u0233",
         "\u0250"-"\u02ad",
         "\u02b0"-"\u02b8",
         "\u02bb"-"\u02c1",
         "\u02d0"-"\u02d1",
         "\u02e0"-"\u02e4",
         "\u02ee",
         "\u0300"-"\u034e",
         "\u0360"-"\u0362",
         "\u037a",
         "\u0386",
         "\u0388"-"\u038a",
         "\u038c",
         "\u038e"-"\u03a1",
         "\u03a3"-"\u03ce",
         "\u03d0"-"\u03d7",
         "\u03da"-"\u03f3",
         "\u0400"-"\u0481",
         "\u0483"-"\u0486",
         "\u048c"-"\u04c4",
         "\u04c7"-"\u04c8",
         "\u04cb"-"\u04cc",
         "\u04d0"-"\u04f5",
         "\u04f8"-"\u04f9",
         "\u0531"-"\u0556",
         "\u0559",
         "\u0561"-"\u0587",
         "\u0591"-"\u05a1",
         "\u05a3"-"\u05b9",
         "\u05bb"-"\u05bd",
         "\u05bf",
         "\u05c1"-"\u05c2",
         "\u05c4",
         "\u05d0"-"\u05ea",
         "\u05f0"-"\u05f2",
         "\u0621"-"\u063a",
         "\u0640"-"\u0655",
         "\u0660"-"\u0669",
         "\u0670"-"\u06d3",
         "\u06d5"-"\u06dc",
         "\u06df"-"\u06e8",
         "\u06ea"-"\u06ed",
         "\u06f0"-"\u06fc",
         "\u070f"-"\u072c",
         "\u0730"-"\u074a",
         "\u0780"-"\u07b0",
         "\u0901"-"\u0903",
         "\u0905"-"\u0939",
         "\u093c"-"\u094d",
         "\u0950"-"\u0954",
         "\u0958"-"\u0963",
         "\u0966"-"\u096f",
         "\u0981"-"\u0983",
         "\u0985"-"\u098c",
         "\u098f"-"\u0990",
         "\u0993"-"\u09a8",
         "\u09aa"-"\u09b0",
         "\u09b2",
         "\u09b6"-"\u09b9",
         "\u09bc",
         "\u09be"-"\u09c4",
         "\u09c7"-"\u09c8",
         "\u09cb"-"\u09cd",
         "\u09d7",
         "\u09dc"-"\u09dd",
         "\u09df"-"\u09e3",
         "\u09e6"-"\u09f3",
         "\u0a02",
         "\u0a05"-"\u0a0a",
         "\u0a0f"-"\u0a10",
         "\u0a13"-"\u0a28",
         "\u0a2a"-"\u0a30",
         "\u0a32"-"\u0a33",
         "\u0a35"-"\u0a36",
         "\u0a38"-"\u0a39",
         "\u0a3c",
         "\u0a3e"-"\u0a42",
         "\u0a47"-"\u0a48",
         "\u0a4b"-"\u0a4d",
         "\u0a59"-"\u0a5c",
         "\u0a5e",
         "\u0a66"-"\u0a74",
         "\u0a81"-"\u0a83",
         "\u0a85"-"\u0a8b",
         "\u0a8d",
         "\u0a8f"-"\u0a91",
         "\u0a93"-"\u0aa8",
         "\u0aaa"-"\u0ab0",
         "\u0ab2"-"\u0ab3",
         "\u0ab5"-"\u0ab9",
         "\u0abc"-"\u0ac5",
         "\u0ac7"-"\u0ac9",
         "\u0acb"-"\u0acd",
         "\u0ad0",
         "\u0ae0",
         "\u0ae6"-"\u0aef",
         "\u0b01"-"\u0b03",
         "\u0b05"-"\u0b0c",
         "\u0b0f"-"\u0b10",
         "\u0b13"-"\u0b28",
         "\u0b2a"-"\u0b30",
         "\u0b32"-"\u0b33",
         "\u0b36"-"\u0b39",
         "\u0b3c"-"\u0b43",
         "\u0b47"-"\u0b48",
         "\u0b4b"-"\u0b4d",
         "\u0b56"-"\u0b57",
         "\u0b5c"-"\u0b5d",
         "\u0b5f"-"\u0b61",
         "\u0b66"-"\u0b6f",
         "\u0b82"-"\u0b83",
         "\u0b85"-"\u0b8a",
         "\u0b8e"-"\u0b90",
         "\u0b92"-"\u0b95",
         "\u0b99"-"\u0b9a",
         "\u0b9c",
         "\u0b9e"-"\u0b9f",
         "\u0ba3"-"\u0ba4",
         "\u0ba8"-"\u0baa",
         "\u0bae"-"\u0bb5",
         "\u0bb7"-"\u0bb9",
         "\u0bbe"-"\u0bc2",
         "\u0bc6"-"\u0bc8",
         "\u0bca"-"\u0bcd",
         "\u0bd7",
         "\u0be7"-"\u0bef",
         "\u0c01"-"\u0c03",
         "\u0c05"-"\u0c0c",
         "\u0c0e"-"\u0c10",
         "\u0c12"-"\u0c28",
         "\u0c2a"-"\u0c33",
         "\u0c35"-"\u0c39",
         "\u0c3e"-"\u0c44",
         "\u0c46"-"\u0c48",
         "\u0c4a"-"\u0c4d",
         "\u0c55"-"\u0c56",
         "\u0c60"-"\u0c61",
         "\u0c66"-"\u0c6f",
         "\u0c82"-"\u0c83",
         "\u0c85"-"\u0c8c",
         "\u0c8e"-"\u0c90",
         "\u0c92"-"\u0ca8",
         "\u0caa"-"\u0cb3",
         "\u0cb5"-"\u0cb9",
         "\u0cbe"-"\u0cc4",
         "\u0cc6"-"\u0cc8",
         "\u0cca"-"\u0ccd",
         "\u0cd5"-"\u0cd6",
         "\u0cde",
         "\u0ce0"-"\u0ce1",
         "\u0ce6"-"\u0cef",
         "\u0d02"-"\u0d03",
         "\u0d05"-"\u0d0c",
         "\u0d0e"-"\u0d10",
         "\u0d12"-"\u0d28",
         "\u0d2a"-"\u0d39",
         "\u0d3e"-"\u0d43",
         "\u0d46"-"\u0d48",
         "\u0d4a"-"\u0d4d",
         "\u0d57",
         "\u0d60"-"\u0d61",
         "\u0d66"-"\u0d6f",
         "\u0d82"-"\u0d83",
         "\u0d85"-"\u0d96",
         "\u0d9a"-"\u0db1",
         "\u0db3"-"\u0dbb",
         "\u0dbd",
         "\u0dc0"-"\u0dc6",
         "\u0dca",
         "\u0dcf"-"\u0dd4",
         "\u0dd6",
         "\u0dd8"-"\u0ddf",
         "\u0df2"-"\u0df3",
         "\u0e01"-"\u0e3a",
         "\u0e3f"-"\u0e4e",
         "\u0e50"-"\u0e59",
         "\u0e81"-"\u0e82",
         "\u0e84",
         "\u0e87"-"\u0e88",
         "\u0e8a",
         "\u0e8d",
         "\u0e94"-"\u0e97",
         "\u0e99"-"\u0e9f",
         "\u0ea1"-"\u0ea3",
         "\u0ea5",
         "\u0ea7",
         "\u0eaa"-"\u0eab",
         "\u0ead"-"\u0eb9",
         "\u0ebb"-"\u0ebd",
         "\u0ec0"-"\u0ec4",
         "\u0ec6",
         "\u0ec8"-"\u0ecd",
         "\u0ed0"-"\u0ed9",
         "\u0edc"-"\u0edd",
         "\u0f00",
         "\u0f18"-"\u0f19",
         "\u0f20"-"\u0f29",
         "\u0f35",
         "\u0f37",
         "\u0f39",
         "\u0f3e"-"\u0f47",
         "\u0f49"-"\u0f6a",
         "\u0f71"-"\u0f84",
         "\u0f86"-"\u0f8b",
         "\u0f90"-"\u0f97",
         "\u0f99"-"\u0fbc",
         "\u0fc6",
         "\u1000"-"\u1021",
         "\u1023"-"\u1027",
         "\u1029"-"\u102a",
         "\u102c"-"\u1032",
         "\u1036"-"\u1039",
         "\u1040"-"\u1049",
         "\u1050"-"\u1059",
         "\u10a0"-"\u10c5",
         "\u10d0"-"\u10f6",
         "\u1100"-"\u1159",
         "\u115f"-"\u11a2",
         "\u11a8"-"\u11f9",
         "\u1200"-"\u1206",
         "\u1208"-"\u1246",
         "\u1248",
         "\u124a"-"\u124d",
         "\u1250"-"\u1256",
         "\u1258",
         "\u125a"-"\u125d",
         "\u1260"-"\u1286",
         "\u1288",
         "\u128a"-"\u128d",
         "\u1290"-"\u12ae",
         "\u12b0",
         "\u12b2"-"\u12b5",
         "\u12b8"-"\u12be",
         "\u12c0",
         "\u12c2"-"\u12c5",
         "\u12c8"-"\u12ce",
         "\u12d0"-"\u12d6",
         "\u12d8"-"\u12ee",
         "\u12f0"-"\u130e",
         "\u1310",
         "\u1312"-"\u1315",
         "\u1318"-"\u131e",
         "\u1320"-"\u1346",
         "\u1348"-"\u135a",
         "\u1369"-"\u1371",
         "\u13a0"-"\u13f4",
         "\u1401"-"\u166c",
         "\u166f"-"\u1676",
         "\u1681"-"\u169a",
         "\u16a0"-"\u16ea",
         "\u1780"-"\u17d3",
         "\u17db",
         "\u17e0"-"\u17e9",
         "\u180b"-"\u180e",
         "\u1810"-"\u1819",
         "\u1820"-"\u1877",
         "\u1880"-"\u18a9",
         "\u1e00"-"\u1e9b",
         "\u1ea0"-"\u1ef9",
         "\u1f00"-"\u1f15",
         "\u1f18"-"\u1f1d",
         "\u1f20"-"\u1f45",
         "\u1f48"-"\u1f4d",
         "\u1f50"-"\u1f57",
         "\u1f59",
         "\u1f5b",
         "\u1f5d",
         "\u1f5f"-"\u1f7d",
         "\u1f80"-"\u1fb4",
         "\u1fb6"-"\u1fbc",
         "\u1fbe",
         "\u1fc2"-"\u1fc4",
         "\u1fc6"-"\u1fcc",
         "\u1fd0"-"\u1fd3",
         "\u1fd6"-"\u1fdb",
         "\u1fe0"-"\u1fec",
         "\u1ff2"-"\u1ff4",
         "\u1ff6"-"\u1ffc",
         "\u200c"-"\u200f",
         "\u202a"-"\u202e",
         "\u203f"-"\u2040",
         "\u206a"-"\u206f",
         "\u207f",
         "\u20a0"-"\u20af",
         "\u20d0"-"\u20dc",
         "\u20e1",
         "\u2102",
         "\u2107",
         "\u210a"-"\u2113",
         "\u2115",
         "\u2119"-"\u211d",
         "\u2124",
         "\u2126",
         "\u2128",
         "\u212a"-"\u212d",
         "\u212f"-"\u2131",
         "\u2133"-"\u2139",
         "\u2160"-"\u2183",
         "\u3005"-"\u3007",
         "\u3021"-"\u302f",
         "\u3031"-"\u3035",
         "\u3038"-"\u303a",
         "\u3041"-"\u3094",
         "\u3099"-"\u309a",
         "\u309d"-"\u309e",
         "\u30a1"-"\u30fe",
         "\u3105"-"\u312c",
         "\u3131"-"\u318e",
         "\u31a0"-"\u31b7",
         "\u3400"-"\u4db5",
         "\u4e00"-"\u9fa5",
         "\ua000"-"\ua48c",
         "\uac00"-"\ud7a3",
         "\uf900"-"\ufa2d",
         "\ufb00"-"\ufb06",
         "\ufb13"-"\ufb17",
         "\ufb1d"-"\ufb28",
         "\ufb2a"-"\ufb36",
         "\ufb38"-"\ufb3c",
         "\ufb3e",
         "\ufb40"-"\ufb41",
         "\ufb43"-"\ufb44",
         "\ufb46"-"\ufbb1",
         "\ufbd3"-"\ufd3d",
         "\ufd50"-"\ufd8f",
         "\ufd92"-"\ufdc7",
         "\ufdf0"-"\ufdfb",
         "\ufe20"-"\ufe23",
         "\ufe33"-"\ufe34",
         "\ufe4d"-"\ufe4f",
         "\ufe69",
         "\ufe70"-"\ufe72",
         "\ufe74",
         "\ufe76"-"\ufefc",
         "\ufeff",
         "\uff04",
         "\uff10"-"\uff19",
         "\uff21"-"\uff3a",
         "\uff3f",
         "\uff41"-"\uff5a",
         "\uff65"-"\uffbe",
         "\uffc2"-"\uffc7",
         "\uffca"-"\uffcf",
         "\uffd2"-"\uffd7",
         "\uffda"-"\uffdc",
         "\uffe0"-"\uffe1",
         "\uffe5"-"\uffe6",
         "\ufff9"-"\ufffb"
      ]
  >
}

/* SEPARATORS */

TOKEN :
{
  < LPAREN: "(" >
| < RPAREN: ")" >
| < LBRACE: "{" >
| < RBRACE: "}" >
| < LBRACKET: "[" >
| < RBRACKET: "]" >
| < SEMICOLON: ";" >
| < COMMA: "," >
| < DOT: "." >
| < AT: "@" >
}

/* OPERATORS */

TOKEN :
{
  < ASSIGN: "=" >
| < LT: "<" >
| < BANG: "!" >
| < TILDE: "~" >
| < HOOK: "?" >
| < COLON: ":" >
| < EQ: "==" >
| < LE: "<=" >
| < GE: ">=" >
| < NE: "!=" >
| < SC_OR: "||" >
| < SC_AND: "&&" >
| < INCR: "++" >
| < DECR: "--" >
| < PLUS: "+" >
| < MINUS: "-" >
| < STAR: "*" >
| < SLASH: "/" >
| < BIT_AND: "&" >
| < BIT_OR: "|" >
| < XOR: "^" >
| < REM: "%" >
| < LSHIFT: "<<" >
| < PLUSASSIGN: "+=" >
| < MINUSASSIGN: "-=" >
| < STARASSIGN: "*=" >
| < SLASHASSIGN: "/=" >
| < ANDASSIGN: "&=" >
| < ORASSIGN: "|=" >
| < XORASSIGN: "^=" >
| < REMASSIGN: "%=" >
| < LSHIFTASSIGN: "<<=" >
| < RSIGNEDSHIFTASSIGN: ">>=" >
| < RUNSIGNEDSHIFTASSIGN: ">>>=" >
| < ELLIPSIS: "..." >
| < LAMBDA: "->" >
| < METHOD_REF: "::" >
}

/* >'s need special attention due to generics syntax. */
TOKEN :
{
  < RUNSIGNEDSHIFT: ">>>" >
  {
     matchedToken.kind = GT;
     ((Token.GTToken)matchedToken).realKind = RUNSIGNEDSHIFT;
     input_stream.backup(2);
     matchedToken.image = ">";
  }
| < RSIGNEDSHIFT: ">>" >
  {
     matchedToken.kind = GT;
     ((Token.GTToken)matchedToken).realKind = RSIGNEDSHIFT;
     input_stream.backup(1);
     matchedToken.image = ">";
  }
| < GT: ">" >
}

/*****************************************
 * THE JAVA LANGUAGE GRAMMAR STARTS HERE *
 *****************************************/

/*
 * Program structuring syntax follows.
 */

ASTCompilationUnit CompilationUnit() :
{}
{
  [ LOOKAHEAD( ( Annotation() )* "package" ) PackageDeclaration() ]
  ( ImportDeclaration() )*
  ( TypeDeclaration() )*
  ( < "\u001a" > )?
  ( < "~[]" > )?
  <EOF>
{
 jjtThis.setComments(token_source.comments);
 return jjtThis;
}
}

void PackageDeclaration() :
{}
{
  ( Annotation() )* "package" Name() ";"
}

void ImportDeclaration() :
{}
{
  "import" [ "static" {checkForBadStaticImportUsage();jjtThis.setStatic();} ] Name() [ "." "*" {jjtThis.setImportOnDemand();} ] ";"
}

/*
 * Modifiers. We match all modifiers in a single rule to reduce the chances of
 * syntax errors for simple modifier mistakes. It will also enable us to give
 * better error messages.
 */
int Modifiers() #void:
{
   int modifiers = 0;
}
{
 (
  LOOKAHEAD(2)
  (
   "public" { modifiers |= AccessNode.PUBLIC; }
  | "static" { modifiers |= AccessNode.STATIC; }
  | "protected" { modifiers |= AccessNode.PROTECTED; }
  | "private" { modifiers |= AccessNode.PRIVATE; }
  | "final" { modifiers |= AccessNode.FINAL; }
  | "abstract" { modifiers |= AccessNode.ABSTRACT; }
  | "synchronized" { modifiers |= AccessNode.SYNCHRONIZED; }
  | "native" { modifiers |= AccessNode.NATIVE; }
  | "transient" { modifiers |= AccessNode.TRANSIENT; }
  | "volatile" { modifiers |= AccessNode.VOLATILE; }
  | "strictfp" { modifiers |= AccessNode.STRICTFP; }
  | "default" { modifiers |= AccessNode.DEFAULT; checkForBadDefaultImplementationUsage(); }
  | Annotation()
  )
 )*
 {
    return modifiers;
 }
}

/*
 * Declaration syntax follows.
 */
void TypeDeclaration():
{
   int modifiers;
}
{
  ";"
|
  modifiers = Modifiers()
  (
     ClassOrInterfaceDeclaration(modifiers)
   |
     EnumDeclaration(modifiers)
   |
     AnnotationTypeDeclaration(modifiers)
  )
}

void ClassOrInterfaceDeclaration(int modifiers):
{
Token t = null;
jjtThis.setModifiers(modifiers);
}
{

  ( /* See note about this optional final modifier in BlockStatement */ ["final"|"abstract"] "class" | "interface" { jjtThis.setInterface(); } )
  t=<IDENTIFIER> { jjtThis.setImage(t.image); }
  [ TypeParameters() ]
  [ ExtendsList() ]
  [ ImplementsList() ]
  ClassOrInterfaceBody()
}

void ExtendsList():
{
   boolean extendsMoreThanOne = false;
}
{
   "extends" (Annotation() {checkForBadTypeAnnotations();})* ClassOrInterfaceType()
   ( "," (Annotation() {checkForBadTypeAnnotations();})* ClassOrInterfaceType() { extendsMoreThanOne = true; } )*
}

void ImplementsList():
{}
{
   "implements" (Annotation() {checkForBadTypeAnnotations();})* ClassOrInterfaceType()
   ( "," (Annotation() {checkForBadTypeAnnotations();})* ClassOrInterfaceType() )*
}

void EnumDeclaration(int modifiers):
{

Token t;
jjtThis.setModifiers(modifiers);
}
{
  t = <IDENTIFIER> {
    if (!t.image.equals("enum")) {
      throw new ParseException("ERROR: expecting enum");
    }

    if (jdkVersion < 5) {
      throw new ParseException("ERROR: Can't use enum as a keyword in pre-JDK 1.5 target");
    }
  }
  t=<IDENTIFIER> {jjtThis.setImage(t.image);}
  [ ImplementsList() ]
  EnumBody()
}

void EnumBody():
{}
{
   "{"
   [( Annotation() )* EnumConstant() ( LOOKAHEAD(2) "," ( Annotation() )* EnumConstant() )* ]
	[ "," ]
   [ ";" ( ClassOrInterfaceBodyDeclaration() )* ]
   "}"
}

void EnumConstant():
{Token t;}
{
  t=<IDENTIFIER> {jjtThis.setImage(t.image);} [ Arguments() ] [ ClassOrInterfaceBody() ]
}

void TypeParameters():
{}
{
   "<" {checkForBadGenericsUsage();} TypeParameter() ( "," TypeParameter() )* ">"
}

void TypeParameter():
{Token t;}
{
   (Annotation() {checkForBadTypeAnnotations();})*
   t=<IDENTIFIER> {jjtThis.setImage(t.image);} [ TypeBound() ]
}

void TypeBound():
{}
{
   "extends" ClassOrInterfaceType() ( "&" ClassOrInterfaceType() )*
}

void ClassOrInterfaceBody():
{}
{
  "{" ( ClassOrInterfaceBodyDeclaration() )* "}"
}

void ClassOrInterfaceBodyDeclaration():
{
   int modifiers;
}
{ LOOKAHEAD(["static"] "{" ) Initializer()
|  modifiers = Modifiers()
  ( LOOKAHEAD(3) ClassOrInterfaceDeclaration(modifiers)
    | LOOKAHEAD(3) EnumDeclaration(modifiers)
    | LOOKAHEAD( [ TypeParameters() ] <IDENTIFIER> "(" ) ConstructorDeclaration(modifiers)
    | LOOKAHEAD( Type() <IDENTIFIER> ( "[" "]" )* ( "," | "=" | ";" ) )  FieldDeclaration(modifiers)
    | MethodDeclaration(modifiers)
    | AnnotationTypeDeclaration(modifiers)
  )
|
  ";"
}

void FieldDeclaration(int modifiers) :
{jjtThis.setModifiers(modifiers);}
{
  Type() VariableDeclarator() ( "," VariableDeclarator() )* ";"
}

void VariableDeclarator() :
{}
{
  VariableDeclaratorId() [ "=" VariableInitializer() ]
}

void VariableDeclaratorId() :
{
  Token t;
  String image;
}
{
  (LOOKAHEAD(2) t=<IDENTIFIER> "." <THIS> { checkforBadExplicitReceiverParameter(); jjtThis.setExplicitReceiverParameter(); image=t.image + ".this"; }
   | t=<THIS> { checkforBadExplicitReceiverParameter(); jjtThis.setExplicitReceiverParameter(); image = t.image;}
   | t=<IDENTIFIER> { image = t.image; } ( "[" "]"  { jjtThis.bumpArrayDepth(); })*
  )
  {
    checkForBadAssertUsage(image, "a variable name");
    checkForBadEnumUsage(image, "a variable name");
    jjtThis.setImage( image );
  }
}

void VariableInitializer() :
{}
{
  ArrayInitializer()
| Expression()
}

void ArrayInitializer() :
{}
{
  "{" [ VariableInitializer() ( LOOKAHEAD(2) "," VariableInitializer() )* ] [ "," ] "}"
}

void MethodDeclaration(int modifiers) :
{jjtThis.setModifiers(modifiers);}
{
  [ TypeParameters() ]
  ResultType() MethodDeclarator() [ "throws" NameList() ]
  ( Block() | ";" )
}

void MethodDeclarator() :
{Token t;}
{
  t=<IDENTIFIER>
  {
    checkForBadAssertUsage(t.image, "a method name");
    checkForBadEnumUsage(t.image, "a method name");
    jjtThis.setImage( t.image );
  }
  FormalParameters() ( "[" "]" )*
}


void FormalParameters() :
{}
{
  "(" [ FormalParameter() ( "," FormalParameter() )* ] ")"
}

void FormalParameter() :
{
}
{
   ( "final" {jjtThis.setFinal(true);} | Annotation() )*
   Type() ("|" {checkForBadMultipleExceptionsCatching();} Type())*
   [ "..." {checkForBadVariableArgumentsUsage();} {jjtThis.setVarargs();} ]
   VariableDeclaratorId()
}

void ConstructorDeclaration(int modifiers) :
{jjtThis.setModifiers(modifiers);
Token t;}
{
    [ TypeParameters() ]
  <IDENTIFIER> FormalParameters() [ "throws" NameList() ]
  "{"
    [ LOOKAHEAD(ExplicitConstructorInvocation()) ExplicitConstructorInvocation() ]
    ( BlockStatement() )*
  t = "}" { if (isPrecededByComment(t)) { jjtThis.setContainsComment(); } }
}

void ExplicitConstructorInvocation() :
{}
{
  LOOKAHEAD("this" Arguments() ";") "this" {jjtThis.setIsThis();} Arguments() ";"
|
  LOOKAHEAD(TypeArguments() "this" Arguments() ";") TypeArguments() "this" {jjtThis.setIsThis();} Arguments() ";"
|
  [ LOOKAHEAD(PrimaryExpression() ".") PrimaryExpression() "." ] [ TypeArguments() ] "super" {jjtThis.setIsSuper();} Arguments() ";"
}

void Initializer() :
{}
{
  [ "static" {jjtThis.setStatic();} ] Block()
}


/*
 * Type, name and expression syntax follows.
 */
void Type():
{}
{
   LOOKAHEAD(2) ReferenceType()
 |
   PrimitiveType()
}

void ReferenceType():
{}
{
   PrimitiveType() ( LOOKAHEAD(2) "[" "]" { jjtThis.bumpArrayDepth(); })+
  |
   ( ClassOrInterfaceType() ) ( LOOKAHEAD(2) "[" "]" { jjtThis.bumpArrayDepth(); })*
}

void ClassOrInterfaceType():
{
  StringBuffer s = new StringBuffer();
  Token t;
}
{
  t=<IDENTIFIER> {s.append(t.image);}
  [ LOOKAHEAD(2) TypeArguments() ]
  ( LOOKAHEAD(2) "." t=<IDENTIFIER> {s.append('.').append(t.image);} [ LOOKAHEAD(2) TypeArguments() ] )*
  {jjtThis.setImage(s.toString());}
}

void TypeArguments():
{}
{
   LOOKAHEAD(2)
   "<" {checkForBadGenericsUsage();} TypeArgument() ( "," TypeArgument() )* ">"
 |
   "<" {checkForBadDiamondUsage();} ">"
}

void TypeArgument():
{}
{
   (Annotation() {checkForBadTypeAnnotations();})* ReferenceType()
 |
   "?" [ WildcardBounds() ]
}

void WildcardBounds():
{}
{
   "extends" (Annotation() {checkForBadTypeAnnotations();})* ReferenceType()
 |
   "super" (Annotation() {checkForBadTypeAnnotations();})* ReferenceType()
}

void PrimitiveType() :
{}
{
  "boolean" {jjtThis.setImage("boolean");}
| "char" {jjtThis.setImage("char");}
| "byte" {jjtThis.setImage("byte");}
| "short" {jjtThis.setImage("short");}
| "int" {jjtThis.setImage("int");}
| "long" {jjtThis.setImage("long");}
| "float" {jjtThis.setImage("float");}
| "double" {jjtThis.setImage("double");}
}


void ResultType() :
{}
{
  "void" | Type()
}

void Name() :
/*
 * A lookahead of 2 is required below since "Name" can be followed
 * by a ".*" when used in the context of an "ImportDeclaration".
 */
{
  StringBuffer s = new StringBuffer();
  Token t;
}
{
  t=<IDENTIFIER>
  {
    jjtThis.testingOnly__setBeginLine( t.beginLine);
    jjtThis.testingOnly__setBeginColumn( t.beginColumn);
    s.append(t.image);
  }
  ( LOOKAHEAD(2) "." t=<IDENTIFIER>
    {s.append('.').append(t.image);}
  )*
  {jjtThis.setImage(s.toString());}
}

void NameList() :
{}
{
  (Annotation() {checkForBadTypeAnnotations();})* Name()
  ( "," (Annotation() {checkForBadTypeAnnotations();})* Name()
  )*
}


/*
 * Expression syntax follows.
 */

void Expression() :
/*
 * This expansion has been written this way instead of:
 *   Assignment() | ConditionalExpression()
 * for performance reasons.
 * However, it is a weakening of the grammar for it allows the LHS of
 * assignments to be any conditional expression whereas it can only be
 * a primary expression.  Consider adding a semantic predicate to work
 * around this.
 */
{}
{
  ConditionalExpression()
  [
    LOOKAHEAD(2) AssignmentOperator() Expression()
  ]
}

void AssignmentOperator() :
{}
{
      "="     {jjtThis.setImage("=");}
    | "*="    {jjtThis.setImage("*="); jjtThis.setCompound();}
    | "/="    {jjtThis.setImage("/="); jjtThis.setCompound();}
    | "%="    {jjtThis.setImage("%="); jjtThis.setCompound();}
    | "+="    {jjtThis.setImage("+="); jjtThis.setCompound();}
    | "-="    {jjtThis.setImage("-="); jjtThis.setCompound();}
    | "<<="   {jjtThis.setImage("<<="); jjtThis.setCompound();}
    | ">>="   {jjtThis.setImage(">>="); jjtThis.setCompound();}
    | ">>>="  {jjtThis.setImage(">>>="); jjtThis.setCompound();}
    | "&="    {jjtThis.setImage("&="); jjtThis.setCompound();}
    | "^="    {jjtThis.setImage("^="); jjtThis.setCompound();}
    | "|="    {jjtThis.setImage("|="); jjtThis.setCompound();}
}

void ConditionalExpression() #ConditionalExpression(>1) :
{}
{
  ConditionalOrExpression() [ LOOKAHEAD(2) "?" {jjtThis.setTernary();} Expression() ":" ConditionalExpression() ]
}

void ConditionalOrExpression() #ConditionalOrExpression(>1):
{}
{
  ConditionalAndExpression() ( LOOKAHEAD(2) "||" ConditionalAndExpression() )*
}

void ConditionalAndExpression() #ConditionalAndExpression(>1):
{}
{
  InclusiveOrExpression() ( LOOKAHEAD(2) "&&" InclusiveOrExpression() )*
}

void InclusiveOrExpression() #InclusiveOrExpression(>1) :
{}
{
  ExclusiveOrExpression() ( LOOKAHEAD(2) "|" ExclusiveOrExpression() )*
}

void ExclusiveOrExpression() #ExclusiveOrExpression(>1) :
{}
{
  AndExpression()  ( LOOKAHEAD(2) "^" AndExpression() )*
}

void AndExpression() #AndExpression(>1):
{}
{
  EqualityExpression() ( LOOKAHEAD(2) "&" EqualityExpression() )*
}

void EqualityExpression() #EqualityExpression(>1):
{}
{
  InstanceOfExpression()  ( LOOKAHEAD(2) ( "==" {jjtThis.setImage("==");} | "!=" {jjtThis.setImage("!=");} ) InstanceOfExpression()  )*
}

void InstanceOfExpression() #InstanceOfExpression(>1):
{}
{
  RelationalExpression() [ LOOKAHEAD(2) "instanceof" Type() ]
}

void RelationalExpression() #RelationalExpression(>1):
{}
{
  ShiftExpression()
   ( LOOKAHEAD(2)
    ( "<" {jjtThis.setImage("<");}
     | ">" {jjtThis.setImage(">");}
     | "<=" {jjtThis.setImage("<=");}
     | ">=" {jjtThis.setImage(">=");}
    ) ShiftExpression() )*
}

void ShiftExpression() #ShiftExpression(>1):
{}
{
  AdditiveExpression() 
   ( LOOKAHEAD(2)
    ( "<<" { jjtThis.setImage("<<");}
     | RSIGNEDSHIFT()
     | RUNSIGNEDSHIFT()
    ) AdditiveExpression() )*
}

void AdditiveExpression() #AdditiveExpression(>1):
{}
{
  MultiplicativeExpression() ( LOOKAHEAD(2) ( "+" {jjtThis.setImage("+");} | "-" {jjtThis.setImage("-");} ) MultiplicativeExpression() )*
}

void MultiplicativeExpression() #MultiplicativeExpression(>1):
{}
{
  UnaryExpression() ( LOOKAHEAD(2) ( "*" {jjtThis.setImage("*");} | "/" {jjtThis.setImage("/");} | "%" {jjtThis.setImage("%");}) UnaryExpression() )*
}

void UnaryExpression() #UnaryExpression((jjtn000.getImage() != null)):
{}
{
  ("+" {jjtThis.setImage("+");} | "-" {jjtThis.setImage("-");}) UnaryExpression()
  | PreIncrementExpression()
  | PreDecrementExpression()
  | UnaryExpressionNotPlusMinus()
}

void PreIncrementExpression() :
{}
{
  "++" PrimaryExpression()
}

void PreDecrementExpression() :
{}
{
  "--" PrimaryExpression()
}

void UnaryExpressionNotPlusMinus() #UnaryExpressionNotPlusMinus((jjtn000.getImage() != null)):
{}
{
 ( "~" {jjtThis.setImage("~");} | "!" {jjtThis.setImage("!");} ) UnaryExpression()
| LOOKAHEAD( { getToken(1).kind == LPAREN && getToken(2).kind == IDENTIFIER && getToken(3).kind == RPAREN && getToken(4).kind == PLUS } ) PostfixExpression()
| LOOKAHEAD( CastExpression() ) CastExpression()
| LOOKAHEAD("(" Type() ")" "(") CastExpression()
| PostfixExpression()
}

void PostfixExpression() #PostfixExpression((jjtn000.getImage() != null)):
{}
{
  PrimaryExpression() [ "++" {jjtThis.setImage("++");} | "--" {jjtThis.setImage("--");} ]
}

void CastExpression() #CastExpression(>1):
{}
{
  LOOKAHEAD("(" (Annotation())* Type() ")") "(" (Annotation() {checkForBadTypeAnnotations();})* Type() ")" UnaryExpression()
| LOOKAHEAD("(" (Annotation())* Type() "&") "(" (Annotation() {checkForBadTypeAnnotations();})* Type() ( "&" {checkForBadIntersectionTypesInCasts(); jjtThis.setIntersectionTypes(true);} ReferenceType() )+ ")" UnaryExpressionNotPlusMinus()
| "(" (Annotation() {checkForBadTypeAnnotations();})* Type() ")" UnaryExpressionNotPlusMinus()
}

void PrimaryExpression() :
{}
{
  PrimaryPrefix() ( LOOKAHEAD(2) PrimarySuffix() )*
}

void MemberSelector():
{
Token t;
}
{
  "." TypeArguments() t=<IDENTIFIER> {jjtThis.setImage(t.image);}
| MethodReference()
}

void MethodReference() :
{Token t; checkForBadMethodReferenceUsage();}
{
  "::" ("new" {jjtThis.setImage("new");} | t=<IDENTIFIER> {jjtThis.setImage(t.image);} )
}

void PrimaryPrefix() :
{Token t;}
{
  Literal()
| LOOKAHEAD(2) "this" {jjtThis.setUsesThisModifier();}
| "super" {jjtThis.setUsesSuperModifier();}
| LOOKAHEAD( <IDENTIFIER> "->" ) LambdaExpression()
| LOOKAHEAD( "(" VariableDeclaratorId() ( "," VariableDeclaratorId() )* ")" "->" ) LambdaExpression()
| LOOKAHEAD( FormalParameters() "->" ) LambdaExpression()
| LOOKAHEAD(3) "(" Expression() ")"
| AllocationExpression()
| LOOKAHEAD( ResultType() "." "class" ) ResultType() "." "class"
| LOOKAHEAD( Name() "::" ) Name()
| LOOKAHEAD( ReferenceType() MethodReference() ) ReferenceType() MethodReference()
| Name()
}

void LambdaExpression() :
{ checkForBadLambdaUsage(); }
{
  VariableDeclaratorId() "->" ( Expression() | Block() )
| LOOKAHEAD(3) FormalParameters() "->" ( Expression() | Block() )
| LOOKAHEAD(3) "(" VariableDeclaratorId() ( "," VariableDeclaratorId() )* ")" "->" ( Expression() | Block() )
}

void PrimarySuffix() :
{Token t;}
{ LOOKAHEAD(2) "." "this"
| LOOKAHEAD(2) "." "super"
| LOOKAHEAD(2) "." AllocationExpression()
| LOOKAHEAD(3) MemberSelector()
| "[" Expression() "]" {jjtThis.setIsArrayDereference();}
| "." t=<IDENTIFIER> {jjtThis.setImage(t.image);}
| Arguments() {jjtThis.setIsArguments();}
}

void Literal() :
{ Token t;}
{
  t=<INTEGER_LITERAL> { checkForBadNumericalLiteralslUsage(t); jjtThis.setImage(t.image); jjtThis.setIntLiteral();}
| t=<FLOATING_POINT_LITERAL> { checkForBadNumericalLiteralslUsage(t); jjtThis.setImage(t.image); jjtThis.setFloatLiteral();}
| t=<HEX_FLOATING_POINT_LITERAL> { checkForBadHexFloatingPointLiteral(); checkForBadNumericalLiteralslUsage(t); jjtThis.setImage(t.image); jjtThis.setFloatLiteral();}
| t=<CHARACTER_LITERAL> {jjtThis.setImage(t.image); jjtThis.setCharLiteral();}
| t=<STRING_LITERAL> {jjtThis.setImage(t.image); jjtThis.setStringLiteral();}
| BooleanLiteral()
| NullLiteral()
}

void BooleanLiteral() :
{}
{
  "true" { jjtThis.setTrue(); } | "false"
}

void NullLiteral() :
{}
{ "null" }

void Arguments() :
{}
{
  "(" [ ArgumentList() ] ")"
}

void ArgumentList() :
{}
{
  Expression() ( "," Expression() )*
}

void AllocationExpression():
{}
{
  "new" (Annotation() {checkForBadTypeAnnotations();})*
  (LOOKAHEAD(2)
    PrimitiveType() ArrayDimsAndInits()
  |
    ClassOrInterfaceType() [ TypeArguments() ]
     (
      ArrayDimsAndInits()
     |
      Arguments() [ ClassOrInterfaceBody() ]
     )
  )
}

/*
 * The second LOOKAHEAD specification below is to parse to PrimarySuffix
 * if there is an expression between the "[...]".
 */
void ArrayDimsAndInits() :
{}
{
  LOOKAHEAD(2)
  ( LOOKAHEAD(2) "[" Expression() "]" )+ ( LOOKAHEAD(2) "[" "]" )*
|
  ( "[" "]" )+ ArrayInitializer()
}


/*
 * Statement syntax follows.
 */

void Statement() :
{}
{
  LOOKAHEAD( { isNextTokenAnAssert() } ) AssertStatement()
| LOOKAHEAD(2) LabeledStatement()
| Block()
| EmptyStatement()
| StatementExpression() ";"
| SwitchStatement()
| IfStatement()
| WhileStatement()
| DoStatement()
| ForStatement()
| BreakStatement()
| ContinueStatement()
| ReturnStatement()
| ThrowStatement()
| SynchronizedStatement()
| TryStatement()
}

void LabeledStatement() :
{Token t;}
{
  t=<IDENTIFIER> {jjtThis.setImage(t.image);} ":" Statement()
}

void Block() :
{Token t;}
{
      "{"
       
      ( BlockStatement() )* t = "}" { if (isPrecededByComment(t)) { jjtThis.setContainsComment(); } }
}

void BlockStatement():
{}
{
  LOOKAHEAD( { isNextTokenAnAssert() } ) AssertStatement()
|
  LOOKAHEAD(( "final" | Annotation() )* Type() <IDENTIFIER>)
  LocalVariableDeclaration() ";"
|
  Statement()
|
  /*
  TODO: Seems like we should be discarding the "final"
  after using it in the lookahead; I added a ["final|abstract"] inside
  ClassOrInterfaceDeclaration, but that seems like a hack that
  could break other things...
  */
  LOOKAHEAD( [Annotation()] ["final"|"abstract"] "class") [Annotation()] ClassOrInterfaceDeclaration(0)
}

void LocalVariableDeclaration() :
{}
{
  ( "final" {jjtThis.setFinal(true);} | Annotation() )*
  Type()
  VariableDeclarator()
  ( "," VariableDeclarator() )*
}

void EmptyStatement() :
{}
{
  ";"
}

void StatementExpression() :
{}
{
  PreIncrementExpression()
|
  PreDecrementExpression()
|
  LOOKAHEAD( PrimaryExpression() ("++" | "--") ) PostfixExpression()
|
  PrimaryExpression()
  [
  AssignmentOperator() Expression()
  ]
}

void SwitchStatement() :
{}
{
  "switch" "(" Expression() ")" "{"
    ( SwitchLabel() ( BlockStatement() )* )*
  "}"
}

void SwitchLabel() :
{}
{
  "case" Expression() ":"
|
  "default" {jjtThis.setDefault();} ":"
}

void IfStatement() :
/*
 * The disambiguating algorithm of JavaCC automatically binds dangling
 * else's to the innermost if statement.  The LOOKAHEAD specification
 * is to tell JavaCC that we know what we are doing.
 */
{}
{
  "if" "(" Expression() ")" Statement() [ LOOKAHEAD(1) "else" {jjtThis.setHasElse();} Statement() ]
{}
}

void WhileStatement() :
{}
{
  "while" "(" Expression() ")" Statement()
}

void DoStatement() :
{}
{
  "do" Statement() "while" "(" Expression() ")" ";"
}

void ForStatement() :
{}
{
  "for" "("
(
      LOOKAHEAD(LocalVariableDeclaration() ":")
      {checkForBadJDK15ForLoopSyntaxArgumentsUsage();}
      LocalVariableDeclaration() ":" Expression()
|
  [ ForInit() ] ";"
  [ Expression() ] ";"
  [ ForUpdate() ]
)
  ")" Statement()
}

void ForInit() :
{}
{
  LOOKAHEAD( LocalVariableDeclaration() )
  LocalVariableDeclaration()
|
  StatementExpressionList()
}

void StatementExpressionList() :
{}
{
  StatementExpression() ( "," StatementExpression() )*
}

void ForUpdate() :
{}
{
  StatementExpressionList()
}

void BreakStatement() :
{Token t;}
{
  "break" [ t=<IDENTIFIER> {jjtThis.setImage(t.image);} ] ";"
}

void ContinueStatement() :
{Token t;}
{
  "continue" [ t=<IDENTIFIER> {jjtThis.setImage(t.image);} ] ";"
}

void ReturnStatement() :
{}
{
  "return" [ Expression() ] ";"
}

void ThrowStatement() :
{}
{
  "throw" Expression() ";"
}

void SynchronizedStatement() :
{}
{
  "synchronized" "(" Expression() ")" Block()
}

void TryStatement() :
/*
 * Semantic check required here to make sure that at least one
 * resource/finally/catch is present.
 */
{}
{
  "try" (ResourceSpecification())? Block()
  ( CatchStatement() )*
  [ FinallyStatement() ]
}

void ResourceSpecification() :
{}
{
    {checkForBadTryWithResourcesUsage();}
	"("
	Resources()
	(LOOKAHEAD(2) ";")?
	")"	
}

void Resources() :
{}
{
	Resource() (LOOKAHEAD(2) ";" Resource())*
}

void Resource() :
{}
{
	( "final" | Annotation() )*
	Type()
	VariableDeclaratorId()
	"="
	Expression()
}

void CatchStatement() :
{}
{
  "catch"
  "(" FormalParameter() ")"
  Block()
}

void FinallyStatement() :
{}
{
    "finally" Block()
}

void AssertStatement() :
{
    if (jdkVersion <= 3) {
        throw new ParseException("Can't use 'assert' as a keyword when running in JDK 1.3 mode!");
    }
}
{
  <IDENTIFIER> Expression() [ ":" Expression() ] ";"
}

/* We use productions to match >>>, >> and > so that we can keep the
 * type declaration syntax with generics clean
 */

void RUNSIGNEDSHIFT():
{}
{
  ( LOOKAHEAD({ getToken(1).kind == GT &&
                ((Token.GTToken)getToken(1)).realKind == RUNSIGNEDSHIFT} )
   ">" ">" ">"
  )
}

void RSIGNEDSHIFT():
{}
{
  ( LOOKAHEAD({ getToken(1).kind == GT &&
                ((Token.GTToken)getToken(1)).realKind == RSIGNEDSHIFT} )
  ">" ">"
  )
}

/* Annotation syntax follows. */

void Annotation():
{}
{
   LOOKAHEAD( "@" Name() "(" ( <IDENTIFIER> "=" | ")" ))
   NormalAnnotation()
 |
   LOOKAHEAD( "@" Name() "(" )
   SingleMemberAnnotation()
 |
   MarkerAnnotation()
}

void NormalAnnotation():
{}
{
   "@" Name() "(" [ MemberValuePairs() ] ")" {checkForBadAnnotationUsage();}
}

void MarkerAnnotation():
{}
{
  "@" Name() {checkForBadAnnotationUsage();}
}

void SingleMemberAnnotation():
{}
{
  "@" Name() "(" MemberValue() ")" {checkForBadAnnotationUsage();}
}

void MemberValuePairs():
{}
{
   MemberValuePair() ( "," MemberValuePair() )*
}

void MemberValuePair():
{Token t;}
{
    t=<IDENTIFIER> { jjtThis.setImage(t.image); } "=" MemberValue()
}

void MemberValue():
{}
{
   Annotation()
 |
   MemberValueArrayInitializer()
 |
   ConditionalExpression()
}

void  MemberValueArrayInitializer():
{}
{
  "{" (MemberValue() ( LOOKAHEAD(2) "," MemberValue() )* [ "," ])? "}"
}


/* Annotation Types. */

void AnnotationTypeDeclaration(int modifiers):
{
Token t;
jjtThis.setModifiers(modifiers);
}
{
  "@" "interface" t=<IDENTIFIER> {checkForBadAnnotationUsage();jjtThis.setImage(t.image);} AnnotationTypeBody()
}

void AnnotationTypeBody():
{}
{
  "{" ( AnnotationTypeMemberDeclaration() )* "}"
}

void AnnotationTypeMemberDeclaration():
{
   int modifiers;
}
{
 modifiers = Modifiers()
 (
   LOOKAHEAD(3) AnnotationMethodDeclaration(modifiers)
  |
   ClassOrInterfaceDeclaration(modifiers)
  |
   LOOKAHEAD(3) EnumDeclaration(modifiers)
  |
   AnnotationTypeDeclaration(modifiers)
  |
   FieldDeclaration(modifiers)
 )
 |
   ( ";" )
}

void AnnotationMethodDeclaration(int modifiers):
{
  Token t;
  jjtThis.setModifiers(modifiers);
}
{
  Type() t=<IDENTIFIER> "(" ")"  [ DefaultValue() ] ";"
  {
    jjtThis.setImage(t.image);
  }
}

void DefaultValue():
{}
{
  "default" MemberValue()
}<|MERGE_RESOLUTION|>--- conflicted
+++ resolved
@@ -1,5 +1,9 @@
 /**
-<<<<<<< HEAD
+ * Simplify VariableDeclaratorId, forbidding illegal sequences such as
+ * this[] and MyClass.this[]
+ *
+ * Juan Martin Sotuyo Dodero 10/2016
+ *====================================================================
  * Improve lambda detection in PrimaryPrefix to improve parsing performance.
  *
  * Juan Martin Sotuyo Dodero 10/2016
@@ -8,10 +12,6 @@
  * The syntactic lookahead was not properly handled by javacc,
  * so it was converted to a semantic one
  * Bug #1530
-=======
- * Simplify VariableDeclaratorId, forbidding illegal sequences such as
- * this[] and MyClass.this[]
->>>>>>> 567be45b
  *
  * Juan Martin Sotuyo Dodero 10/2016
  *====================================================================
