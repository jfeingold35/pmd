# PMD Release Notes

## ????? - 5.6.0-SNAPSHOT

The PMD team is pleased to announce PMD 5.6.0.

The most significant changes are on analysis performance, support for Salesforce's Visualforce language
a whole new **Apex Security Rule Set** and the new **Braces Rule Set for Apex**.

We have added initial support for **incremental analysis**. The experimental feature allows
PMD to cache analysis results between executions to speed up the analysis for all
languages. New CLI flags and Ant options are available to configure it. Currently
*the feature is disabled by default*, but this may change as it matures.

Multithread performance has been enhanced by reducing thread-contention on a
bunch of areas. This is still an area of work, as the speedup of running
multithreaded analysis is still relatively small (4 threads produce less
than a 50% speedup). Future releases will keep improving on this area.

Once again, *Symbol Table* has been an area of great performance improvements.
This time we were able to further improve it's performance by roughly 10% on all
supported languages. In *Java* in particular, several more improvements were possible,
improving *Symbol Table* performance by a whooping 30%, that's over 5X faster
than PMD 5.5.1, when we first started working on it.

Java developers will also appreciate the revamp of `CloneMethodMustImplementCloneable`,
making it over 500X faster, and `PreserveStackTrace` which is now 7X faster.

### Table Of Contents

*   [New and noteworthy](#New_and_noteworthy)
    *   [Incremental Analysis](#Incremental_Analysis)
    *   [Visualforce Support](#Visualforce_support)
    *   [Apex Security Rule Set](#Apex_Security_Rule_Set)
    *   [Apex Braces Rule Set](#Apex_Braces_Rule_Set)
    *   [Apex Rule Suppression](#Apex_Rule_Suppression)
    *   [New Rules](#New_Rules)
    *   [Modified Rules](#Modified_Rules)
    *   [CPD Suppression](#CPD_Suppression)
    *   [CPD filelist command line option)(#CPD_filelist_command_line_option)
*   [Fixed Issues](#Fixed_Issues)
*   [API Changes](#API_Changes)
*   [External Contributions](#External_Contributions)

### New and noteworthy

#### Incremental Analysis

PMD now supports incremental analysis. Analysis results can be cached and reused between runs.
This allows PMD to skip files without violations that have remained unchanged. In future releases,
we plan to extend this behavior to unchanged files with violations too.

The cache is automatically invalidated if:
 * the used PMD version changes
 * the `auxclasspath` changed and any rules require type resolution
 * the configured rule set has changed

This feature is *incubating* and is disabled by default. It's only enabled if you
specifically configure a cache file.

To configure the cache file from CLI, a new `-cache <path/to/file>` flag has been added.

For Ant, a new `cacheLocation` attribute has been added. For instance:

```xml
    <target name="pmd">
        <taskdef name="pmd" classname="net.sourceforge.pmd.ant.PMDTask"/>
        <pmd cacheLocation="build/pmd/pmd.cache">
            <ruleset>rulesets/java/design.xml</ruleset>
            <ruleset>java-basic</ruleset>
            <formatter type="xml" toFile="c:\pmd_report.xml"/>
            <fileset dir="/usr/local/j2sdk1.4.1_01/src/">
                <include name="java/lang/*.java"/>
            </fileset>
        </pmd>
    </target>
```

#### Visualforce Support

Salesforce developers rejoice. To out growing Apex support we have added full Visualforce support.
Both CPD and PD are available. So far only a security ruleset is available (`vf-security`).

##### Visualforce Security Rule Set

###### VfUnescapeEl

The rule looks for Expression Language occurances printing unescaped values from the backend. These
could lead to XSS attacks.

###### VfCsrf

The rule looks for `<apex:page>` tags performing an action on page load, definish such `action`
through Expression Language, as doing so is vulnerable to CSRF attacks.

#### Apex Security Rule Set

A new ruleset focused on security has been added, consisting of a wide range of rules
to detect most common security problems.

##### ApexBadCrypto

The rule makes sure you are using randomly generated IVs and keys for `Crypto` calls.
Hard-wiring these values greatly compromises the security of encrypted data.

For instance, it would report violations on code such as:

```
public class without sharing Foo {
    Blob hardCodedIV = Blob.valueOf('Hardcoded IV 123');
    Blob hardCodedKey = Blob.valueOf('0000000000000000');
    Blob data = Blob.valueOf('Data to be encrypted');
    Blob encrypted = Crypto.encrypt('AES128', hardCodedKey, hardCodedIV, data);
}

```

##### ApexCRUDViolation

The rule validates you are checking for access permissions before a SOQL/SOSL/DML operation.
Since Apex runs in system mode not having proper permissions checks results in escalation of 
privilege and may produce runtime errors. This check forces you to handle such scenarios.

For example, the following code is considered valid:

```
public class Foo {
    public Contact foo(String status, String ID) {
        Contact c = [SELECT Status__c FROM Contact WHERE Id=:ID];

        // Make sure we can update the database before even trying
        if (!Schema.sObjectType.Contact.fields.Name.isUpdateable()) {
            return null;
        }

        c.Status__c = status;
        update c;
        return c;
    }
}
```

##### ApexCSRF

Check to avoid making DML operations in Apex class constructor/init method. This prevents
modification of the database just by accessing a page.

For instance, the following code would be invalid:

```
public class Foo {
    public init() {
        insert data;
    }

    public Foo() {
        insert data;
    }
}
```

##### ApexDangerousMethods

Checks against calling dangerous methods.

For the time being, it reports:

* Against `FinancialForce`'s `Configuration.disableTriggerCRUDSecurity()`. Disabling CRUD security
opens the door to several attacks and requires manual validation, which is unreliable.
* Calling `System.debug` passing sensitive data as parameter, which could lead to exposure
of private data.

##### ApexInsecureEndpoint

Checks against accessing endpoints under plain **http**. You should always use
**https** for security.

##### ApexOpenRedirect

Checks against redirects to user-controlled locations. This prevents attackers from
redirecting users to phishing sites.

For instance, the following code would be reported:

```
public class without sharing Foo {
    String unsafeLocation = ApexPage.getCurrentPage().getParameters.get('url_param');
    PageReference page() {
       return new PageReference(unsafeLocation);
    }
}
```

##### ApexSharingViolations

Detect classes declared without explicit sharing mode if DML methods are used. This
forces the developer to take access restrictions into account before modifying objects.

##### ApexSOQLInjection

Detects the usage of untrusted / unescaped variables in DML queries.

For instance, it would report on:

```
public class Foo {
    public void test1(String t1) {
        Database.query('SELECT Id FROM Account' + t1);
    }
}
```

##### ApexSuggestUsingNamedCred

Detects hardcoded credentials used in requests to an endpoint.

You should refrain from hardcoding credentials:
  * They are hard to mantain by being mixed in application code
  * Particularly hard to update them when used from different classes
  * Granting a developer access to the codebase means granting knowledge
     of credentials, keeping a two-level access is not possible.
  * Using different credentials for different environments is troublesome
     and error-prone.

Instead, you should use *Named Credentials* and a callout endpoint.

For more information, you can check [this](https://developer.salesforce.com/docs/atlas.en-us.apexcode.meta/apexcode/apex_callouts_named_credentials.htm)

##### ApexXSSFromEscapeFalse

Reports on calls to `addError` with disabled escaping. The message passed to `addError`
will be displayed directly to the user in the UI, making it prime ground for XSS
attacks if unescaped.

##### ApexXSSFromURLParam

Makes sure that all values obtained from URL parameters are properly escaped / sanitized
to avoid XSS attacks.

#### Apex Braces Rule Set

The Braces Rule Set has been added and serves the same purpose as the Braces Rule Set from Java:
It checks the use and placement of braces around if-statements, for-loops and so on.

##### IfStmtsMustUseBraces

Avoid using if statements without using braces to surround the code block. If the code
formatting or indentation is lost then it becomes difficult to separate the code being
controlled from the rest.

For instance, the following code shows the different. PMD would report on the not recommended approach:

```
if (foo)    // not recommended
    x++;

if (foo) {  // preferred approach
    x++;
}
```

##### WhileLoopsMustUseBraces

Avoid using 'while' statements without using braces to surround the code block. If the code
formatting or indentation is lost then it becomes difficult to separate the code being
controlled from the rest.

For instance, the following code shows the different. PMD would report on the not recommended approach:

```
while (true)    // not recommended
      x++;

while (true) {  // preferred approach
      x++;
}
```

##### IfElseStmtsMustUseBraces

Avoid using if..else statements without using surrounding braces. If the code formatting
or indentation is lost then it becomes difficult to separate the code being controlled
from the rest.

For instance, the following code shows the different. PMD would report on the not recommended approach:

```
// this is not recommended
if (foo)
       x = x+1;
   else
       x = x-1;

// preferred approach
if (foo) {
   x = x+1;
} else {
   x = x-1;
}
```

##### ForLoopsMustUseBraces

Avoid using 'for' statements without using surrounding braces. If the code formatting or
indentation is lost then it becomes difficult to separate the code being controlled
from the rest.

For instance, the following code shows the different. PMD would report on the not recommended approach:

```
for (int i = 0; i < 42; i++) // not recommended
    foo();

for (int i = 0; i < 42; i++) { // preferred approach
    foo();
}
```

#### Apex Rule Suppression

Apex violations can now be suppressed very similarly to how it's done in Java, by making use of a
`@SuppressWarnings` annotation.

Supported syntax includes:

```
@SupressWarnings('PMD') // to supress all Apex rules
@SupressWarnings('all') // to supress all Apex rules
@SupressWarnings('PMD.ARuleName') // to supress only the rule named ARuleName
@SupressWarnings('PMD.ARuleName, PMD.AnotherRuleName') // to supress only the rule named ARuleName or AnotherRuleName
```

Notice this last scenario is slightly different to the Java syntax. This is due to differences in the Apex grammar for annotations.

#### New Rules

##### AccessorMethodGeneration (java-design)

When accessing a private field / method from another class, the Java compiler will generate a accessor methods
with package-private visibility. This adds overhead, and to the dex method count on Android. This situation can
be avoided by changing the visibility of the field / method from private to package-private.

For instance, it would report violations on code such as:

```
public class OuterClass {
    private int counter;
    /* package */ int id;

    public class InnerClass {
        InnerClass() {
            OuterClass.this.counter++; // wrong, accessor method will be generated
        }

        public int getOuterClassId() {
            return OuterClass.this.id; // id is package-private, no accessor method needed
        }
    }
}
```

This new rule is part of the `java-design` ruleset.

#### Modified Rules

*   The Java rule `UnnecessaryLocalBeforeReturn` (ruleset java-design) no longer requires the variable declaration
    and return statement to be on consecutive lines. Any variable that is used solely in a return statement will be
    reported.

*   The Java rule `UseLocaleWithCaseConversions` (ruleset java-design) has been modified, to detect calls
    to `toLowerCase` and to `toUpperCase` also within method call chains. This leads to more detected cases
    and potentially new false positives.
    See also [bugfix #1556](https://sourceforge.net/p/pmd/bugs/1556/).

*   The rule `AvoidConstantsInterface` (ruleset java-design) has been removed. It is completely replaced by
    the rule `ConstantsInInterface`.

*   The Java rule `UnusedModifier` (ruleset java-unusedcode) has been expanded to consider more redundant modifiers.
    *   Annotations marked as `abstract`.
    *   Nested annotations marked as `static`.
    *   Nested annotations within another interface or annotation marked as `public`.
    *   Classes, interfaces or annotations nested within an annotation marked as `public` or `static`.
    *   Nested enums marked as `static`.

#### CPD Suppression

It is now possible to allow CPD suppression through comments in **Java**. You tell CPD to ignore
the following code with a comment containin `CPD-OFF` and with `CPD-ON` you tell CPD to resume
analysis. The old approach via `@SuppressWarnings` annotation is still supported, but is considered
**deprecated**, since it is limited to locations where the `SuppressWarnings` annotation is allowed.
See [PR #250](https://github.com/pmd/pmd/pull/250).

For example:

```java
    public Object someMethod(int x) throws Exception {
        // some unignored code

        // tell cpd to start ignoring code - CPD-OFF

        // mission critical code, manually loop unroll
        goDoSomethingAwesome(x + x / 2);
        goDoSomethingAwesome(x + x / 2);
        goDoSomethingAwesome(x + x / 2);
        goDoSomethingAwesome(x + x / 2);
        goDoSomethingAwesome(x + x / 2);
        goDoSomethingAwesome(x + x / 2);

        // resume CPD analysis - CPD-ON

        // further code will *not* be ignored
    }
```

#### CPD filelist command line option

CPD now supports the command line option `--filelist`. With that, you can specify a file, which
contains the names and paths of the files, that should be analyzed. This is similar to PMD's filelist option.
You need to use this, if you have a large project with many files, and you hit the command line length limit.


### Fixed Issues

*   General
    *   [#1511](https://sourceforge.net/p/pmd/bugs/1511/): \[core] Inconsistent behavior of Rule.start/Rule.end
    *   [#234](https://github.com/pmd/pmd/issues/234): \[core] Zip file stream closes spuriously when loading rulesets
    *   [#256](https://github.com/pmd/pmd/issues/256): \[core] shortnames option is broken with relative paths
    *   [#305](https://github.com/pmd/pmd/issues/305): \[core] PMD not executing under git bash
*   apex-apexunit
    *   [#1543](https://sourceforge.net/p/pmd/bugs/1543/): \[apex] ApexUnitTestClassShouldHaveAsserts assumes APEX is case sensitive
*   apex-complexity
    *   [#183](https://github.com/pmd/pmd/issues/183): \[apex] NCSS Method length is incorrect when using method chaining
    *   [#251](https://github.com/pmd/pmd/issues/251): \[apex] NCSS Type length is incorrect when using method chaining
*   apex-security
    *   [#264](https://github.com/pmd/pmd/issues/264): \[apex] ApexXSSFromURLParamRule shouldn't enforce ESAPI usage. String.escapeHtml4 is sufficient.
*   java
    *   [#185](https://github.com/pmd/pmd/issues/185): \[java] CPD runs into NPE when analyzing Lucene
    *   [#206](https://github.com/pmd/pmd/issues/206): \[java] Parse error on annotation fields with generics
    *   [#207](https://github.com/pmd/pmd/issues/207): \[java] Parse error on method reference with generics
    *   [#208](https://github.com/pmd/pmd/issues/208): \[java] Parse error with local class with 2 or more annotations
    *   [#213](https://github.com/pmd/pmd/issues/213): \[java] CPD: OutOfMemory when analyzing Lucene
    *   [#1542](https://sourceforge.net/p/pmd/bugs/1542/): \[java] CPD throws an NPE when parsing enums with -ignore-identifiers
    *   [#1545](https://sourceforge.net/p/pmd/bugs/1545/): \[java] Symbol Table fails to resolve inner classes
*   java-basic
    *   [#232](https://github.com/pmd/pmd/issues/232): \[java] SimplifiedTernary: Incorrect ternary operation can be simplified.
*   java-coupling
    *   [#270](https://github.com/pmd/pmd/issues/270): \[java] LoD false positive
*   java-design
    *   [#933](https://sourceforge.net/p/pmd/bugs/933/): \[java] UnnecessaryLocalBeforeReturn false positive for SuppressWarnings annotation
    *   [#1448](https://sourceforge.net/p/pmd/bugs/1448/): \[java] ImmutableField: Private field in inner class gives false positive with lambdas
    *   [#1495](https://sourceforge.net/p/pmd/bugs/1495/): \[java] UnnecessaryLocalBeforeReturn with assert
    *   [#1496](https://sourceforge.net/p/pmd/bugs/1496/): \[java] New Rule: AccesorMethodGeneration - complements accessor class rule
    *   [#1512](https://sourceforge.net/p/pmd/bugs/1512/): \[java] Combine rules AvoidConstantsInInterface and ConstantsInInterface
    *   [#1552](https://sourceforge.net/p/pmd/bugs/1552/): \[java] MissingBreakInSwitch - False positive for continue
    *   [#1556](https://sourceforge.net/p/pmd/bugs/1556/): \[java] UseLocaleWithCaseConversions does not works with `ResultSet` (false negative)
    *   [#177](https://github.com/pmd/pmd/issues/177): \[java] SingularField with lambdas as final fields
    *   [#216](https://github.com/pmd/pmd/issues/216): \[java] \[doc] NonThreadSafeSingleton: Be more explicit as to why double checked locking is not recommended
    *   [#219](https://github.com/pmd/pmd/issues/219): \[java] UnnecessaryLocalBeforeReturn: ClassCastException in switch case with local variable returned
    *   [#240](https://github.com/pmd/pmd/issues/240): \[java] UnnecessaryLocalBeforeReturn: Enhance by checking usages
    *   [#274](https://github.com/pmd/pmd/issues/274): \[java] AccessorMethodGeneration: Method inside static inner class incorrectly reported
    *   [#275](https://github.com/pmd/pmd/issues/275): \[java] FinalFieldCouldBeStatic: Constant in @interface incorrectly reported as "could be made static"
<<<<<<< HEAD
    *   [#282](https://github.com/pmd/pmd/issues/282): \[java] UnnecessaryLocalBeforeReturn false positive when cloning Maps
    *   [#291](https://github.com/pmd/pmd/issues/291): \[java] Improve quality of AccessorClassGeneration
*   java-imports
    *   [#1546](https://sourceforge.net/p/pmd/bugs/1546/): \[java] UnnecessaryFullyQualifiedNameRule doesn't take into consideration conflict resolution
    *   [#1547](https://sourceforge.net/p/pmd/bugs/1547/): \[java] UnusedImportRule - False Positive for only usage in Javadoc - {@link ClassName#CONSTANT}
    *   [#1555](https://sourceforge.net/p/pmd/bugs/1555/): \[java] UnnecessaryFullyQualifiedName: Really necessary fully qualified name
*   java-logging-java
    *   [#1541](https://sourceforge.net/p/pmd/bugs/1541/): \[java] InvalidSlf4jMessageFormat: False positive with placeholder and exception
    *   [#1551](https://sourceforge.net/p/pmd/bugs/1551/): \[java] InvalidSlf4jMessageFormat: fails with NPE
*   java-optimizations
    *   [#215](https://github.com/pmd/pmd/issues/215): \[java] RedundantFieldInitializer report for annotation field not explicitly marked as final
*   java-strings
    *   [#202](https://github.com/pmd/pmd/issues/202): \[java] \[doc] ConsecutiveAppendsShouldReuse is not really an optimization
=======
*   java-optimizations:
    *   [#222](https://github.com/pmd/pmd/issues/222): \[java] UseStringBufferForStringAppends: False Positive with ternary operator
*   java-strings:
>>>>>>> f644aa57
    *   [#290](https://github.com/pmd/pmd/issues/290): \[java] InefficientEmptyStringCheck misses String.trim().isEmpty()
*   java-unnecessary
    *   [#199](https://github.com/pmd/pmd/issues/199): \[java] UselessParentheses: Parentheses in return statement are incorrectly reported as useless
*   java-unusedcode
    *   [#246](https://github.com/pmd/pmd/issues/246): \[java] UnusedModifier doesn't check annotations
    *   [#247](https://github.com/pmd/pmd/issues/247): \[java] UnusedModifier doesn't check annotations inner classes
    *   [#248](https://github.com/pmd/pmd/issues/248): \[java] UnusedModifier doesn't check static keyword on nested enum declaration
    *   [#257](https://github.com/pmd/pmd/issues/257): \[java] UnusedLocalVariable false positive
*   XML
    *   [#1518](https://sourceforge.net/p/pmd/bugs/1518/): \[xml] Error while processing xml file with ".webapp" in the file or directory name
*   psql
    *   [#1549](https://sourceforge.net/p/pmd/bugs/1549/): \[plsql] Parse error for IS [NOT] NULL construct
*   javascript
    *   [#201](https://github.com/pmd/pmd/issues/201): \[javascript] template strings are not correctly parsed


### API Changes

*   `net.sourceforge.pmd.RuleSetFactory` is now immutable and its behavior cannot be changed anymore.
    It provides constructors to create new adjusted instances. This allows to avoid synchronization in RuleSetFactory.
    See [PR #131](https://github.com/pmd/pmd/pull/131).
*   `net.sourceforge.pmd.RuleSet` is now immutable, too, and can only be created via `RuleSetFactory`.
    See [PR #145](https://github.com/pmd/pmd/pull/145).
*   `net.sourceforge.pmd.cli.XPathCLI` has been removed. It's functionality is fully covered by the Designer.
*   `net.sourceforge.pmd.Report` now works with `ThreadSafeReportListener`s. Both `ReportListener` and
    `SynchronizedReportListener` are deprecated in favor of `net.sourceforge.pmd.ThreadSafeReportListener`.
    Therefore, the methods `getSynchronizedListeners()` and `addSynchronizedListeners(...)` have been
    replaced by `getListeners()` and `addListeners(...)`. See [PR #193](https://github.com/pmd/pmd/pull/193).

### External Contributions

<<<<<<< HEAD
*   [#123](https://github.com/pmd/pmd/pull/123): \[apex] Changing method names to lowercase so casing doesn't matter
*   [#129](https://github.com/pmd/pmd/pull/129): \[plsql] Added correct parse of IS [NOT] NULL and multiline DML
*   [#137](https://github.com/pmd/pmd/pull/137): \[apex] Adjusted remediation points
*   [#146](https://github.com/pmd/pmd/pull/146): \[apex] Detection of missing Apex CRUD checks for SOQL/DML operations
*   [#147](https://github.com/pmd/pmd/pull/147): \[apex] Adding XSS detection to return statements
*   [#148](https://github.com/pmd/pmd/pull/148): \[apex] Improving detection of SOQL injection
*   [#149](https://github.com/pmd/pmd/pull/149): \[apex] Whitelisting String.isEmpty and casting
*   [#152](https://github.com/pmd/pmd/pull/152): \[java] fixes #1552 continue does not require break
*   [#154](https://github.com/pmd/pmd/pull/154): \[java] Fix #1547: UnusedImports: Adjust regex to support underscores
*   [#158](https://github.com/pmd/pmd/pull/158): \[apex] Reducing FPs in SOQL with VF getter methods
*   [#160](https://github.com/pmd/pmd/pull/160): \[apex] Flagging of dangerous method call
*   [#163](https://github.com/pmd/pmd/pull/163): \[apex] Flagging of System.debug
*   [#165](https://github.com/pmd/pmd/pull/165): \[apex] Improving open redirect rule to avoid test classes/methods
*   [#167](https://github.com/pmd/pmd/pull/167): \[apex] GC and thread safety changes
*   [#169](https://github.com/pmd/pmd/pull/169): \[apex] Improving detection for DML with inline new object
*   [#170](https://github.com/pmd/pmd/pull/170): \[core] Ant Task Formatter encoding issue with XMLRenderer
*   [#172](https://github.com/pmd/pmd/pull/172): \[apex] Bug fix, detects both Apex fields and class members
*   [#175](https://github.com/pmd/pmd/pull/175): \[apex] ApexXSSFromURLParam: Adding missing casting methods
*   [#176](https://github.com/pmd/pmd/pull/176): \[apex] Bug fix for FP: open redirect for strings prefixed with / is safe
*   [#179](https://github.com/pmd/pmd/pull/179): \[apex] Legacy test class declaration support
*   [#181](https://github.com/pmd/pmd/pull/181): \[apex] Control flow based CRUD rule checking
*   [#184](https://github.com/pmd/pmd/pull/184): \[apex] Improving open redirect detection for static fields & assignment operations
*   [#189](https://github.com/pmd/pmd/pull/189): \[apex] Bug fix of SOQL concatenated vars detection
*   [#191](https://github.com/pmd/pmd/pull/191): \[apex] Detection of sharing violation when Database. methods are used
*   [#192](https://github.com/pmd/pmd/pull/192): \[apex] Dead code removal
*   [#200](https://github.com/pmd/pmd/pull/200): \[javascript] Templatestring grammar fix
*   [#204](https://github.com/pmd/pmd/pull/204): \[apex] Sharing violation SOQL detection bug fix
*   [#214](https://github.com/pmd/pmd/pull/214): \[apex] Sharing violation improving reporting of the correct node, de-duping
*   [#217](https://github.com/pmd/pmd/pull/217): \[core] Make it build on Windows
*   [#227](https://github.com/pmd/pmd/pull/227): \[apex] Improving detection of getters
*   [#228](https://github.com/pmd/pmd/pull/228): \[apex] Excluding count from CRUD/FLS checks
*   [#229](https://github.com/pmd/pmd/pull/229): \[apex] Dynamic SOQL is safe against Integer, Boolean, Double
*   [#231](https://github.com/pmd/pmd/pull/231): \[apex] CRUD/FLS rule - add support for fields
*   [#266](https://github.com/pmd/pmd/pull/266): \[java] corrected invalid reporting of LoD violation
*   [#268](https://github.com/pmd/pmd/pull/268): \[apex] Support safe escaping via String method
*   [#273](https://github.com/pmd/pmd/pull/273): \[apex] Shade jackson on apex
*   [#279](https://github.com/pmd/pmd/pull/279): \[vf] New Salesforce VisualForce language support
*   [#280](https://github.com/pmd/pmd/pull/280): \[apex] Support for Aggregate Result in CRUD rules
*   [#281](https://github.com/pmd/pmd/pull/281): \[apex] Add Braces Rule Set
*   [#283](https://github.com/pmd/pmd/pull/283): \[vf] CSRF in VF controller pages
*   [#284](https://github.com/pmd/pmd/pull/284): \[vf] Adding support for parsing EL in script tags
*   [#287](https://github.com/pmd/pmd/pull/287): \[apex] Make Rule suppression work
*   [#288](https://github.com/pmd/pmd/pull/288): \[vf] Setting the tab size to 4 for VF
*   [#289](https://github.com/pmd/pmd/pull/289): \[apex] Complex SOQL Crud check bug fixes
*   [#296](https://github.com/pmd/pmd/pull/296): \[apex] Adding String.IsNotBlank to the whitelist to prevent False positives
*   [#297](https://github.com/pmd/pmd/pull/297): \[core] CPD: Adding the --filelist option from pmd to cpd
*   [#303](https://github.com/pmd/pmd/pull/303): \[java] InefficientEmptyStringCheckRule now reports String.trim().isEmpty() 
=======
*   [#303](https://github.com/pmd/pmd/pull/303): \[java] InefficientEmptyStringCheckRule now reports String.trim().isEmpty() 
*   [#307](https://github.com/pmd/pmd/pull/307): \[java] Fix false positive with UseStringBufferForStringAppendsRule
>>>>>>> f644aa57
<|MERGE_RESOLUTION|>--- conflicted
+++ resolved
@@ -459,7 +459,6 @@
     *   [#240](https://github.com/pmd/pmd/issues/240): \[java] UnnecessaryLocalBeforeReturn: Enhance by checking usages
     *   [#274](https://github.com/pmd/pmd/issues/274): \[java] AccessorMethodGeneration: Method inside static inner class incorrectly reported
     *   [#275](https://github.com/pmd/pmd/issues/275): \[java] FinalFieldCouldBeStatic: Constant in @interface incorrectly reported as "could be made static"
-<<<<<<< HEAD
     *   [#282](https://github.com/pmd/pmd/issues/282): \[java] UnnecessaryLocalBeforeReturn false positive when cloning Maps
     *   [#291](https://github.com/pmd/pmd/issues/291): \[java] Improve quality of AccessorClassGeneration
 *   java-imports
@@ -471,13 +470,9 @@
     *   [#1551](https://sourceforge.net/p/pmd/bugs/1551/): \[java] InvalidSlf4jMessageFormat: fails with NPE
 *   java-optimizations
     *   [#215](https://github.com/pmd/pmd/issues/215): \[java] RedundantFieldInitializer report for annotation field not explicitly marked as final
+    *   [#222](https://github.com/pmd/pmd/issues/222): \[java] UseStringBufferForStringAppends: False Positive with ternary operator
 *   java-strings
     *   [#202](https://github.com/pmd/pmd/issues/202): \[java] \[doc] ConsecutiveAppendsShouldReuse is not really an optimization
-=======
-*   java-optimizations:
-    *   [#222](https://github.com/pmd/pmd/issues/222): \[java] UseStringBufferForStringAppends: False Positive with ternary operator
-*   java-strings:
->>>>>>> f644aa57
     *   [#290](https://github.com/pmd/pmd/issues/290): \[java] InefficientEmptyStringCheck misses String.trim().isEmpty()
 *   java-unnecessary
     *   [#199](https://github.com/pmd/pmd/issues/199): \[java] UselessParentheses: Parentheses in return statement are incorrectly reported as useless
@@ -509,7 +504,6 @@
 
 ### External Contributions
 
-<<<<<<< HEAD
 *   [#123](https://github.com/pmd/pmd/pull/123): \[apex] Changing method names to lowercase so casing doesn't matter
 *   [#129](https://github.com/pmd/pmd/pull/129): \[plsql] Added correct parse of IS [NOT] NULL and multiline DML
 *   [#137](https://github.com/pmd/pmd/pull/137): \[apex] Adjusted remediation points
@@ -557,7 +551,4 @@
 *   [#296](https://github.com/pmd/pmd/pull/296): \[apex] Adding String.IsNotBlank to the whitelist to prevent False positives
 *   [#297](https://github.com/pmd/pmd/pull/297): \[core] CPD: Adding the --filelist option from pmd to cpd
 *   [#303](https://github.com/pmd/pmd/pull/303): \[java] InefficientEmptyStringCheckRule now reports String.trim().isEmpty() 
-=======
-*   [#303](https://github.com/pmd/pmd/pull/303): \[java] InefficientEmptyStringCheckRule now reports String.trim().isEmpty() 
 *   [#307](https://github.com/pmd/pmd/pull/307): \[java] Fix false positive with UseStringBufferForStringAppendsRule
->>>>>>> f644aa57
