--- conflicted
+++ resolved
@@ -38,22 +38,9 @@
     @Deprecated
     public String val;
 
-<<<<<<< HEAD
 
     ASTEscape(int id) {
         super(id);
-=======
-    @InternalApi
-    @Deprecated
-    public ASTEscape(final int id) {
-        super(id);
-    }
-
-    @InternalApi
-    @Deprecated
-    public ASTEscape(final VmParser p, final int id) {
-        super(p, id);
->>>>>>> 60ae7a18
     }
 
     void setValue(String value) {
