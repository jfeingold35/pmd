--- conflicted
+++ resolved
@@ -27,14 +27,7 @@
     private final List<SuppressedViolation> suppressedRuleViolations = new ArrayList<>();
     private final List<ProcessingError> errors = new ArrayList<>();
     private final List<ConfigurationError> configErrors = new ArrayList<>();
-<<<<<<< HEAD
-=======
     private final Object lock = new Object();
-    private Map<Integer, String> linesToSuppress = new HashMap<>();
-    private long start;
-    private long end;
-    private final List<SuppressedViolation> suppressedRuleViolations = new ArrayList<>();
->>>>>>> 1a4ca95f
 
     /**
      * Creates a new, initialized, empty report for the given file name.
@@ -234,27 +227,15 @@
      * @see AbstractAccumulatingRenderer
      */
     public void merge(Report r) {
-<<<<<<< HEAD
-        errors.addAll(r.errors);
-        configErrors.addAll(r.configErrors);
-        suppressedRuleViolations.addAll(r.suppressedRuleViolations);
-
-        for (RuleViolation violation : r.getViolations()) {
-            int index = Collections.binarySearch(violations, violation, RuleViolation.DEFAULT_COMPARATOR);
-            violations.add(index < 0 ? -index - 1 : index, violation);
-=======
         synchronized (lock) {
             errors.addAll(r.errors);
             configErrors.addAll(r.configErrors);
-            metrics.addAll(r.metrics);
             suppressedRuleViolations.addAll(r.suppressedRuleViolations);
 
             for (RuleViolation violation : r.getViolations()) {
                 int index = Collections.binarySearch(violations, violation, RuleViolation.DEFAULT_COMPARATOR);
                 violations.add(index < 0 ? -index - 1 : index, violation);
-                violationTree.addRuleViolation(violation);
             }
->>>>>>> 1a4ca95f
         }
     }
 
