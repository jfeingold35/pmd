--- conflicted
+++ resolved
@@ -6,8 +6,6 @@
 
 import java.util.ArrayList;
 import java.util.List;
-
-import net.sourceforge.pmd.annotation.InternalApi;
 
 
 /**
@@ -19,26 +17,12 @@
  *
  * </pre>
  */
-<<<<<<< HEAD
 public final class ASTCatchStatement extends AbstractJavaNode {
     ASTCatchStatement(int id) {
         super(id);
     }
 
     ASTCatchStatement(JavaParser p, int id) {
-=======
-public class ASTCatchStatement extends AbstractJavaNode {
-
-    @InternalApi
-    @Deprecated
-    public ASTCatchStatement(int id) {
-        super(id);
-    }
-
-    @InternalApi
-    @Deprecated
-    public ASTCatchStatement(JavaParser p, int id) {
->>>>>>> 2bcb8dcf
         super(p, id);
     }
 
