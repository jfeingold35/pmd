/**
<<<<<<< HEAD
 * Make Resources #void, rename ResourceSpecification to ResourceList,
 * put a LocalVariableDeclaration node inside Resource.
 * Merge different increment/decrement expressions.
 * Clément Fournier 07/2019
 *====================================================================
 * Nest annotations inside the node they apply to. The node TypeBound is
 * removed. Allow type annotations on InstanceofExpression, MethodReference
 * and bounds of an IntersectionType.
 * Clément Fournier 06/2019
 *====================================================================
 * Change expression, type and annotation grammar to remove unnecessary nodes,
 * eliminate some inconsistencies, and most importantly have an expressive tree
 * for primary expressions. Expressions and types now appear to be left-recursive.
 * This also introduces AmbiguousName, which are pushed only in syntactically
 * ambiguous contexts: https://docs.oracle.com/javase/specs/jls/se9/html/jls-6.html#jls-6.5.1
 *
 * Those are the first grammar changes for 7.0.0.
 * Refs:
 *   #1661 [java] About operator nodes
 *   #1367 [java] Parsing error on annotated subclass
 *   #1150 [java] ClassOrInterfaceType AST improvements
 *   #1019 [java] Breaking Java Grammar changes for PMD 7.0.0
 *   #997  [java] Java8 parsing corner case with annotated array types
 *   #910  [java] AST inconsistency between primitive and reference type arrays
 *   #497  [java] RFC: new layer of abstraction atop PrimaryExpressions
 * Clément Fournier 04/2019
=======
 * Add support for record types introduced as a preview language
 * feature with Java 14. See JEP 359.
 * Andreas Dangel 02/2020
 *====================================================================
 * Add support for pattern matching for instance of introduced
 * as a preview language feature with Java 14. See JEP 305.
 * Clément Fournier 02/2020
 *====================================================================
 * Switch Expressions are now a standard feature of Java 14.
 * Andreas Dangel 02/2020
>>>>>>> f574b792
 *====================================================================
 * Add support for the yield statement introduced as a preview language
 * feature with Java 13. See JEP 354.
 * Add support for text block literals introduces as a preview language
 * feature with Java 13. See JEP 355.
 * Andreas Dangel 08/2019
 *====================================================================
 * Fix #1848 Local classes should preserve their modifiers
 * Clément Fournier 05/2019
 *====================================================================
 * Add support for Java 12 switch expressions and switch rules.
 * Andreas Dangel, Clément Fournier 03/2019
 *====================================================================
 * Add support for Java 10 Local Variable Type Inference
 * See #743. In Java 10 mode, "var" as local variable type is handled special.
 * Andreas Dangel 04/2018
 *====================================================================
 * Fixes #888 [java] ParseException occurs with valid '<>' in Java 1.8 mode
 * Juan Martin Sotuyo Dodero 01/2018
 *====================================================================
 * Fixes #793 [java] Parser error with private method in nested classes in interfaces
 * Andreas Dangel 12/2017
 *====================================================================
 * Add support for Java 9 changes:
 * Private interface methods are only allowed with java9.
 * A single underscore "_" is an invalid identifier in java9.
 * Diamond operator for anonymous classes is only allowed with java9.
 * Add support for module-info.java.
 * Allow more concise try-with-resources statements with java9.
 * Andreas Dangel 09/2017
 *====================================================================
 * Add support for new Java 8 annotation locations.
 * Bugs #414, #415, #417
 * @Snap252 06/2017
 *====================================================================
 * Allow empty statements (";") between package, import
 * and type declarations.
 * Bug #378
 * Andreas Dangel 05/2017
 *====================================================================
 * Allow method references to specify generics also for
 * constructor references ("new").
 * Bug #309
 * Andreas Dangel 03/2017
 *====================================================================
 * Provide a better fix for CastExpression, getting rid of most hacks.
 * Bug #257
 *
 * Juan Martin Sotuyo Dodero 02/2017
 *====================================================================
 * Allow local classes to carry more than one annotation.
 * Bug #208
 *
 * Juan Martin Sotuyo Dodero 01/2017
 *====================================================================
 * Change lookahead for AnnotationMethodDeclaration in AnnotationTypeMemberDeclaration.
 * Bug #206
 *
 * Juan Martin Sotuyo Dodero 01/2017
 *====================================================================
 * Allow method references to specify generics.
 * Bug #207
 *
 * Juan Martin Sotuyo Dodero 01/2017
 *====================================================================
 * Simplify VariableDeclaratorId, forbidding illegal sequences such as
 * this[] and MyClass.this[]
 *
 * Juan Martin Sotuyo Dodero 10/2016
 *====================================================================
 * Improve lambda detection in PrimaryPrefix to improve parsing performance.
 *
 * Juan Martin Sotuyo Dodero 10/2016
 *====================================================================
 * Fix for regression introduced in previous changeset.
 * The syntactic lookahead was not properly handled by javacc,
 * so it was converted to a semantic one
 * Bug #1530
 *
 * Juan Martin Sotuyo Dodero 10/2016
 *====================================================================
 * Fix for an expression within an additive expression that was
 * wrongly taken as a cast expression.
 * Bug #1484
 *
 * Andreas Dangel 05/2016
 *====================================================================
 * Fix for Lambda expression with one variable
 * Bug #1470
 *
 * Andreas Dangel 04/2016
 *====================================================================
 * Added support for explicit receiver parameters.
 * Bug #1455
 *
 * Andreas Dangel 01/2016
 *====================================================================
 * Added capability for Tracking Tokens.
 *
 * Amit Kumar Prasad 10/2015
 *====================================================================
 * Fix for Cast Expression not detected properly in Return statements
 * Bug #1429
 *
 * Andreas Dangel 10/2015
 *====================================================================
 * Fix for Lambda expressions without variables.
 *
 * Andreas Dangel 11/2014
 *====================================================================
 * Fix for Lambda expressions with two or three variables.
 *
 * Andreas Dangel 07/2014
 *====================================================================
 * Added support for Java 8 language constructs.
 *
 * Andreas Dangel 01/2014
 * ===================================================================
 * Fix ForStatement to allow Annotations within the initializer.
 *
 * Andreas Dangel 01/2013
 * ===================================================================
 * Fix wrong consumption of modifiers (e.g. "final") in a for-each loop.
 * Check for wrong java usage when catching multiple exceptions.
 *
 * Andreas Dangel 12/2012
 * ===================================================================
 * Enhance grammar to use LocalVariableDeclaration in a for-each loop.
 * This enhances the symbol table to recognize variables declared in such
 * a for-each loop.
 *
 * Andreas Dangel 10/2012
 * ===================================================================
 * Fix parser problem #3530124 with generics
 *
 * Modified the grammar, so that the different usages of generics work.
 * Adjusted the rules, that use "super", as super is no longer a PrimarySuffix.
 * It's now either a ExplicitConstructorInvocation or a PrimaryPrefix.
 * See also test case ParserCornersTest/testParsersCases
 *
 * Andreas Dangel 05/2012
 * ===================================================================
 * Added support for Java 7 language constructs
 *
 * Dinesh Bolkensteyn (SonarSource), 10/2011
 * ===================================================================
 * Changed the CastLookahead production to use 3 lookaheads for primitive types as suggested by Andreas Dangel
 *
 * Brian Remedios 07/2011
 * ===================================================================
 * Added in support for assert as a name using lookaheads
 *
 * Tom Copeland, 09/03
 * ===================================================================
 * Copied over the changes made by Andrea Gini and Marco Savard to
 * support JDK 1.4 language constructs, i.e., asserts.
 * See the java1_4c.jj distributed in the javacc2.1/examples/JavaGrammers directory.
 * Made numerous other modifications to support PMD.
 *
 * Tom Copeland, 6/02
 * ===================================================================
 * This file is a modified version of one originally found in the
 * VTransformer Examples directory of JavaCC1_1. It has been
 * modified to accept Java source code for Java 1.2. Basically,
 * this means a new key word was added, 'strictfp', and that keyword
 * added to the appropriate productions and LOOKAHEADs (where other,
 * similar keywords are listed as possible choices). This involved
 * changing 11 lines.
 *
 * Some other minor changes were made, which can be found by doing
 * a search on 'DW, 7/99'.
 *
 * The goal of this effort was for the grammar to be able to parse
 * any legal Java 1.2 source code. It does not reject all illegal
 * cases, but neither did the original. Plus, when it comes to
 * the new 'strictfp' keyword, the Java Compiler from Sun (JDK1.2.1)
 * also does not reject all illegal cases, as defined by the
 * "Updates" document found at
 *       http://java.sun.com/docs/books/jls/strictfp-changes.pdf
 * (see the testcases.txt file for details).
 *
 * David Williams, 7/99
 * ===================================================================
 *
 *
 * Copyright (C) 1996, 1997 Sun Microsystems Inc.
 *
 * Use of this file and the system it is part of is constrained by the
 * file COPYRIGHT in the root directory of this system.  You may, however,
 * make any modifications you wish to this file.
 *
 * Java files generated by running JavaCC on this file (or modified versions
 * of this file) may be used in exactly the same manner as Java files
 * generated from any grammar developed by you.
 *
 * Author: Sriram Sankar
 * Date: 3/5/97
 *
 * This file contains a Java grammar and actions that implement a front-end.
 */

options {
  UNICODE_INPUT=true;
  CACHE_TOKENS = true;
  STATIC = false;
  MULTI = true;
  VISITOR = true;
  NODE_PACKAGE="net.sourceforge.pmd.lang.java.ast";

  //DEBUG_PARSER = true;
  //DEBUG_LOOKAHEAD = true;
  //DEBUG_TOKEN_MANAGER = true;
}

PARSER_BEGIN(JavaParserImpl)
package net.sourceforge.pmd.lang.java.ast;
import java.util.ArrayList;
import java.util.Collections;
import java.util.EnumSet;
import java.util.List;
import java.util.Set;
import java.util.Map;
import net.sourceforge.pmd.lang.ast.CharStream;
import net.sourceforge.pmd.lang.ast.GenericToken;
import net.sourceforge.pmd.lang.ast.impl.javacc.JavaccToken;
import net.sourceforge.pmd.lang.ast.TokenMgrError;
import net.sourceforge.pmd.lang.ast.Node;

class JavaParserImpl {

  private int jdkVersion = 0;
  private boolean preview = false;

  public void setJdkVersion(int jdkVersion) {
   this.jdkVersion = jdkVersion;
  }

  public void setPreview(boolean preview) {
    this.preview = preview;
  }

  private void throwParseException(String message) {
    int line = -1;
    int col = -1;
    if (jj_lastpos != null) {
      line = jj_lastpos.beginLine;
      col = jj_lastpos.beginColumn;
    }
    throw new ParseException("Line " + line + ", Column " + col + ": " + message);
  }

  /**
   * Keeps track during tree construction, whether we are currently building a switch label.
   * A switch label must not contain a LambdaExpression.
   * Unfortunately, we have added LambdaExpression as part of PrimaryPrefix, which is wrong.
   * To keep compatibility, this flag is used, whether a LambdaExpression should be parsed
   * in PrimaryPrefix.
   * See also comment at #Expression().
   */
  private boolean inSwitchLabel = false;


  // This is a semantic LOOKAHEAD to determine if we're dealing with an assert
  // Note that this can't be replaced with a syntactic lookahead
  // since "assert" isn't a string literal token
  private boolean isNextTokenAnAssert() {
    if (jdkVersion <= 3) {
      return false;
    }

    return getToken(1).getImage().equals("assert");
  }

  /**
   * Semantic lookahead to check if the next identifier is a
   * specific restricted keyword.
   */
  private boolean isKeyword(String keyword) {
    return getToken(1).kind == IDENTIFIER && getToken(1).getImage().equals(keyword);
  }

  private boolean shouldStartStatementInSwitch() {
    switch (getToken(1).kind) {
        case _DEFAULT:
        case CASE:
        case RBRACE:
            return false;
        default:
            return true;
    }
  }

  public Map<Integer, String> getSuppressMap() {
    return token_source.getSuppressMap();
  }

  public void setSuppressMarker(String marker) {
    token_source.setSuppressMarker(marker);
  }

  private void setLastTokenImage(JavaNode node) {
    node.setImage(getToken(0).getImage());
  }

  private void forceExprContext() {
       AbstractJavaNode top = jjtree.peekNode();

       if (top instanceof ASTAmbiguousName) {
           // see doc on the method
           AbstractJavaNode replacement = (AbstractJavaNode) ((ASTAmbiguousName) top).forceExprContext();
           jjtree.popNode();
           jjtree.pushNode(replacement);
       }
  }

  private void pushEmptyModifierList() {
        ASTModifierList emptyMods = new ASTModifierList(JJTMODIFIERLIST);

        emptyMods.setDeclaredModifiers(Collections.emptySet());

        JavaccToken tok = getToken(1);
        emptyMods.jjtSetFirstToken(tok);
        emptyMods.jjtSetLastToken(tok);

        jjtree.pushNode(emptyMods);
  }

  private void forceTypeContext() {
      AbstractJavaNode top = jjtree.peekNode();

      if (top instanceof ASTAmbiguousName) {
          // see doc on the method
          AbstractJavaNode replacement = ((ASTAmbiguousName) top).forceTypeContext();
          jjtree.popNode();
          jjtree.pushNode(replacement);
      }
  }


  // make the top node the last child of the second node on the stack
  // If the stack ends with ..[A][B], then it becomes ..[A[B]]
  private void injectTop() {
       AbstractJavaNode top = (AbstractJavaNode) jjtree.popNode();
       AbstractJavaNode prev = (AbstractJavaNode) jjtree.peekNode();
       prev.jjtAddChild(top, prev.getNumChildren());
       prev.jjtSetLastToken(top.jjtGetLastToken());
  }

  /**
     * Keeps track during tree construction, whether we are currently building an
     * explicit constructor invocation. Then the PrimaryExpression that may prefix
     * a qualified super constructor call may not consume "super" tokens.
     */
    private boolean inExplicitConstructorInvoc = false;

}
PARSER_END(JavaParserImpl)

TOKEN_MGR_DECLS :
{
    protected List<Comment> comments = new ArrayList<Comment>();
}

/* WHITE SPACE */

SPECIAL_TOKEN :
{
 // those are private, just for code organisation
  < #HORIZONTAL_WHITESPACE: [" ", "\t", "\f"] >
| < #LINE_TERMINATOR: "\n" | "\r" | "\r\n" >
  // this one is pushed, notice the (..)+ construct, to avoid
  // creating one token per character
| < WHITESPACE: ([" ", "\t", "\f", "\n", "\r"])+ >
}

/* COMMENTS */


SPECIAL_TOKEN :
{
  < SINGLE_LINE_COMMENT: "//"(~["\n","\r"])* ("\n"|"\r"|"\r\n")? >
    {
        int startOfNOPMD = matchedToken.getImage().indexOf(suppressMarker);
        if (startOfNOPMD != -1) {
            suppressMap.put(matchedToken.getBeginLine(), matchedToken.getImage().substring(startOfNOPMD + suppressMarker.length()));
        }
        comments.add(new SingleLineComment(matchedToken));
    }
}


MORE :
{
  <"/**" ~["/"]> { input_stream.backup(1); } : IN_FORMAL_COMMENT
|
  "/*" : IN_MULTI_LINE_COMMENT
}

<IN_FORMAL_COMMENT>
SPECIAL_TOKEN :
{
  <FORMAL_COMMENT: "*/" > { comments.add(new FormalComment(matchedToken)); } : DEFAULT
}

<IN_MULTI_LINE_COMMENT>
SPECIAL_TOKEN :
{
  <MULTI_LINE_COMMENT: "*/" > { comments.add(new MultiLineComment(matchedToken)); } : DEFAULT
}

<IN_FORMAL_COMMENT,IN_MULTI_LINE_COMMENT>
MORE :
{
  < ~[] >
}

/* RESERVED WORDS AND LITERALS */

TOKEN :
{
  < ABSTRACT: "abstract" >
| < BOOLEAN: "boolean" >
| < BREAK: "break" >
| < BYTE: "byte" >
| < CASE: "case" >
| < CATCH: "catch" >
| < CHAR: "char" >
| < CLASS: "class" >
| < CONST: "const" >
| < CONTINUE: "continue" >
| < _DEFAULT: "default" >
| < DO: "do" >
| < DOUBLE: "double" >
| < ELSE: "else" >
| < EXTENDS: "extends" >
| < FALSE: "false" >
| < FINAL: "final" >
| < FINALLY: "finally" >
| < FLOAT: "float" >
| < FOR: "for" >
| < GOTO: "goto" >
| < IF: "if" >
| < IMPLEMENTS: "implements" >
| < IMPORT: "import" >
| < INSTANCEOF: "instanceof" >
| < INT: "int" >
| < INTERFACE: "interface" >
| < LONG: "long" >
| < NATIVE: "native" >
| < NEW: "new" >
| < NULL: "null" >
| < PACKAGE: "package">
| < PRIVATE: "private" >
| < PROTECTED: "protected" >
| < PUBLIC: "public" >
| < RETURN: "return" >
| < SHORT: "short" >
| < STATIC: "static" >
| < SUPER: "super" >
| < SWITCH: "switch" >
| < SYNCHRONIZED: "synchronized" >
| < THIS: "this" >
| < THROW: "throw" >
| < THROWS: "throws" >
| < TRANSIENT: "transient" >
| < TRUE: "true" >
| < TRY: "try" >
| < VOID: "void" >
| < VOLATILE: "volatile" >
| < WHILE: "while" >
| < STRICTFP: "strictfp" >
}


/* Restricted Keywords */
// Note: These are commented out, since these keywords
// can still be used as identifiers.
// see isKeyword() semantic lookup
/*
TOKEN :
{
  < OPEN: "open" >
| < MODULE: "module" >
| < REQUIRES: "requires" >
| < TRANSITIVE: "transitive" >
| < EXPORTS: "exports" >
| < OPENS: "opens" >
| < TO: "to" >
| < USES: "uses" >
| < PROVIDES: "provides" >
| < WITH: "with" >
}
*/

/* LITERALS */

TOKEN :
{
  < INTEGER_LITERAL:
        <DECIMAL_NUMERAL> (["l","L"])?
      | <HEX_NUMERAL>     (["l","L"])?
      | <BINARY_NUMERAL>  (["l","L"])?
      | <OCTAL_NUMERAL>   (["l","L"])?
  >
| < #DECIMAL_NUMERAL:               ["1"-"9"]  (("_")* ["0"-"9"])* >
| < #HEX_NUMERAL:     "0" ["x","X"] <HEX_DIGIT_SEQ>                >
| < #BINARY_NUMERAL:  "0" ["b","B"] ["0","1"]  (("_")* ["0","1"])* >
| < #OCTAL_NUMERAL:   "0"                      (("_")* ["0"-"7"])* >
|
  < FLOATING_POINT_LITERAL:
      <DECIMAL_FLOATING_POINT_LITERAL>
    | <HEX_FLOATING_POINT_LITERAL>
  >
<<<<<<< HEAD
| < #DECIMAL_FLOATING_POINT_LITERAL:
      <DIGIT_SEQ> "." (<DIGIT_SEQ>)? (<EXPONENT>)? (["f","F", "d","D"])?
    |             "."  <DIGIT_SEQ>   (<EXPONENT>)? (["f","F", "d","D"])?
    | <DIGIT_SEQ>                     <EXPONENT>   (["f","F", "d","D"])?
    | <DIGIT_SEQ>                    (<EXPONENT>)?  ["f","F", "d","D"]
=======
|
  < HEX_FLOATING_POINT_LITERAL:
      (<HEX_LITERAL> (".")? | "0" ["x","X"] (["0"-"9","a"-"f","A"-"F"]((["0"-"9","a"-"f","A"-"F","_"])*["0"-"9","a"-"f","A"-"F"])?)? "." (["0"-"9","a"-"f","A"-"F"]((["0"-"9","a"-"f","A"-"F","_"])*["0"-"9","a"-"f","A"-"F"])?)) ["p","P"] (["+","-"])? (["0"-"9"]((["0"-"9","_"])*["0"-"9"])?) (["f","F","d","D"])?
  >
|
  < #EXPONENT: ["e","E"] (["+","-"])? (["0"-"9"]((["0"-"9","_"])*["0"-"9"])?) >
|
  < CHARACTER_LITERAL:
      "'"
      (   (~["'","\\","\n","\r"])
        | ("\\"
            ( ["n","t","b","r","f","\\","'","\""]
            | ["0"-"7"] ( ["0"-"7"] )?
            | ["0"-"3"] ["0"-"7"] ["0"-"7"]
            )
          )
      )
      "'"
  >
| < #STRING_ESCAPE:
      "\\"
      ( ["n","t","b","r","f", "s", "\\","'","\""]
      // octal escapes
      | ["0"-"7"] ( ["0"-"7"] )?
      | ["0"-"3"] ["0"-"7"] ["0"-"7"]
      )
>>>>>>> f574b792
  >
| < #HEX_FLOATING_POINT_LITERAL:
      "0" ["x","X"]  <HEX_DIGIT_SEQ>   (".")?               <HEX_EXPONENT> (["f","F", "d","D"])?
    | "0" ["x","X"] (<HEX_DIGIT_SEQ>)?  "." <HEX_DIGIT_SEQ> <HEX_EXPONENT> (["f","F", "d","D"])?
  >
| < #DIGIT_SEQ:     ["0"-"9"]                 (("_")* ["0"-"9"])*                 >
| < #HEX_DIGIT_SEQ: ["0"-"9","a"-"f","A"-"F"] (("_")* ["0"-"9","a"-"f","A"-"F"])* >

| < #EXPONENT:      ["e","E"] <EXPONENT_TAIL> >
| < #HEX_EXPONENT:  ["p","P"] <EXPONENT_TAIL> >
| < #EXPONENT_TAIL: (["+","-"])? <DIGIT_SEQ>  >

| < CHARACTER_LITERAL: "'"  ( ~["'", "\\","\n","\r"] | <STRING_ESCAPE> )  "'"  >
| < STRING_LITERAL:    "\"" ( ~["\"","\\","\n","\r"] | <STRING_ESCAPE> )* "\"" >
|
  < TEXT_BLOCK_LITERAL:
     "\"\"\"" (<HORIZONTAL_WHITESPACE>)* <LINE_TERMINATOR>
        ( ~["\"", "\\"] | "\"" ~["\""] | "\"\"" ~["\""] | <STRING_ESCAPE> | "\\" <LINE_TERMINATOR> )*
     "\"\"\""
  >
| < #STRING_ESCAPE:
        "\\"
        ( ["n","t","b","r","f","\\","'","\""]
        // octal escapes
        | ["0"-"7"] ( ["0"-"7"] )?
        | ["0"-"3"] ["0"-"7"] ["0"-"7"]
        )
  >
}

/* IDENTIFIERS */

TOKEN :
{
   < IDENTIFIER : <LETTER> ( <PART_LETTER> )* >
 // all chars for which Character.isJavaIdentifierStart is true
 | < #LETTER : ["$","A"-"Z","_","a"-"z","\u00a2"-"\u00a5","\u00aa","\u00b5","\u00ba",
   "\u00c0"-"\u00d6","\u00d8"-"\u00f6","\u00f8"-"\u021f","\u0222"-"\u0233","\u0250"-"\u02ad",
   "\u02b0"-"\u02b8","\u02bb"-"\u02c1","\u02d0"-"\u02d1","\u02e0"-"\u02e4","\u02ee","\u037a",
   "\u0386","\u0388"-"\u038a","\u038c","\u038e"-"\u03a1","\u03a3"-"\u03ce","\u03d0"-"\u03d7",
   "\u03da"-"\u03f3","\u0400"-"\u0481","\u048c"-"\u04c4","\u04c7"-"\u04c8","\u04cb"-"\u04cc",
   "\u04d0"-"\u04f5","\u04f8"-"\u04f9","\u0531"-"\u0556","\u0559","\u0561"-"\u0587",
   "\u05d0"-"\u05ea","\u05f0"-"\u05f2","\u0621"-"\u063a","\u0640"-"\u064a","\u0671"-"\u06d3",
   "\u06d5","\u06e5"-"\u06e6","\u06fa"-"\u06fc","\u0710","\u0712"-"\u072c","\u0780"-"\u07a5",
   "\u0905"-"\u0939","\u093d","\u0950","\u0958"-"\u0961","\u0985"-"\u098c","\u098f"-"\u0990",
   "\u0993"-"\u09a8","\u09aa"-"\u09b0","\u09b2","\u09b6"-"\u09b9","\u09dc"-"\u09dd",
   "\u09df"-"\u09e1","\u09f0"-"\u09f3","\u0a05"-"\u0a0a","\u0a0f"-"\u0a10","\u0a13"-"\u0a28",
   "\u0a2a"-"\u0a30","\u0a32"-"\u0a33","\u0a35"-"\u0a36","\u0a38"-"\u0a39","\u0a59"-"\u0a5c",
   "\u0a5e","\u0a72"-"\u0a74","\u0a85"-"\u0a8b","\u0a8d","\u0a8f"-"\u0a91","\u0a93"-"\u0aa8",
   "\u0aaa"-"\u0ab0","\u0ab2"-"\u0ab3","\u0ab5"-"\u0ab9","\u0abd","\u0ad0","\u0ae0",
   "\u0b05"-"\u0b0c","\u0b0f"-"\u0b10","\u0b13"-"\u0b28","\u0b2a"-"\u0b30","\u0b32"-"\u0b33",
   "\u0b36"-"\u0b39","\u0b3d","\u0b5c"-"\u0b5d","\u0b5f"-"\u0b61","\u0b85"-"\u0b8a",
   "\u0b8e"-"\u0b90","\u0b92"-"\u0b95","\u0b99"-"\u0b9a","\u0b9c","\u0b9e"-"\u0b9f",
   "\u0ba3"-"\u0ba4","\u0ba8"-"\u0baa","\u0bae"-"\u0bb5","\u0bb7"-"\u0bb9","\u0c05"-"\u0c0c",
   "\u0c0e"-"\u0c10","\u0c12"-"\u0c28","\u0c2a"-"\u0c33","\u0c35"-"\u0c39","\u0c60"-"\u0c61",
   "\u0c85"-"\u0c8c","\u0c8e"-"\u0c90","\u0c92"-"\u0ca8","\u0caa"-"\u0cb3","\u0cb5"-"\u0cb9",
   "\u0cde","\u0ce0"-"\u0ce1","\u0d05"-"\u0d0c","\u0d0e"-"\u0d10","\u0d12"-"\u0d28",
   "\u0d2a"-"\u0d39","\u0d60"-"\u0d61","\u0d85"-"\u0d96","\u0d9a"-"\u0db1","\u0db3"-"\u0dbb",
   "\u0dbd","\u0dc0"-"\u0dc6","\u0e01"-"\u0e30","\u0e32"-"\u0e33","\u0e3f"-"\u0e46",
   "\u0e81"-"\u0e82","\u0e84","\u0e87"-"\u0e88","\u0e8a","\u0e8d","\u0e94"-"\u0e97",
   "\u0e99"-"\u0e9f","\u0ea1"-"\u0ea3","\u0ea5","\u0ea7","\u0eaa"-"\u0eab","\u0ead"-"\u0eb0",
   "\u0eb2"-"\u0eb3","\u0ebd","\u0ec0"-"\u0ec4","\u0ec6","\u0edc"-"\u0edd","\u0f00",
   "\u0f40"-"\u0f47","\u0f49"-"\u0f6a","\u0f88"-"\u0f8b","\u1000"-"\u1021","\u1023"-"\u1027",
   "\u1029"-"\u102a","\u1050"-"\u1055","\u10a0"-"\u10c5","\u10d0"-"\u10f6","\u1100"-"\u1159",
   "\u115f"-"\u11a2","\u11a8"-"\u11f9","\u1200"-"\u1206","\u1208"-"\u1246","\u1248",
   "\u124a"-"\u124d","\u1250"-"\u1256","\u1258","\u125a"-"\u125d","\u1260"-"\u1286","\u1288",
   "\u128a"-"\u128d","\u1290"-"\u12ae","\u12b0","\u12b2"-"\u12b5","\u12b8"-"\u12be","\u12c0",
   "\u12c2"-"\u12c5","\u12c8"-"\u12ce","\u12d0"-"\u12d6","\u12d8"-"\u12ee","\u12f0"-"\u130e",
   "\u1310","\u1312"-"\u1315","\u1318"-"\u131e","\u1320"-"\u1346","\u1348"-"\u135a",
   "\u13a0"-"\u13f4","\u1401"-"\u166c","\u166f"-"\u1676","\u1681"-"\u169a","\u16a0"-"\u16ea",
   "\u1780"-"\u17b3","\u17db","\u1820"-"\u1877","\u1880"-"\u18a8","\u1e00"-"\u1e9b",
   "\u1ea0"-"\u1ef9","\u1f00"-"\u1f15","\u1f18"-"\u1f1d","\u1f20"-"\u1f45","\u1f48"-"\u1f4d",
   "\u1f50"-"\u1f57","\u1f59","\u1f5b","\u1f5d","\u1f5f"-"\u1f7d","\u1f80"-"\u1fb4",
   "\u1fb6"-"\u1fbc","\u1fbe","\u1fc2"-"\u1fc4","\u1fc6"-"\u1fcc","\u1fd0"-"\u1fd3",
   "\u1fd6"-"\u1fdb","\u1fe0"-"\u1fec","\u1ff2"-"\u1ff4","\u1ff6"-"\u1ffc","\u203f"-"\u2040",
   "\u207f","\u20a0"-"\u20af","\u2102","\u2107","\u210a"-"\u2113","\u2115","\u2119"-"\u211d",
   "\u2124","\u2126","\u2128","\u212a"-"\u212d","\u212f"-"\u2131","\u2133"-"\u2139",
   "\u2160"-"\u2183","\u3005"-"\u3007","\u3021"-"\u3029","\u3031"-"\u3035","\u3038"-"\u303a",
   "\u3041"-"\u3094","\u309d"-"\u309e","\u30a1"-"\u30fe","\u3105"-"\u312c","\u3131"-"\u318e",
   "\u31a0"-"\u31b7","\u3400"-"\u4db5","\u4e00"-"\u9fa5","\ua000"-"\ua48c","\uac00"-"\ud7a3",
   "\uf900"-"\ufa2d","\ufb00"-"\ufb06","\ufb13"-"\ufb17","\ufb1d","\ufb1f"-"\ufb28",
   "\ufb2a"-"\ufb36","\ufb38"-"\ufb3c","\ufb3e","\ufb40"-"\ufb41","\ufb43"-"\ufb44",
   "\ufb46"-"\ufbb1","\ufbd3"-"\ufd3d","\ufd50"-"\ufd8f","\ufd92"-"\ufdc7","\ufdf0"-"\ufdfb",
   "\ufe33"-"\ufe34","\ufe4d"-"\ufe4f","\ufe69","\ufe70"-"\ufe72","\ufe74","\ufe76"-"\ufefc",
   "\uff04","\uff21"-"\uff3a","\uff3f","\uff41"-"\uff5a","\uff65"-"\uffbe","\uffc2"-"\uffc7",
   "\uffca"-"\uffcf","\uffd2"-"\uffd7","\uffda"-"\uffdc","\uffe0"-"\uffe1","\uffe5"-"\uffe6"]>


 // all chars for which Character.isJavaIdentifierPart is true
 | < #PART_LETTER: ["\u0000"-"\b","\u000e"-"\u001b","$","0"-"9","A"-"Z","_","a"-"z",
   "\u007f"-"\u009f","\u00a2"-"\u00a5","\u00aa","\u00b5","\u00ba","\u00c0"-"\u00d6",
   "\u00d8"-"\u00f6","\u00f8"-"\u021f","\u0222"-"\u0233","\u0250"-"\u02ad","\u02b0"-"\u02b8",
   "\u02bb"-"\u02c1","\u02d0"-"\u02d1","\u02e0"-"\u02e4","\u02ee","\u0300"-"\u034e",
   "\u0360"-"\u0362","\u037a","\u0386","\u0388"-"\u038a","\u038c","\u038e"-"\u03a1",
   "\u03a3"-"\u03ce","\u03d0"-"\u03d7","\u03da"-"\u03f3","\u0400"-"\u0481","\u0483"-"\u0486",
   "\u048c"-"\u04c4","\u04c7"-"\u04c8","\u04cb"-"\u04cc","\u04d0"-"\u04f5","\u04f8"-"\u04f9",
   "\u0531"-"\u0556","\u0559","\u0561"-"\u0587","\u0591"-"\u05a1","\u05a3"-"\u05b9",
   "\u05bb"-"\u05bd","\u05bf","\u05c1"-"\u05c2","\u05c4","\u05d0"-"\u05ea","\u05f0"-"\u05f2",
   "\u0621"-"\u063a","\u0640"-"\u0655","\u0660"-"\u0669","\u0670"-"\u06d3","\u06d5"-"\u06dc",
   "\u06df"-"\u06e8","\u06ea"-"\u06ed","\u06f0"-"\u06fc","\u070f"-"\u072c","\u0730"-"\u074a",
   "\u0780"-"\u07b0","\u0901"-"\u0903","\u0905"-"\u0939","\u093c"-"\u094d","\u0950"-"\u0954",
   "\u0958"-"\u0963","\u0966"-"\u096f","\u0981"-"\u0983","\u0985"-"\u098c","\u098f"-"\u0990",
   "\u0993"-"\u09a8","\u09aa"-"\u09b0","\u09b2","\u09b6"-"\u09b9","\u09bc","\u09be"-"\u09c4",
   "\u09c7"-"\u09c8","\u09cb"-"\u09cd","\u09d7","\u09dc"-"\u09dd","\u09df"-"\u09e3",
   "\u09e6"-"\u09f3","\u0a02","\u0a05"-"\u0a0a","\u0a0f"-"\u0a10","\u0a13"-"\u0a28",
   "\u0a2a"-"\u0a30","\u0a32"-"\u0a33","\u0a35"-"\u0a36","\u0a38"-"\u0a39","\u0a3c",
   "\u0a3e"-"\u0a42","\u0a47"-"\u0a48","\u0a4b"-"\u0a4d","\u0a59"-"\u0a5c","\u0a5e",
   "\u0a66"-"\u0a74","\u0a81"-"\u0a83","\u0a85"-"\u0a8b","\u0a8d","\u0a8f"-"\u0a91",
   "\u0a93"-"\u0aa8","\u0aaa"-"\u0ab0","\u0ab2"-"\u0ab3","\u0ab5"-"\u0ab9","\u0abc"-"\u0ac5",
   "\u0ac7"-"\u0ac9","\u0acb"-"\u0acd","\u0ad0","\u0ae0","\u0ae6"-"\u0aef","\u0b01"-"\u0b03",
   "\u0b05"-"\u0b0c","\u0b0f"-"\u0b10","\u0b13"-"\u0b28","\u0b2a"-"\u0b30","\u0b32"-"\u0b33",
   "\u0b36"-"\u0b39","\u0b3c"-"\u0b43","\u0b47"-"\u0b48","\u0b4b"-"\u0b4d","\u0b56"-"\u0b57",
   "\u0b5c"-"\u0b5d","\u0b5f"-"\u0b61","\u0b66"-"\u0b6f","\u0b82"-"\u0b83","\u0b85"-"\u0b8a",
   "\u0b8e"-"\u0b90","\u0b92"-"\u0b95","\u0b99"-"\u0b9a","\u0b9c","\u0b9e"-"\u0b9f",
   "\u0ba3"-"\u0ba4","\u0ba8"-"\u0baa","\u0bae"-"\u0bb5","\u0bb7"-"\u0bb9","\u0bbe"-"\u0bc2",
   "\u0bc6"-"\u0bc8","\u0bca"-"\u0bcd","\u0bd7","\u0be7"-"\u0bef","\u0c01"-"\u0c03",
   "\u0c05"-"\u0c0c","\u0c0e"-"\u0c10","\u0c12"-"\u0c28","\u0c2a"-"\u0c33","\u0c35"-"\u0c39",
   "\u0c3e"-"\u0c44","\u0c46"-"\u0c48","\u0c4a"-"\u0c4d","\u0c55"-"\u0c56","\u0c60"-"\u0c61",
   "\u0c66"-"\u0c6f","\u0c82"-"\u0c83","\u0c85"-"\u0c8c","\u0c8e"-"\u0c90","\u0c92"-"\u0ca8",
   "\u0caa"-"\u0cb3","\u0cb5"-"\u0cb9","\u0cbe"-"\u0cc4","\u0cc6"-"\u0cc8","\u0cca"-"\u0ccd",
   "\u0cd5"-"\u0cd6","\u0cde","\u0ce0"-"\u0ce1","\u0ce6"-"\u0cef","\u0d02"-"\u0d03",
   "\u0d05"-"\u0d0c","\u0d0e"-"\u0d10","\u0d12"-"\u0d28","\u0d2a"-"\u0d39","\u0d3e"-"\u0d43",
   "\u0d46"-"\u0d48","\u0d4a"-"\u0d4d","\u0d57","\u0d60"-"\u0d61","\u0d66"-"\u0d6f",
   "\u0d82"-"\u0d83","\u0d85"-"\u0d96","\u0d9a"-"\u0db1","\u0db3"-"\u0dbb","\u0dbd",
   "\u0dc0"-"\u0dc6","\u0dca","\u0dcf"-"\u0dd4","\u0dd6","\u0dd8"-"\u0ddf","\u0df2"-"\u0df3",
   "\u0e01"-"\u0e3a","\u0e3f"-"\u0e4e","\u0e50"-"\u0e59","\u0e81"-"\u0e82","\u0e84",
   "\u0e87"-"\u0e88","\u0e8a","\u0e8d","\u0e94"-"\u0e97","\u0e99"-"\u0e9f","\u0ea1"-"\u0ea3",
   "\u0ea5","\u0ea7","\u0eaa"-"\u0eab","\u0ead"-"\u0eb9","\u0ebb"-"\u0ebd","\u0ec0"-"\u0ec4",
   "\u0ec6","\u0ec8"-"\u0ecd","\u0ed0"-"\u0ed9","\u0edc"-"\u0edd","\u0f00","\u0f18"-"\u0f19",
   "\u0f20"-"\u0f29","\u0f35","\u0f37","\u0f39","\u0f3e"-"\u0f47","\u0f49"-"\u0f6a",
   "\u0f71"-"\u0f84","\u0f86"-"\u0f8b","\u0f90"-"\u0f97","\u0f99"-"\u0fbc","\u0fc6",
   "\u1000"-"\u1021","\u1023"-"\u1027","\u1029"-"\u102a","\u102c"-"\u1032","\u1036"-"\u1039",
   "\u1040"-"\u1049","\u1050"-"\u1059","\u10a0"-"\u10c5","\u10d0"-"\u10f6","\u1100"-"\u1159",
   "\u115f"-"\u11a2","\u11a8"-"\u11f9","\u1200"-"\u1206","\u1208"-"\u1246","\u1248",
   "\u124a"-"\u124d","\u1250"-"\u1256","\u1258","\u125a"-"\u125d","\u1260"-"\u1286",
   "\u1288","\u128a"-"\u128d","\u1290"-"\u12ae","\u12b0","\u12b2"-"\u12b5","\u12b8"-"\u12be",
   "\u12c0","\u12c2"-"\u12c5","\u12c8"-"\u12ce","\u12d0"-"\u12d6","\u12d8"-"\u12ee",
   "\u12f0"-"\u130e","\u1310","\u1312"-"\u1315","\u1318"-"\u131e","\u1320"-"\u1346",
   "\u1348"-"\u135a","\u1369"-"\u1371","\u13a0"-"\u13f4","\u1401"-"\u166c","\u166f"-"\u1676",
   "\u1681"-"\u169a","\u16a0"-"\u16ea","\u1780"-"\u17d3","\u17db","\u17e0"-"\u17e9",
   "\u180b"-"\u180e","\u1810"-"\u1819","\u1820"-"\u1877","\u1880"-"\u18a9","\u1e00"-"\u1e9b",
   "\u1ea0"-"\u1ef9","\u1f00"-"\u1f15","\u1f18"-"\u1f1d","\u1f20"-"\u1f45","\u1f48"-"\u1f4d",
   "\u1f50"-"\u1f57","\u1f59","\u1f5b","\u1f5d","\u1f5f"-"\u1f7d","\u1f80"-"\u1fb4",
   "\u1fb6"-"\u1fbc","\u1fbe","\u1fc2"-"\u1fc4","\u1fc6"-"\u1fcc","\u1fd0"-"\u1fd3",
   "\u1fd6"-"\u1fdb","\u1fe0"-"\u1fec","\u1ff2"-"\u1ff4","\u1ff6"-"\u1ffc","\u200c"-"\u200f",
   "\u202a"-"\u202e","\u203f"-"\u2040","\u206a"-"\u206f","\u207f","\u20a0"-"\u20af",
   "\u20d0"-"\u20dc","\u20e1","\u2102","\u2107","\u210a"-"\u2113","\u2115","\u2119"-"\u211d",
   "\u2124","\u2126","\u2128","\u212a"-"\u212d","\u212f"-"\u2131","\u2133"-"\u2139",
   "\u2160"-"\u2183","\u3005"-"\u3007","\u3021"-"\u302f","\u3031"-"\u3035","\u3038"-"\u303a",
   "\u3041"-"\u3094","\u3099"-"\u309a","\u309d"-"\u309e","\u30a1"-"\u30fe","\u3105"-"\u312c",
   "\u3131"-"\u318e","\u31a0"-"\u31b7","\u3400"-"\u4db5","\u4e00"-"\u9fa5","\ua000"-"\ua48c",
   "\uac00"-"\ud7a3","\uf900"-"\ufa2d","\ufb00"-"\ufb06","\ufb13"-"\ufb17","\ufb1d"-"\ufb28",
   "\ufb2a"-"\ufb36","\ufb38"-"\ufb3c","\ufb3e","\ufb40"-"\ufb41","\ufb43"-"\ufb44",
   "\ufb46"-"\ufbb1","\ufbd3"-"\ufd3d","\ufd50"-"\ufd8f","\ufd92"-"\ufdc7","\ufdf0"-"\ufdfb",
   "\ufe20"-"\ufe23","\ufe33"-"\ufe34","\ufe4d"-"\ufe4f","\ufe69","\ufe70"-"\ufe72","\ufe74",
   "\ufe76"-"\ufefc","\ufeff","\uff04","\uff10"-"\uff19","\uff21"-"\uff3a","\uff3f",
   "\uff41"-"\uff5a","\uff65"-"\uffbe","\uffc2"-"\uffc7","\uffca"-"\uffcf","\uffd2"-"\uffd7",
   "\uffda"-"\uffdc","\uffe0"-"\uffe1","\uffe5"-"\uffe6","\ufff9"-"\ufffb"]>
}

/* SEPARATORS */

TOKEN :
{
  < LPAREN: "(" >
| < RPAREN: ")" >
| < LBRACE: "{" >
| < RBRACE: "}" >
| < LBRACKET: "[" >
| < RBRACKET: "]" >
| < SEMICOLON: ";" >
| < COMMA: "," >
| < DOT: "." >
| < AT: "@" >
}

/* OPERATORS */

TOKEN :
{
  < ASSIGN: "=" >
| < LT: "<" >
| < BANG: "!" >
| < TILDE: "~" >
| < HOOK: "?" >
| < COLON: ":" >
| < EQ: "==" >
| < LE: "<=" >
| < GE: ">=" >
| < NE: "!=" >
| < SC_OR: "||" >
| < SC_AND: "&&" >
| < INCR: "++" >
| < DECR: "--" >
| < PLUS: "+" >
| < MINUS: "-" >
| < STAR: "*" >
| < SLASH: "/" >
| < BIT_AND: "&" >
| < BIT_OR: "|" >
| < XOR: "^" >
| < REM: "%" >
| < LSHIFT: "<<" >
// Notice the absence of >> or >>>, to not conflict with generics
| < PLUSASSIGN: "+=" >
| < MINUSASSIGN: "-=" >
| < STARASSIGN: "*=" >
| < SLASHASSIGN: "/=" >
| < ANDASSIGN: "&=" >
| < ORASSIGN: "|=" >
| < XORASSIGN: "^=" >
| < REMASSIGN: "%=" >
| < LSHIFTASSIGN: "<<=" >
| < RSIGNEDSHIFTASSIGN: ">>=" >
| < RUNSIGNEDSHIFTASSIGN: ">>>=" >
| < ELLIPSIS: "..." >
| < LAMBDA: "->" >
| < METHOD_REF: "::" >
}

/* >'s need special attention due to generics syntax. */
TOKEN :
{
  < RUNSIGNEDSHIFT: ">>>" > { input_stream.backup(2); }
| < RSIGNEDSHIFT: ">>" > { input_stream.backup(1); }
| < GT: ">" >
}

/*****************************************
 * THE JAVA LANGUAGE GRAMMAR STARTS HERE *
 *****************************************/

/*
 * Program structuring syntax follows.
 */

ASTCompilationUnit CompilationUnit() :
{}
{
  [ LOOKAHEAD( ( Annotation() )* "package" ) PackageDeclaration() ( EmptyDeclaration() )* ]
  ( ImportDeclaration() ( EmptyDeclaration() )* )*
  // the module decl lookahead needs to be before the type declaration branch,
  // looking for annotations + "open" | "module" will fail faster if it's *not*
  // a module (most common case)
  [ LOOKAHEAD(ModuleDeclLahead()) ModuleDeclaration() ( EmptyDeclaration() )* ]
  ( TypeDeclaration() ( EmptyDeclaration() )* )*
  ( < "\u001a" > )?
  ( < "~[]" > )? // what's this for? Do you mean ( < ~[] > )*, i.e. "any character"?
  <EOF>
  {
     jjtThis.setComments(token_source.comments);
     return jjtThis;
  }
}

private void ModuleDeclLahead() #void:
{}
{
  (Annotation())* LOOKAHEAD({isKeyword("open") || isKeyword("module")}) <IDENTIFIER>
}


void PackageDeclaration() :
{String image;}
{
  ModAnnotationList() "package" image=VoidName() { jjtThis.setImage(image); } ";"
}

void ImportDeclaration() :
{String image;}
{
  "import" [ "static" {jjtThis.setStatic();} ]
  image=VoidName() { jjtThis.setImage(image); }
  [ "." "*" {jjtThis.setImportOnDemand();} ] ";"
}

/*
 * Modifiers. We match all modifiers in a single rule to reduce the chances of
 * syntax errors for simple modifier mistakes. It will also enable us to give
 * better error messages.
 */
void ModifierList():
{
   EnumSet<JModifier> modifiers = EnumSet.noneOf(JModifier.class);
}
{
 (
  LOOKAHEAD(2)
  (
    "public"        { modifiers.add(JModifier.PUBLIC); }
  | "static"        { modifiers.add(JModifier.STATIC); }
  | "protected"     { modifiers.add(JModifier.PROTECTED); }
  | "private"       { modifiers.add(JModifier.PRIVATE); }
  | "final"         { modifiers.add(JModifier.FINAL); }
  | "abstract"      { modifiers.add(JModifier.ABSTRACT); }
  | "synchronized"  { modifiers.add(JModifier.SYNCHRONIZED); }
  | "native"        { modifiers.add(JModifier.NATIVE); }
  | "transient"     { modifiers.add(JModifier.TRANSIENT); }
  | "volatile"      { modifiers.add(JModifier.VOLATILE); }
  | "strictfp"      { modifiers.add(JModifier.STRICTFP); }
  | "default"       { modifiers.add(JModifier.DEFAULT); }
  | Annotation()
  )
 )*
 { jjtThis.setDeclaredModifiers(modifiers); }
 { jjtree.injectRight(1); } // inject the modifier node in the follower
}

/*
 * Declaration syntax follows.
 */
void TypeDeclaration():
{}
{
  ModifierList()
  (
     ClassOrInterfaceDeclaration()
   |
     LOOKAHEAD({isKeyword("enum")}) EnumDeclaration()
   |
<<<<<<< HEAD
     AnnotationTypeDeclaration()
=======
     AnnotationTypeDeclaration(modifiers)
   |
     LOOKAHEAD({isKeyword("record")}) RecordDeclaration(modifiers)
>>>>>>> f574b792
  )
}

void ClassOrInterfaceDeclaration():
{}
{
  ( "class" | "interface" { jjtThis.setInterface(); } )
  <IDENTIFIER> { setLastTokenImage(jjtThis); }
  [ TypeParameters() ]
  [ ExtendsList() ]
  [ ImplementsList() ]
  ClassOrInterfaceBody()
}

void ExtendsList():
{}
{
   "extends" AnnotatedClassOrInterfaceType()
   ( "," AnnotatedClassOrInterfaceType() )*
}

void ImplementsList():
{}
{
   "implements" AnnotatedClassOrInterfaceType()
   ( "," AnnotatedClassOrInterfaceType() )*
}

void EnumDeclaration():
{
  JavaccToken t;
}
{
  t = <IDENTIFIER> {
    if (!"enum".equals(t.image)) {
      throw new ParseException("ERROR: expecting enum");
    }
  }
  t=<IDENTIFIER> {jjtThis.setImage(t.image);}
  [ ImplementsList() ]
  EnumBody()
}

void EnumBody():
{}
{
   "{"
    [ EnumConstant() ( LOOKAHEAD(2) "," EnumConstant() )* ]
    [ "," { jjtThis.setTrailingComma(); } ]
    [ ";" { jjtThis.setSeparatorSemi(); } ( ClassOrInterfaceBodyDeclaration() )* ]
   "}"
}

void EnumConstant():
{}
{
  ModAnnotationList() VariableDeclaratorId() [ ArgumentList() ] [ AnonymousClassDeclaration() ]
}

void RecordDeclaration(int modifiers):
{
    Token t;
    jjtThis.setModifiers(modifiers);
}
{
  t = <IDENTIFIER> {
    if (!"record".equals(t.image)) {
      throw new ParseException("ERROR: expecting record");
    }
  }
  t=<IDENTIFIER> {jjtThis.setImage(t.image);}
  [ TypeParameters() ]
  RecordComponentList()
  [ ImplementsList() ]
  RecordBody()
}

void RecordComponentList() :
{}
{
  "(" [ RecordComponent() ("," RecordComponent())* ] ")"
}

void RecordComponent():
{}
{
  (Annotation())*
  Type()
  [ "..." {jjtThis.setVarargs();} ]
  VariableDeclaratorId()
}

void RecordBody():
{}
{
  "{"
    ( RecordBodyDeclaration() )*
  "}"
}

void RecordBodyDeclaration() #void :
{}
{
  LOOKAHEAD(RecordCtorLookahead()) RecordConstructorDeclaration()
  |
  ClassOrInterfaceBodyDeclaration()
}

private void RecordCtorLookahead() #void:
{}
{
    Modifiers() [ TypeParameters() ] <IDENTIFIER> ("throws" |  "{")
}

void RecordConstructorDeclaration():
{
  int modifiers;
}
{
  modifiers = Modifiers() { jjtThis.setModifiers(modifiers); }
  [TypeParameters()]
  <IDENTIFIER> { jjtThis.setImage(token.image); }
  "{" ( BlockStatement() )* "}"
}

void TypeParameters():
{}
{
   "<" TypeParameter() ( "," TypeParameter() )* ">"
}

void TypeParameter():
{}
{
   AnnotationList()
   <IDENTIFIER> {setLastTokenImage(jjtThis);} [ "extends" IntersectionType() ]
}

void ClassOrInterfaceBody():
{}
{
  "{" ( ClassOrInterfaceBodyDeclaration() )* "}"
}

void ClassOrInterfaceBodyDeclaration():
{}
{ LOOKAHEAD(["static"] "{" ) Initializer()
<<<<<<< HEAD
|  ModifierList()
  ( LOOKAHEAD(3) ClassOrInterfaceDeclaration()
    | LOOKAHEAD({isKeyword("enum")}) EnumDeclaration()
    | LOOKAHEAD( [ TypeParameters() ] <IDENTIFIER> "(" ) ConstructorDeclaration()
    | LOOKAHEAD( Type() <IDENTIFIER> (AnnotationList() "[" "]")* ( "," | "=" | ";" ) )  FieldDeclaration()
    | LOOKAHEAD(2) MethodDeclaration()
    | LOOKAHEAD(2) AnnotationTypeDeclaration()
=======
|  modifiers = Modifiers()
  ( LOOKAHEAD(3) ClassOrInterfaceDeclaration(modifiers)
    | LOOKAHEAD({isKeyword("enum")}) EnumDeclaration(modifiers)
    | LOOKAHEAD({isKeyword("record")}) RecordDeclaration(modifiers)
    | LOOKAHEAD( [ TypeParameters() ] <IDENTIFIER> "(" ) ConstructorDeclaration(modifiers)
    | LOOKAHEAD( Type() <IDENTIFIER> ( "[" "]" )* ( "," | "=" | ";" ) )  FieldDeclaration(modifiers)
    | LOOKAHEAD(2) MethodDeclaration(modifiers)
    | LOOKAHEAD(2) AnnotationTypeDeclaration(modifiers)
>>>>>>> f574b792
  )
|
  ";" #EmptyDeclaration
}


void FieldDeclaration() :
{}
{
  Type() VariableDeclarator() ( "," VariableDeclarator() )* ";"
}

void VariableDeclarator() :
{}
{
  VariableIdWithDims() [ "=" VariableInitializer() ]
}

void VariableDeclaratorId() :
{}
{
  <IDENTIFIER> { setLastTokenImage(jjtThis); }
}

void VariableIdWithDims() #VariableDeclaratorId :
{}
{
  <IDENTIFIER> { setLastTokenImage(jjtThis); }
  [ Dims() ]
}

void ReceiverParameter():
{}
{
    AnnotatedClassOrInterfaceType() [ <IDENTIFIER> "." ] "this"
}

void VariableInitializer() #void:
{}
{
  ArrayInitializer()
| Expression()
}

void ArrayInitializer() :
{}
{
  "{" [ VariableInitializer() ( LOOKAHEAD(2) "," VariableInitializer() )* ] [ "," ] "}"
}

void MethodDeclaration() :
{}
{
  [ TypeParameters() ]
  ResultType()
  <IDENTIFIER> { setLastTokenImage(jjtThis); }
  FormalParameters()
  [ Dims() ]
  [ ThrowsList() ]
  ( Block() | ";" )
}


void FormalParameters() :
{}
{
  "(" [ ( LOOKAHEAD(ReceiverParameter()) ReceiverParameter() | FormalParameter() ) ( "," FormalParameter() )* ] ")"
}

void FormalParameter() :
{}
{
   LocalVarModifierList()
   FormalParamType() ("|" FormalParamType())* // remove this stuff when #2202 is merged
   VariableIdWithDims()
}

void FormalParamType() #void:
{}
{
   PrimitiveType()        [ LOOKAHEAD(2) VarargsDimensions() #ArrayType(2) ]
 | ClassOrInterfaceType() [ LOOKAHEAD(2) VarargsDimensions() #ArrayType(2) ]
}

void VarargsDimensions() #ArrayDimensions:
{}
{
    // like ArrayDimensions but allows for a varargs ellipsis at the end ("...")
    LOOKAHEAD(AnnotationList() "[") (LOOKAHEAD(AnnotationList() "[") ArrayTypeDim())+ [ VarargsDim() ]
  | VarargsDim()
}

void VarargsDim() #ArrayTypeDim:
{}
{
    TypeAnnotListNoInject() "..." {jjtThis.setVarargs();}
}


void ConstructorDeclaration() :
{}
{
   [ TypeParameters() ]
   <IDENTIFIER>  {setLastTokenImage(jjtThis);}
   FormalParameters()
   [ ThrowsList() ]
   ConstructorBlock()
}

private void ConstructorBlock() #Block:
{}
{
    "{"
        [ LOOKAHEAD(ExplicitConstructorInvocation()) ExplicitConstructorInvocation() ]
        ( BlockStatement() )*
    "}"
}

void ExplicitConstructorInvocation() :
{inExplicitConstructorInvoc = true;}
{
   // We may only lookahead one token here, because:
   // * "this" or "super" can't appear in the primary expression in case of
   //   qualified super call (last branch), or else compile error, so if we
   //   see one of them, then the rest is necessarily the arguments
   //   But: "this" may appear if it's qualified!
   // * No primary expression may start with "<", meaning we can use it to
   //   know we're looking forward to type arguments
  ( LOOKAHEAD("<")      TypeArguments() ( "this" | "super" {jjtThis.setIsSuper();} )
  | LOOKAHEAD("this")   "this"
  | LOOKAHEAD("super")  "super"                            {jjtThis.setIsSuper();}
  | PrimaryExpression() "." [ TypeArguments() ] "super"    {jjtThis.setIsSuper();}
  )
  // reset this before parsing the arguments list
  {inExplicitConstructorInvoc = false;}
  ArgumentList() ";"
}


void Initializer() :
{}
{
  [ "static" {jjtThis.setStatic();} ] Block()
}




/* JLS: https://docs.oracle.com/javase/specs/jls/se8/html/jls-4.html#jls-4.3

ReferenceType:
    ClassOrInterfaceType
    TypeVariable
    ArrayType
ClassOrInterfaceType:
    ClassType
    InterfaceType
ClassType:
    {Annotation} Identifier [TypeArguments]
    ClassOrInterfaceType . {Annotation} Identifier [TypeArguments]
InterfaceType:
    ClassType
TypeVariable:
    {Annotation} Identifier
ArrayType:
    PrimitiveType Dims
    ClassOrInterfaceType Dims
    TypeVariable Dims
Dims:
    {Annotation} [ ] {{Annotation} [ ]}

*/


void IntersectionType() #IntersectionType(isIntersection):
{boolean isIntersection=false;}
{
  AnnotatedType() ( "&" {isIntersection=true;} AnnotatedClassOrInterfaceType() )*
}

void AnnotationList() #void:
{}
{
  (Annotation())*
}

void ModAnnotationList() #ModifierList:
{jjtThis.setDeclaredModifiers(Collections.emptySet());}
{
  (Annotation())*
}

int TypeAnnotListNoInject() #void:
{int num = 0;}
{
   ( TypeAnnotation() {num++;} )*
   {
     return num;
   }
}

// Type annotation lists are by default injected in the
// next node to be opened (most likely a type).
// Sometimes (array dims), this need not be and TypeAnnotListNoInject
// should be used.
void TypeAnnotationList() #void:
{int size=0;}
{
   size=TypeAnnotListNoInject() { jjtree.injectRight(size); }
}

void AnnotatedType() #void:
{}
{
  TypeAnnotationList() Type()
}


void AnnotatedRefType() #void:
{}
{
  TypeAnnotationList() ReferenceType()
}

void AnnotatedClassOrInterfaceType() #void:
{}
{
  TypeAnnotationList() ClassOrInterfaceType()
}

/*
 * Type, name and expression syntax follows.
 * Type is the same as "UnannType" in JLS
 *
 * See https://docs.oracle.com/javase/specs/jls/se10/html/jls-8.html#jls-UnannType
 */
void Type() #void:
{}
{
   PrimitiveType()        [ LOOKAHEAD(2) Dims() #ArrayType(2) ]
 | ClassOrInterfaceType() [ LOOKAHEAD(2) Dims() #ArrayType(2) ]
}

void Dims() #ArrayDimensions:
{}
{
  // the list of dimensions is flat, but annotations are
  // preserved within each specific dim.
  (ArrayTypeDim())+
}

void ArrayTypeDim():
{}
{
   TypeAnnotListNoInject() "[" "]"
}

void ReferenceType() #void:
{}
{
    // We parse it that way because the right injection considers node openings,
    // which means if we want the annotations to belong to the element type, then
    // the ArrayType node needs to be opened after eg the PrimitiveType
    PrimitiveType()                       Dims() #ArrayType(2)
  | ClassOrInterfaceType() [ LOOKAHEAD(2) Dims() #ArrayType(2) ]
}


/**
 * Parses a ClassOrInterfaceType. The production itself is #void,
 * but the node exists (declared inline within the production).
 */
void ClassOrInterfaceType() #void:
{}
{

  (LOOKAHEAD({jjtree.isInjectionPending()})
        // Perhaps surprisingly a type annotation binds to the closest segment
        // So in "@B Map.Entry", "@B" binds to "Map", and Map is required to be a type name.
        // If the annotation is not applicable to TYPE_USE then it doesn't compile

        // So if there are annotations pending injection here, then they're necessarily
        // type annotations, since otherwise they would have been consumed in the
        // annotation list of a declaration.

        // Eg in "public abstract @F int foo();", "@F" is part of the modifier list of the method.
        // but in "public abstract <T> @F T foo();", "@F" is necessarily a type annotation, and indeed
        // is in a separate AnnotationList (it follows the type parameters so is not a modifier).

        // To sum it up, if we have annotations pending, then the first segment is necessarily
        // a type name, otherwise it wouldn't have compiled. So it's not ambiguous and we can
        // start fresh: "@B Map.Entry" will be unambiguously [[@B Map].Entry]

        (<IDENTIFIER> {setLastTokenImage(jjtThis);} [ TypeArguments() ]) #ClassOrInterfaceType
  |


       // Otherwise, for now we have no clue until the first type arguments
       // or annotation is found. The name is ambiguous between package or
       // type name unless type arguments are present, in which case we can
       // be sure that the last segment is a type name.

      AmbiguousName()
      [ TypeArguments() #ClassOrInterfaceType(2) ]
      {
        // At this point the first ClassOrInterfaceType may be on top of the stack,
        // but its image is not set. If it is on the stack we need to shrink the bounds
        // of the ambiguous name, or delete it.
        Node first = jjtree.peekNode();
        if (first instanceof ASTClassOrInterfaceType) {
          // then we saw type arguments, so the last segment is definitely a type name
          ASTAmbiguousName name = first.getFirstChildOfType(ASTAmbiguousName.class);
          name.shrinkOrDeleteInParentSetImage();
        }
      }
   )

  /*
    Now if there are other segments, either the previous segment specified type
    arguments, or the next has an annotation. Either way we know that all the
    following segments is a type name. Each segment is parsed as its own ClassOrInterfaceType
    which encloses the previous one. The resulting structure appears left-recursive, but the parser just
    executes a loop. That scheme preserves the position of type arguments and annotations.
    See #1150.
  */
  ( LOOKAHEAD(2) "." ClassTypeSegment() )*
  { forceTypeContext(); }
}

private void ClassTypeSegment() #ClassOrInterfaceType(jjtree.nodeArity() + 1):
{}
{
     TypeAnnotListNoInject()
     <IDENTIFIER>
     // We'll enclose the previous segment
     { setLastTokenImage(jjtThis); }
     [ TypeArguments() ]
}

void TypeArguments():
{}
{
   LOOKAHEAD(2)
   "<" TypeArgument() ( "," TypeArgument() )* ">"
 |
   "<" ">"
}

void TypeArgument() #void:
{}
{
   TypeAnnotationList() (ReferenceType() | WildcardType())
}

void WildcardType():
{}
{
    "?" [  ("extends" {jjtThis.setUpperBound(true);}| "super") AnnotatedRefType() ]
}


/* JLS https://docs.oracle.com/javase/specs/jls/se10/html/jls-4.html#jls-PrimitiveType

PrimitiveType:
    {Annotation} NumericType
    {Annotation} boolean
NumericType:
    IntegralType
    FloatingPointType
IntegralType:
    (one of)
    byte short int long char
FloatingPointType:
    (one of)
    float double
*/

void PrimitiveType() :
{}
{
    ( "boolean"
    | "char"
    | "byte"
    | "short"
    | "int"
    | "long"
    | "float"
    | "double"
    )
    {setLastTokenImage(jjtThis);}
}


void ResultType() :
{}
{
   "void" | AnnotatedType()
}


void ThrowsList() :
{}
{
  "throws" AnnotatedClassOrInterfaceType() ( "," AnnotatedClassOrInterfaceType())*
}


/*
 * Expression syntax follows.
 */

void Expression() #AssignmentExpression(>1):
/*
 * This expansion has been written this way instead of:
 *   Assignment() | ConditionalExpression()
 * for performance reasons.
 * However, it is a weakening of the grammar for it allows the LHS of
 * assignments to be any conditional expression whereas it can only be
 * a primary expression.  Consider adding a semantic predicate to work
 * around this.
 */
{AssignmentOp op = null;}
{
  ConditionalExpression()
  [
    LOOKAHEAD(1) op=AssignmentOperator() {jjtThis.setOp(op);} Expression()
  ]
}

AssignmentOp AssignmentOperator() #void:
{}
{
      "="    { return AssignmentOp.ASSIGN; }
    | "*="   { return AssignmentOp.MUL_ASSIGN; }
    | "/="   { return AssignmentOp.DIV_ASSIGN; }
    | "%="   { return AssignmentOp.MOD_ASSIGN; }
    | "+="   { return AssignmentOp.ADD_ASSIGN; }
    | "-="   { return AssignmentOp.SUB_ASSIGN; }
    | "<<="  { return AssignmentOp.LEFT_SHIFT_ASSIGN; }
    | ">>="  { return AssignmentOp.RIGHT_SHIFT_ASSIGN; }
    | ">>>=" { return AssignmentOp.UNSIGNED_RIGHT_SHIFT_ASSIGN; }
    | "&="   { return AssignmentOp.AND_ASSIGN; }
    | "^="   { return AssignmentOp.XOR_ASSIGN; }
    | "|="   { return AssignmentOp.OR_ASSIGN; }
}

void ConditionalExpression() #ConditionalExpression(>1) :
{}
{
  ConditionalOrExpression() [LOOKAHEAD(1) "?" Expression() ":" ConditionalExpression() ]
}

void ConditionalOrExpression() #void:
{}
{
  ConditionalAndExpression() (LOOKAHEAD(1) ("||" {jjtThis.setOp(BinaryOp.CONDITIONAL_OR);} ConditionalAndExpression()) #InfixExpression(2))*
}

void ConditionalAndExpression() #void:
{}
{
  InclusiveOrExpression() (LOOKAHEAD(1) ("&&" {jjtThis.setOp(BinaryOp.CONDITIONAL_AND);} InclusiveOrExpression())  #InfixExpression(2))*
}

void InclusiveOrExpression() #void:
{}
{
  ExclusiveOrExpression() (LOOKAHEAD(1) ("|" {jjtThis.setOp(BinaryOp.OR);} ExclusiveOrExpression())  #InfixExpression(2))*
}

void ExclusiveOrExpression() #void:
{}
{
  AndExpression()  (LOOKAHEAD(1) ("^" {jjtThis.setOp(BinaryOp.XOR);} AndExpression()) #InfixExpression(2))*
}

void AndExpression() #void:
{}
{
  EqualityExpression() (LOOKAHEAD(1) ("&" {jjtThis.setOp(BinaryOp.AND);} EqualityExpression()) #InfixExpression(2))*
}

void EqualityExpression() #void:
{}
{
  InstanceOfExpression()
  (LOOKAHEAD(1)
    (
        ( "==" {jjtThis.setOp(BinaryOp.EQ);}
        | "!=" {jjtThis.setOp(BinaryOp.NE);}
        )
        InstanceOfExpression()
    ) #InfixExpression(2)
  )*
}

void InstanceOfExpression() #void:
{}
{
<<<<<<< HEAD
  RelationalExpression() [
    LOOKAHEAD(1)
    ("instanceof"
        AnnotatedRefType() #TypeExpression
        {jjtThis.setOp(BinaryOp.INSTANCEOF);}
    ) #InfixExpression(2)
  ]
=======
  RelationalExpression() [ LOOKAHEAD(2) "instanceof" Type() [ VariableDeclaratorId() #TypeTestPattern(2) ] ]
>>>>>>> f574b792
}

void RelationalExpression() #void:
{}
{
  // There technically cannot be more than one, because it wouldn't compile
  // But we give it some leeway to not make the parser too knowledgeable
  // From the JLS:
  // For example, a<b<c parses as (a<b)<c, which is always a compile-time
  // error, because the type of a<b is always boolean and < is not an operator
  // on boolean values.
  ShiftExpression()
  (LOOKAHEAD(1)
    (
      (
          "<"  {jjtThis.setOp(BinaryOp.LT);}
        | ">"  {jjtThis.setOp(BinaryOp.GT);}
        | "<=" {jjtThis.setOp(BinaryOp.LE);}
        | ">=" {jjtThis.setOp(BinaryOp.GE);}
      )
      ShiftExpression()
    ) #InfixExpression(2)
  )*
}

void ShiftExpression() #void:
{}
{
  AdditiveExpression()
  (LOOKAHEAD(1)
    (
      ( "<<"                     {jjtThis.setOp(BinaryOp.LEFT_SHIFT);}
      | RSIGNEDSHIFT()           {jjtThis.setOp(BinaryOp.RIGHT_SHIFT);}
      | RUNSIGNEDSHIFT()         {jjtThis.setOp(BinaryOp.UNSIGNED_RIGHT_SHIFT);}
      )
      AdditiveExpression()
    ) #InfixExpression(2)
  )*
}

void AdditiveExpression() #void:
{}
{
  MultiplicativeExpression()
  (LOOKAHEAD(1)
    (
      ( "+" {jjtThis.setOp(BinaryOp.ADD);}
      | "-" {jjtThis.setOp(BinaryOp.SUB);}
      )
      MultiplicativeExpression()
    ) #InfixExpression(2)
  )*
}

void MultiplicativeExpression() #void:
{}
{
  UnaryExpression()
  (LOOKAHEAD(1)
    (
      ( "*" {jjtThis.setOp(BinaryOp.MUL);}
      | "/" {jjtThis.setOp(BinaryOp.DIV);}
      | "%" {jjtThis.setOp(BinaryOp.MOD);}
      )
      UnaryExpression()
    ) #InfixExpression(2)
  )*
}

// TODO update operator setting for those expressions

void UnaryExpression() #void:
{}
{
    (("+" {jjtThis.setOp(UnaryOp.UNARY_PLUS);} | "-" {jjtThis.setOp(UnaryOp.UNARY_MINUS);}) UnaryExpression()) #UnaryExpression
  | PrefixIncrementExpression()
  | UnaryExpressionNotPlusMinus()
}

void PrefixIncrementExpression() #UnaryExpression:
{}
{
  ("++" {jjtThis.setOp(UnaryOp.PRE_INCREMENT);}
  | "--" {jjtThis.setOp(UnaryOp.PRE_DECREMENT);}
  )
  PrimaryExpression()
}

void UnaryExpressionNotPlusMinus() #void:
{}
{
 (( "~" {jjtThis.setOp(UnaryOp.COMPLEMENT);} | "!" {jjtThis.setOp(UnaryOp.NEGATION);}) UnaryExpression()) #UnaryExpression
 // There's no separate production for CastExpression, because that would force
 // us to repeat the lookahead
 // Those lookaheads are quite expensive, they're run to disambiguate between
 // ParenthesizedExpression and CastExpression.
| LOOKAHEAD("(" TypeAnnotationList() PrimitiveType() ")")
    ("(" AnnotatedType() ")" UnaryExpression())                                         #CastExpression
 // here we avoid looking ahead for a whole unary expression, instead just testing the token after ")"
| LOOKAHEAD("(" IntersectionType() ")" UnaryExprNotPmStart() )
    ("(" IntersectionType() ")" UnaryExpressionNotPlusMinus()) #CastExpression
| PostfixExpression()
| SwitchExpression()
}

private void UnaryExprNotPmStart() #void:
{}
{
   //  Condensed FIRST set of UnaryExpressionNotPlusMinus
   //  Avoid looking ahead for a whole UnaryExpressionNotPlusMinus, but just for a token

   "~" | "!" | "(" | "switch" | "new" | "this" | "super" | Literal() | "@"
   | <IDENTIFIER>
   | "void" | PrimitiveType()
}

void PostfixExpression() #void:
{}
{

  PrimaryExpression()
  [
    LOOKAHEAD(1)
    ("++" {jjtThis.setOp(UnaryOp.POST_INCREMENT);}
    | "--" {jjtThis.setOp(UnaryOp.POST_DECREMENT);}
    ) #UnaryExpression(1)
  ]
}


void SwitchExpression() :
{}
{
    "switch" "(" Expression() ")" SwitchBlock()
}

/**
 * A primary expression. This includes call chains, etc.
 *
 * A PrimaryPrefix corresponds to an unqualified primary expression,
 * e.g "new Foo()". Then, if any, suffixes of the form e.g. ".method()",
 * ".field" or "::ref" are added, each time enclosing the previous node.
 * Iteration stops after the first method reference, or we can't continue.
 *
 * The resulting subtree looks left-recursive, but the parsing is iterative.
 */
void PrimaryExpression() #void :
{}
{
  // the lookahead here stops iteration after the first method reference,
  // because nothing can be chained after a method reference.
  PrimaryPrefix() ( LOOKAHEAD(SuffixLAhead(), {!(jjtree.peekNode() instanceof ASTMethodReference)}) PrimarySuffix() )* {forceExprContext();}
}

/*
  Expressions that may be present at the start of a primary expression.
 */
void PrimaryPrefix() #void :
{JavaccToken savedStart;}
{
  Literal()
| "this"                                  #ThisExpression
| "super"                                 #SuperExpression(true)
    ("." MemberSelector() | MethodReference())
| UnqualifiedAllocationExpr()
| ("void" "." "class")                    #ClassLiteral
| LOOKAHEAD(1) // suppress the warning here.
  (PrimitiveType() [ Dims() ] )           #ArrayType(>1)
    (
       MethodReference()
     | "." "class"                        #ClassLiteral(1)
    )

// If annotations start the expression, it's necessarily a method or ctor reference
// This is because types in class literals or in qualified super/this may not be annotated
| LOOKAHEAD("@") AnnotatedRefType() MethodReference()

| LOOKAHEAD(LambdaLahead()) LambdaExpression()

// Parenthesized expr, we need to adjust start/end tokens
| "(" {savedStart = getToken(0);} Expression() ")"
  {
    AstImplUtil.bumpParenDepth((ASTExpression) jjtree.peekNode());
    AbstractJavaNode top = (AbstractJavaNode) jjtree.peekNode();
    top.jjtSetFirstToken(savedStart);
    top.jjtSetLastToken(getToken(0));
  }
// If it is an ambiguous name, then we may go on
// into the next step, which is less restricted
// than PrimarySuffix
| AmbiguousName() [ LOOKAHEAD(Step2Lahead()) PrimaryStep2() ]
}

// This describes the cases where the PrimaryPrefix may fall
// into PrimaryStep2, after seeing an AmbiguousName. Notice
// that type arguments is still possible, as well as annotations
// ("@") before an annotated array type, or qualified "this".
// If we are in an explicit constructor invocation, then super is disallowed.
private void Step2Lahead() #void:
{}
{
   "::" | "(" | "@" | "["
   // the type arguments must be followed by what may complete a class type + method ref
   // otherwise we choke on eg `i < w >> 1`, because `< w >` matches type arguments
   | TypeArguments() ("[" | "." | "@" | "::")
   | LOOKAHEAD({!inExplicitConstructorInvoc}) "."
   | LOOKAHEAD({inExplicitConstructorInvoc}) "." ("class" | <IDENTIFIER> | TypeArguments() <IDENTIFIER> | "new" | "this") // not super in this case
}

private void SuffixLAhead() #void:
{}
{
   // this is simpler than the step 2 lookahead
   "::" | "["
   | LOOKAHEAD({!inExplicitConstructorInvoc}) "."
   | LOOKAHEAD({inExplicitConstructorInvoc}) "." (<IDENTIFIER> | TypeArguments() <IDENTIFIER> | "new") // not super or this in this case
}


// Step right after the *first* ambiguous name if any.
// Then we have more options than a primary suffix,
// we can still expect to have some class type and a
// class literal, or some type arguments and a method reference
void PrimaryStep2() #void:
{}
{
      // If we find type parameters, then we can only expect a method reference
      // class literals or qualifiers to static member access/call may not be parameterised
      {forceTypeContext();} TypeArguments() {injectTop();} ( "." ClassTypeSegment() )* [ Dims() #ArrayType(2) ] MethodReference()
    | MethodReference()
    | ArgumentList()                          #MethodCall(2)
    | "." (
          {forceTypeContext();} "class"       #ClassLiteral(1)
          // qualified this or super
        | {forceTypeContext();} "this"        #ThisExpression(1)
        | {forceTypeContext();} "super"       #SuperExpression(1)
            // here we force the super to be followed by something,
            // "super" alone is not a valid expression
            ("." MemberSelector() | MethodReference())
        | MemberSelector()
    )
    // catches the case where the ambig name is the start of an array type
    | LOOKAHEAD("@" | "[" "]") {forceTypeContext();} Dims() #ArrayType(2)  (MethodReference() | "." "class" #ClassLiteral(1))
    // and here, the array expr in an array access
    | {forceExprContext();} "[" Expression() "]"            #ArrayAccess(2)
}

/**
 * Productions that may be present after a PrimaryPrefix. Basically
 * allows for call chains. We loop on this production in PrimaryExpression.
 */
void PrimarySuffix() #void :
{}
{
  MethodReference()
| {forceExprContext();} "[" Expression() "]"              #ArrayAccess(2)
| "." MemberSelector()
}

/**
 * Part of a primary suffix that immediately follows a dot. Also
 * part of step 2.
 */
void MemberSelector() #void :
{}
{
  /* JLS §6.5.1:
   *  A name is syntactically classified as an ExpressionName [...] as the
   * qualifying expression in a qualified class instance creation expression (§15.9)*
   */
  {forceExprContext();} QualifiedAllocationExpr()
  // if there are type arguments, this is a method call
|              (TypeArguments() <IDENTIFIER> {setLastTokenImage(jjtThis);} ArgumentList())   #MethodCall(3)
| LOOKAHEAD(2) (<IDENTIFIER> {setLastTokenImage(jjtThis);} ArgumentList())                   #MethodCall(2)
|              (<IDENTIFIER> {setLastTokenImage(jjtThis);})                                  #FieldAccess(1)
}

void MethodReference() #MethodReference(jjtree.nodeArity() + 1): // LHS is injected
{}
{
  "::"
  [TypeArguments()]
  ( "new" | <IDENTIFIER> ) {setLastTokenImage(jjtThis);}
  {/* empty, to set the image before jjtClose */}
}

// This factorises the lookahead for a lambda expression
// It's necessary because in all contexts a lambda may appear in,
// the arguments could be interpreted as a variable reference,
// or the start of a parenthesized expression
private void LambdaLahead() #void :
{}
{
  LOOKAHEAD({!inSwitchLabel}) LambdaParameterList() "->"
}

// Lambda expressions are not a PrimaryExpression in the JLS, instead they're
// separated from the AssignmentExpression production. Their use is restricted
// to method and constructor call argument, cast operand, the RHS of assignments,
// and the tail of a ternary expression
// https://docs.oracle.com/javase/specs/jls/se9/html/jls-15.html#jls-15.27
//
// To prevent LambdaExpressions in switch labels, the field #inSwitchLabel is used
// as a workaround.
void LambdaExpression():
{ }
{
  LambdaParameterList() "->" ( Expression() | Block() )
}

void LambdaParameterList():
{}
{
      SimpleLambdaParam()
    | LOOKAHEAD("(" <IDENTIFIER> ("," | ")"))
        "(" [ SimpleLambdaParam() ( "," SimpleLambdaParam())* ] ")"
    | "(" [ LambdaParameter() ( "," LambdaParameter() )* ] ")"
}

void SimpleLambdaParam() #LambdaParameter:
{pushEmptyModifierList();}
{
    VariableDeclaratorId()
}

void LambdaParameter():
{}
{
    LocalVarModifierList() // this weakens the grammar a bit
    [
       LambdaParameterType()
    ]
    VariableIdWithDims()
}

/** Returns true if this is "var". */
boolean LambdaParameterType() #void :
{}
{
    LOOKAHEAD( { jdkVersion >= 11 && isKeyword("var") } )
        <IDENTIFIER>    { return true; }
    | FormalParamType() { return false; }
}

void Literal() #void :
{ JavaccToken t;}
{
  NumericLiteral()
| StringLiteral()
| CharLiteral()
| ("true" { jjtThis.setTrue(); } | "false") #BooleanLiteral
| "null"                                    #NullLiteral
}


void NumericLiteral():
{}
{
  ( <INTEGER_LITERAL>             { jjtThis.setIntLiteral(); }
  | <FLOATING_POINT_LITERAL>      { jjtThis.setFloatLiteral(); }
  )
  { setLastTokenImage(jjtThis); }
}

void CharLiteral():
{}
{
  <CHARACTER_LITERAL> { setLastTokenImage(jjtThis); }
}

void StringLiteral():
{}
{
   ( <STRING_LITERAL>
   | <TEXT_BLOCK_LITERAL> { jjtThis.setTextBlock(); }
   )
   { setLastTokenImage(jjtThis); }
}

void ArgumentList() :
{}
{
 "(" [ Expression() ( "," Expression() )* ] ")"
}


// more straightforward because can't be an array creation expr
void QualifiedAllocationExpr() #ConstructorCall(jjtree.nodeArity() + 1):
{}
{
   "new"
   [ TypeArguments() ]
   AnnotatedClassOrInterfaceType()
   ArgumentList()
   [ AnonymousClassDeclaration() ]

}


void AnonymousClassDeclaration():
{
  pushEmptyModifierList();
}
{
    ClassOrInterfaceBody()
}


// this is much weaker than the JLS but since we parse compilable code
// the actual terms we get respect the JLS.

// only used in PrimaryPrefix
void UnqualifiedAllocationExpr() #void :
{
    boolean isArrayInit=false;
}
{
   (
     (
       "new" [ TypeArguments() ] TypeAnnotationList()
       (
         PrimitiveType() ArrayDimsAndInits(){isArrayInit=true;}
       |
         ClassOrInterfaceType()
           (
              ArrayDimsAndInits() {isArrayInit=true;}
           |
             ArgumentList() [ AnonymousClassDeclaration() ]
           )
       )
       {/*Empty unit, important*/}
     )
     #ArrayAllocation(isArrayInit)
   )
   #ConstructorCall(!isArrayInit)

}


/*
 * The array dimensions are appended to the array type and they're both
 * enclosed into an ArrayType node.
 */
void ArrayDimsAndInits() #void:
{}
{
   LOOKAHEAD(TypeAnnotationList() "[" "]" ) (((ArrayTypeDim())+) #ArrayDimensions) #ArrayType(2) [ ArrayInitializer() ]
     | ( (ArrayDimExpr())+ #ArrayDimensions ) #ArrayType(2)
}

// may push either an ArrayDimExpr or ArrayTypeDim
void ArrayDimExpr() #void:
{boolean hasExpr=false;}
{
  ((TypeAnnotListNoInject() "[" [ Expression() {hasExpr=true;} ] "]") #ArrayDimExpr(hasExpr) ) #ArrayTypeDim(!hasExpr)
}


/*
 * Statement syntax follows.
 */

void Statement() #void:
{}
{
  Block()
| EmptyStatement()
| SwitchStatement()
| IfStatement()
| WhileStatement()
| DoStatement()
| ForStatement()
| BreakStatement()
| ContinueStatement()
| ReturnStatement()
| ThrowStatement()
| SynchronizedStatement()
| TryStatement()
// testing the hard cases last optimises the code gen
// all the previous cases are trivial for the parser
// because they start with a different token
| LOOKAHEAD( { isNextTokenAnAssert() } ) AssertStatement()
| LOOKAHEAD(2) LabeledStatement()
| ( StatementExpression() ";" ) #ExpressionStatement
}

void LabeledStatement() :
{}
{
  <IDENTIFIER> { setLastTokenImage(jjtThis); } ":" Statement()
}

void Block() :
{}
{
    "{" ( BlockStatement() )* "}"
}

void BlockStatement() #void:
{}
{
  LOOKAHEAD( { isNextTokenAnAssert() } ) AssertStatement()
| LOOKAHEAD({ jdkVersion >= 13 && isKeyword("yield") }) YieldStatement()
|
  LOOKAHEAD(( "final" | Annotation() )* Type() <IDENTIFIER>)
  LocalVariableDeclaration() ";" {
      // make it so that the LocalVariableDeclaration's last token is the semicolon
      AbstractJavaNode top = (AbstractJavaNode) jjtree.peekNode();
      top.jjtSetLastToken(getToken(0));
  } {}
|
  // we need to lookahead until the "class" token,
  // because a method ref may be annotated
  // -> so Expression, and hence Statement, may start with "@"
  LOOKAHEAD(ModifierList() "class") LocalClassDecl()
|
  Statement()
}

void LocalClassDecl() #LocalClassStatement:
{}
{
    // this preserves the modifiers of the local class.
    // it allows for modifiers that are forbidden for local classes,
    // but anyway we are *not* checking modifiers for incompatibilities
    // anywhere else in this grammar (and indeed the production Modifiers
    // accepts any modifier explicitly for the purpose of forgiving modifier errors,
    // and reporting them later if needed --see its documentation).

    // In particular, it unfortunately allows local class declarations to start
    // with a "default" modifier, which introduces an ambiguity with default
    // switch labels. This is guarded by a custom lookahead around SwitchLabel
    ModifierList() ClassOrInterfaceDeclaration()
}

/*
 * See https://docs.oracle.com/javase/specs/jls/se10/html/jls-14.html#jls-14.4
 */
void LocalVariableDeclaration() :
{}
{
  LocalVarModifierList()
  LocalVariableType()
  VariableDeclarator()
  ( "," VariableDeclarator() )*
}

private void LocalVarModifierList() #ModifierList:
{Set<JModifier> set = Collections.emptySet(); }
{
    ( "final" { set = ASTModifierList.JUST_FINAL; } | Annotation() )*
    {jjtThis.setDeclaredModifiers(set);}
}

void LocalVariableType() #void:
{}
{
  LOOKAHEAD( { jdkVersion >= 10 && isKeyword("var") } ) <IDENTIFIER>
  | Type()
}

void EmptyStatement() :
{}
{
  ";"
}

void EmptyDeclaration() :
{}
{
  ";"
}

void StatementExpression() #void:
{AssignmentOp op = null;}
{
  PrefixIncrementExpression()
|
  // using PostfixExpression here allows us to skip the part of the production tree
  // between Expression() and PostfixExpression()
  (PostfixExpression() [ op=AssignmentOperator() {jjtThis.setOp(op);} Expression() ]) #AssignmentExpression(>1)
}

void SwitchStatement():
{}
{
  "switch" "(" Expression() ")" SwitchBlock()
}

void SwitchBlock() #void:
{}
{
    "{"
        (
          LOOKAHEAD(SwitchLabel() ":") (SwitchFallthroughBranch())+
        | (SwitchArrowBranch())*
        )
    "}"
}

void SwitchArrowLahead() #void:
{}
{
    SwitchLabel() "->"
}

void SwitchArrowBranch():
{}
{
    SwitchLabel() "->" (Expression() ";" | Block() | ThrowStatement())
}

void SwitchFallthroughBranch():
{}
{
    SwitchLabel() ":"
    // the lookahead is to prevent choosing BlockStatement when the token is "default",
    // which could happen as local class declarations accept the "default" modifier.
    (LOOKAHEAD({shouldStartStatementInSwitch()}) BlockStatement() )*
}

void SwitchLabel() :
{}
{
{ inSwitchLabel = true; }
(
  "case" ConditionalExpression() ( "," ConditionalExpression() )*
|
  "default" {jjtThis.setDefault();}
)
{ inSwitchLabel = false; }
}

void YieldStatement() :
{ }
{
  <IDENTIFIER> Expression() ";"
}

void IfStatement() :
/*
 * The disambiguating algorithm of JavaCC automatically binds dangling
 * else's to the innermost if statement.  The LOOKAHEAD specification
 * is to tell JavaCC that we know what we are doing.
 */
{}
{
  "if" "(" Expression() ")" Statement() [ LOOKAHEAD(1) "else" {jjtThis.setHasElse();} Statement() ]
}

void WhileStatement() :
{}
{
  "while" "(" Expression() ")" Statement()
}

void DoStatement() :
{}
{
  "do" Statement() "while" "(" Expression() ")" ";"
}

void ForStatement() #void:
{Token t;}
{
  t="for" "("
(
      LOOKAHEAD(LocalVariableDeclaration() ":")
      (LocalVariableDeclaration() ":" Expression() ")" Statement() { jjtThis.jjtSetFirstToken(t); }) #ForeachStatement
| (
  [ ForInit() ] ";"
  [ Expression() ] ";"
  [ ForUpdate() ]
  ")" Statement()
   { jjtThis.jjtSetFirstToken(t); }
  ) #ForStatement
)
}

void ForInit() :
{}
{
  LOOKAHEAD( LocalVariableDeclaration() )
  LocalVariableDeclaration()
|
  StatementExpressionList()
}

void StatementExpressionList() :
{}
{
  StatementExpression() ( "," StatementExpression() )*
}

void ForUpdate() :
{}
{
  StatementExpressionList()
}

void BreakStatement() :
{}
{
<<<<<<< HEAD
  "break"
  [ LOOKAHEAD(<IDENTIFIER> ";") <IDENTIFIER> { setLastTokenImage(jjtThis); }
  | Expression()
  ]
  ";"
=======
  "break" [ t=<IDENTIFIER> {jjtThis.setImage(t.image);} ] ";"
>>>>>>> f574b792
}

void ContinueStatement() :
{}
{
  "continue" [ <IDENTIFIER>   { setLastTokenImage(jjtThis); } ] ";"
}

void ReturnStatement() :
{}
{
  "return" [ Expression() ] ";"
}

void ThrowStatement() :
{}
{
  "throw" Expression() ";"
}

void SynchronizedStatement() :
{}
{
  "synchronized" "(" Expression() ")" Block()
}

void TryStatement() :
/*
 * Semantic check required here to make sure that at least one
 * resource/finally/catch is present.
 */
{}
{
  "try" (ResourceList())?
  Block()
  ( CatchClause() )*
  [ FinallyClause() ]
}

void ResourceList():
{}
{
	"("
	Resource() (LOOKAHEAD(2) ";" Resource())*
	(";" {jjtThis.setTrailingSemi();})?
	")"
}

void Resource() :
{}
{
   LOOKAHEAD(("final" | Annotation())* LocalVariableType() VariableDeclaratorId() "=" )
        (
            LocalVarModifierList()
            LocalVariableType() VariableDeclarator()
        ) #LocalVariableDeclaration
   |
   PrimaryExpression()
   {
    Node top = jjtree.peekNode();
    if (!(top instanceof ASTVariableAccess || top instanceof ASTFieldAccess))
      throwParseException("Expected a variable access, but was a " + top.getXPathNodeName());
   }
   {}
}

void CatchClause() :
{}
{
  "catch"
  "(" CatchParameter() ")"
  Block()
}


void CatchParameter():
{boolean multi=false;}
{
   LocalVarModifierList()
   ( AnnotatedClassOrInterfaceType() ( "|" AnnotatedClassOrInterfaceType()  {multi=true;} )* ) #UnionType(multi)
   VariableDeclaratorId()
}

void FinallyClause() :
{}
{
    "finally" Block()
}

void AssertStatement() :
{}
{
  <IDENTIFIER> Expression() [ ":" Expression() ] ";"
}

/* We use productions to match >>>, >> and > so that we can keep the
 * type declaration syntax with generics clean
 */

void RUNSIGNEDSHIFT() #void:
{}
{
   LOOKAHEAD({ JavaTokenDocument.getRealKind(getToken(1)) == RUNSIGNEDSHIFT})
   ">" ">" ">"
}

void RSIGNEDSHIFT() #void:
{}
{
  LOOKAHEAD({ JavaTokenDocument.getRealKind(getToken(1)) == RSIGNEDSHIFT})
  ">" ">"
}

/* Annotation syntax follows. */

void Annotation():
{}
{
    "@" jjtThis.name=VoidName() [ AnnotationMemberList() ]
}

void AnnotationMemberList():
{}
{
   "("
    ( LOOKAHEAD(<IDENTIFIER> "=")
      MemberValuePair() ( "," MemberValuePair() )*
    | [ ShorthandAnnotationValue() ]
    )
    ")"
}

void ShorthandAnnotationValue() #MemberValuePair:
{
    jjtThis.setImage("value");
    jjtThis.setShorthand();
}
{
    MemberValue()
}


void MemberValuePair():
{}
{
    <IDENTIFIER> { setLastTokenImage(jjtThis); } "=" MemberValue()
}

void MemberValue() #void:
{}
{
   Annotation()
 | MemberValueArrayInitializer()
 | ConditionalExpression() // Constant expression
}

void  MemberValueArrayInitializer():
{}
{
  "{" (MemberValue() ( LOOKAHEAD(2) "," MemberValue() )* [ "," ])? "}"
}

/*
 * We use that ghost production to factorise the check for JDK >= 1.8.
 */
void TypeAnnotation() #void:
{}
{
    Annotation()
}


/* Annotation Types. */

void AnnotationTypeDeclaration():
{}
{
  "@" "interface" <IDENTIFIER> { setLastTokenImage(jjtThis); }
  AnnotationTypeBody()
}

void AnnotationTypeBody():
{}
{
  "{" ( AnnotationTypeMemberDeclaration() )* "}"
}

void AnnotationTypeMemberDeclaration():
{}
{
 ModifierList()
 (
   LOOKAHEAD(Type() <IDENTIFIER> "(") AnnotationMethodDeclaration()
  |
   ClassOrInterfaceDeclaration()
  |
   LOOKAHEAD(3) EnumDeclaration()
  |
   AnnotationTypeDeclaration()
  |
   FieldDeclaration()
 )
 |
   ";" #EmptyDeclaration
}

void AnnotationMethodDeclaration() #MethodDeclaration:
{}
{
  Type() #ResultType
  <IDENTIFIER> {setLastTokenImage(jjtThis);}
  ("(" ")") #FormalParameters(true)
  [ Dims() ]
  [ DefaultValue() ] ";"
}

void DefaultValue():
{}
{
  "default" MemberValue()
}

void ModuleDeclaration():
{
    StringBuilder s = new StringBuilder();
    JavaccToken t;
}
{
  ( Annotation() )* [LOOKAHEAD({isKeyword("open")}) <IDENTIFIER> {jjtThis.setOpen(true);}] LOOKAHEAD({isKeyword("module")}) <IDENTIFIER>
  t=<IDENTIFIER> { s.append(t.getImage()); }
  ( "." t=<IDENTIFIER> { s.append('.').append(t.getImage()); } )* { jjtThis.setImage(s.toString()); }
  "{" (ModuleDirective())* "}"
}

void ModuleDirective():
{}
{
    ( LOOKAHEAD({isKeyword("requires")}) <IDENTIFIER> { jjtThis.setType(ASTModuleDirective.DirectiveType.REQUIRES); }
            (LOOKAHEAD({isKeyword("transitive")}) <IDENTIFIER> { jjtThis.setRequiresModifier(ASTModuleDirective.RequiresModifier.TRANSITIVE); } |
             "static"     { jjtThis.setRequiresModifier(ASTModuleDirective.RequiresModifier.STATIC);     } )?
         ModuleName() ";" )
  | ( LOOKAHEAD({isKeyword("exports")})  <IDENTIFIER> { jjtThis.setType(ASTModuleDirective.DirectiveType.EXPORTS); }  Name() [ LOOKAHEAD({isKeyword("to")}) <IDENTIFIER> ModuleName() ("," ModuleName())*] ";" )
  | ( LOOKAHEAD({isKeyword("opens")})    <IDENTIFIER> { jjtThis.setType(ASTModuleDirective.DirectiveType.OPENS); }    Name() [ LOOKAHEAD({isKeyword("to")}) <IDENTIFIER> ModuleName() ("," ModuleName())*] ";" )
  | ( LOOKAHEAD({isKeyword("uses")})     <IDENTIFIER> { jjtThis.setType(ASTModuleDirective.DirectiveType.USES); }     Name() ";" )
  | ( LOOKAHEAD({isKeyword("provides")}) <IDENTIFIER> { jjtThis.setType(ASTModuleDirective.DirectiveType.PROVIDES); } Name() LOOKAHEAD({isKeyword("with")}) <IDENTIFIER> Name() ("," Name() )* ";" )
}

// Similar to Name()
void ModuleName():
{
  StringBuilder s = new StringBuilder();
  JavaccToken t;
}
{
  t=<IDENTIFIER> { s.append(t.getImage()); }
  ( "." t=<IDENTIFIER> {s.append('.').append(t.getImage());} )*
  {jjtThis.setImage(s.toString());}
}

void Name():
{String image;}
{
    image=VoidName()
    {jjtThis.setImage(image); }
}


void AmbiguousName():
{String image;}
{
    image=VoidName()
    {jjtThis.setImage(image); }
}


String VoidName() #void:
/*
 * A lookahead of 2 is required below since "Name" can be followed
 * by a ".*" when used in the context of an "ImportDeclaration",
 * or with "this" or "super" in PrimaryPrefix.
 */
{
  StringBuilder s = new StringBuilder();
  JavaccToken t;
}
{
  t=<IDENTIFIER>                    { s.append(t.getImage()); }
  ( LOOKAHEAD(2) "." t=<IDENTIFIER> {s.append('.').append(t.getImage());}
  )*
  {return s.toString();}
}

// This is used to get JJTree to generate a node.
// Variable references are always ambiguous
// when they're parsed, so they're not created
// normally by jjtree, but rather by the disambiguation
// hooks spread across the parser
//noinspection UnusedProduction
void VariableAccess():
{}
{
   <IDENTIFIER>
}<|MERGE_RESOLUTION|>--- conflicted
+++ resolved
@@ -1,32 +1,4 @@
 /**
-<<<<<<< HEAD
- * Make Resources #void, rename ResourceSpecification to ResourceList,
- * put a LocalVariableDeclaration node inside Resource.
- * Merge different increment/decrement expressions.
- * Clément Fournier 07/2019
- *====================================================================
- * Nest annotations inside the node they apply to. The node TypeBound is
- * removed. Allow type annotations on InstanceofExpression, MethodReference
- * and bounds of an IntersectionType.
- * Clément Fournier 06/2019
- *====================================================================
- * Change expression, type and annotation grammar to remove unnecessary nodes,
- * eliminate some inconsistencies, and most importantly have an expressive tree
- * for primary expressions. Expressions and types now appear to be left-recursive.
- * This also introduces AmbiguousName, which are pushed only in syntactically
- * ambiguous contexts: https://docs.oracle.com/javase/specs/jls/se9/html/jls-6.html#jls-6.5.1
- *
- * Those are the first grammar changes for 7.0.0.
- * Refs:
- *   #1661 [java] About operator nodes
- *   #1367 [java] Parsing error on annotated subclass
- *   #1150 [java] ClassOrInterfaceType AST improvements
- *   #1019 [java] Breaking Java Grammar changes for PMD 7.0.0
- *   #997  [java] Java8 parsing corner case with annotated array types
- *   #910  [java] AST inconsistency between primitive and reference type arrays
- *   #497  [java] RFC: new layer of abstraction atop PrimaryExpressions
- * Clément Fournier 04/2019
-=======
  * Add support for record types introduced as a preview language
  * feature with Java 14. See JEP 359.
  * Andreas Dangel 02/2020
@@ -37,7 +9,6 @@
  *====================================================================
  * Switch Expressions are now a standard feature of Java 14.
  * Andreas Dangel 02/2020
->>>>>>> f574b792
  *====================================================================
  * Add support for the yield statement introduced as a preview language
  * feature with Java 13. See JEP 354.
@@ -551,40 +522,11 @@
       <DECIMAL_FLOATING_POINT_LITERAL>
     | <HEX_FLOATING_POINT_LITERAL>
   >
-<<<<<<< HEAD
 | < #DECIMAL_FLOATING_POINT_LITERAL:
       <DIGIT_SEQ> "." (<DIGIT_SEQ>)? (<EXPONENT>)? (["f","F", "d","D"])?
     |             "."  <DIGIT_SEQ>   (<EXPONENT>)? (["f","F", "d","D"])?
     | <DIGIT_SEQ>                     <EXPONENT>   (["f","F", "d","D"])?
     | <DIGIT_SEQ>                    (<EXPONENT>)?  ["f","F", "d","D"]
-=======
-|
-  < HEX_FLOATING_POINT_LITERAL:
-      (<HEX_LITERAL> (".")? | "0" ["x","X"] (["0"-"9","a"-"f","A"-"F"]((["0"-"9","a"-"f","A"-"F","_"])*["0"-"9","a"-"f","A"-"F"])?)? "." (["0"-"9","a"-"f","A"-"F"]((["0"-"9","a"-"f","A"-"F","_"])*["0"-"9","a"-"f","A"-"F"])?)) ["p","P"] (["+","-"])? (["0"-"9"]((["0"-"9","_"])*["0"-"9"])?) (["f","F","d","D"])?
-  >
-|
-  < #EXPONENT: ["e","E"] (["+","-"])? (["0"-"9"]((["0"-"9","_"])*["0"-"9"])?) >
-|
-  < CHARACTER_LITERAL:
-      "'"
-      (   (~["'","\\","\n","\r"])
-        | ("\\"
-            ( ["n","t","b","r","f","\\","'","\""]
-            | ["0"-"7"] ( ["0"-"7"] )?
-            | ["0"-"3"] ["0"-"7"] ["0"-"7"]
-            )
-          )
-      )
-      "'"
-  >
-| < #STRING_ESCAPE:
-      "\\"
-      ( ["n","t","b","r","f", "s", "\\","'","\""]
-      // octal escapes
-      | ["0"-"7"] ( ["0"-"7"] )?
-      | ["0"-"3"] ["0"-"7"] ["0"-"7"]
-      )
->>>>>>> f574b792
   >
 | < #HEX_FLOATING_POINT_LITERAL:
       "0" ["x","X"]  <HEX_DIGIT_SEQ>   (".")?               <HEX_EXPONENT> (["f","F", "d","D"])?
@@ -607,7 +549,7 @@
   >
 | < #STRING_ESCAPE:
         "\\"
-        ( ["n","t","b","r","f","\\","'","\""]
+        ( ["n","t","b","r","f","s","\\","'","\""]
         // octal escapes
         | ["0"-"7"] ( ["0"-"7"] )?
         | ["0"-"3"] ["0"-"7"] ["0"-"7"]
@@ -902,16 +844,10 @@
   ModifierList()
   (
      ClassOrInterfaceDeclaration()
-   |
-     LOOKAHEAD({isKeyword("enum")}) EnumDeclaration()
-   |
-<<<<<<< HEAD
-     AnnotationTypeDeclaration()
-=======
-     AnnotationTypeDeclaration(modifiers)
-   |
-     LOOKAHEAD({isKeyword("record")}) RecordDeclaration(modifiers)
->>>>>>> f574b792
+   | AnnotationTypeDeclaration()
+   | LOOKAHEAD({isKeyword("enum")}) EnumDeclaration()
+   | LOOKAHEAD({isKeyword("record")}) RecordDeclaration()
+
   )
 }
 
@@ -971,10 +907,9 @@
   ModAnnotationList() VariableDeclaratorId() [ ArgumentList() ] [ AnonymousClassDeclaration() ]
 }
 
-void RecordDeclaration(int modifiers):
-{
-    Token t;
-    jjtThis.setModifiers(modifiers);
+void RecordDeclaration():
+{
+    JavaccToken t;
 }
 {
   t = <IDENTIFIER> {
@@ -998,10 +933,9 @@
 void RecordComponent():
 {}
 {
-  (Annotation())*
-  Type()
-  [ "..." {jjtThis.setVarargs();} ]
-  VariableDeclaratorId()
+  ModAnnotationList()
+  FormalParamType()
+  VariableIdWithDims()
 }
 
 void RecordBody():
@@ -1015,7 +949,7 @@
 void RecordBodyDeclaration() #void :
 {}
 {
-  LOOKAHEAD(RecordCtorLookahead()) RecordConstructorDeclaration()
+  LOOKAHEAD(RecordCtorLookahead()) ModifierList() RecordConstructorDeclaration()
   |
   ClassOrInterfaceBodyDeclaration()
 }
@@ -1023,18 +957,15 @@
 private void RecordCtorLookahead() #void:
 {}
 {
-    Modifiers() [ TypeParameters() ] <IDENTIFIER> ("throws" |  "{")
+    ModifierList() [ TypeParameters() ] <IDENTIFIER> ("throws" |  "{")
 }
 
 void RecordConstructorDeclaration():
-{
-  int modifiers;
-}
-{
-  modifiers = Modifiers() { jjtThis.setModifiers(modifiers); }
+{}
+{
   [TypeParameters()]
   <IDENTIFIER> { jjtThis.setImage(token.image); }
-  "{" ( BlockStatement() )* "}"
+  Block()
 }
 
 void TypeParameters():
@@ -1059,24 +990,14 @@
 void ClassOrInterfaceBodyDeclaration():
 {}
 { LOOKAHEAD(["static"] "{" ) Initializer()
-<<<<<<< HEAD
 |  ModifierList()
   ( LOOKAHEAD(3) ClassOrInterfaceDeclaration()
     | LOOKAHEAD({isKeyword("enum")}) EnumDeclaration()
+    | LOOKAHEAD({isKeyword("record")}) RecordDeclaration()
     | LOOKAHEAD( [ TypeParameters() ] <IDENTIFIER> "(" ) ConstructorDeclaration()
     | LOOKAHEAD( Type() <IDENTIFIER> (AnnotationList() "[" "]")* ( "," | "=" | ";" ) )  FieldDeclaration()
     | LOOKAHEAD(2) MethodDeclaration()
     | LOOKAHEAD(2) AnnotationTypeDeclaration()
-=======
-|  modifiers = Modifiers()
-  ( LOOKAHEAD(3) ClassOrInterfaceDeclaration(modifiers)
-    | LOOKAHEAD({isKeyword("enum")}) EnumDeclaration(modifiers)
-    | LOOKAHEAD({isKeyword("record")}) RecordDeclaration(modifiers)
-    | LOOKAHEAD( [ TypeParameters() ] <IDENTIFIER> "(" ) ConstructorDeclaration(modifiers)
-    | LOOKAHEAD( Type() <IDENTIFIER> ( "[" "]" )* ( "," | "=" | ";" ) )  FieldDeclaration(modifiers)
-    | LOOKAHEAD(2) MethodDeclaration(modifiers)
-    | LOOKAHEAD(2) AnnotationTypeDeclaration(modifiers)
->>>>>>> f574b792
   )
 |
   ";" #EmptyDeclaration
@@ -1576,17 +1497,23 @@
 void InstanceOfExpression() #void:
 {}
 {
-<<<<<<< HEAD
   RelationalExpression() [
     LOOKAHEAD(1)
     ("instanceof"
-        AnnotatedRefType() #TypeExpression
-        {jjtThis.setOp(BinaryOp.INSTANCEOF);}
+        AnnotatedRefType() [ VariableDeclaratorId() #TypeTestPattern(2) ]
+        {
+            jjtThis.setOp(BinaryOp.INSTANCEOF);
+            AbstractJavaNode top = jjtree.popNode();
+            if (top instanceof ASTPattern) {
+               top = new ASTPatternExpression((ASTPattern) top);
+            } else {
+               top = new ASTTypeExpression((ASTType) top);
+            }
+            jjtree.pushNode(top);
+        }
+        {}
     ) #InfixExpression(2)
   ]
-=======
-  RelationalExpression() [ LOOKAHEAD(2) "instanceof" Type() [ VariableDeclaratorId() #TypeTestPattern(2) ] ]
->>>>>>> f574b792
 }
 
 void RelationalExpression() #void:
@@ -2290,21 +2217,13 @@
 void BreakStatement() :
 {}
 {
-<<<<<<< HEAD
-  "break"
-  [ LOOKAHEAD(<IDENTIFIER> ";") <IDENTIFIER> { setLastTokenImage(jjtThis); }
-  | Expression()
-  ]
-  ";"
-=======
-  "break" [ t=<IDENTIFIER> {jjtThis.setImage(t.image);} ] ";"
->>>>>>> f574b792
+  "break" [ <IDENTIFIER> { setLastTokenImage(jjtThis); } ] ";"
 }
 
 void ContinueStatement() :
 {}
 {
-  "continue" [ <IDENTIFIER>   { setLastTokenImage(jjtThis); } ] ";"
+  "continue" [ <IDENTIFIER> { setLastTokenImage(jjtThis); } ] ";"
 }
 
 void ReturnStatement() :
@@ -2597,8 +2516,7 @@
 // normally by jjtree, but rather by the disambiguation
 // hooks spread across the parser
 //noinspection UnusedProduction
-void VariableAccess():
-{}
-{
-   <IDENTIFIER>
-}+void VariableAccess(): {} { <IDENTIFIER> }
+// those are created manually
+void TypeExpression(): {} { <IDENTIFIER> }
+void PatternExpression(): {} { <IDENTIFIER> }