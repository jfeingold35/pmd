--- conflicted
+++ resolved
@@ -25,10 +25,7 @@
 import net.sourceforge.pmd.lang.java.ast.ASTSwitchStatement;
 import net.sourceforge.pmd.lang.java.ast.ASTTryStatement;
 import net.sourceforge.pmd.lang.java.ast.ASTVariableDeclaratorId;
-<<<<<<< HEAD
 import net.sourceforge.pmd.lang.java.ast.InternalApiBridge;
-=======
->>>>>>> 9c82dd11
 import net.sourceforge.pmd.lang.java.ast.JavaNode;
 import net.sourceforge.pmd.lang.java.ast.JavaParserVisitorAdapter;
 import net.sourceforge.pmd.lang.symboltable.Scope;
@@ -295,11 +292,7 @@
     }
 
     private void cont(JavaNode node) {
-<<<<<<< HEAD
-        super.visit(node, null);
-=======
         super.visitJavaNode(node, null);
->>>>>>> 9c82dd11
         scopes.pop();
     }
 }