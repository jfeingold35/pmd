/**
 * BSD-style license; for more info see http://pmd.sourceforge.net/license.html
 */

package net.sourceforge.pmd.lang.java.ast;


import java.util.Objects;

/**
 * Represents a unary prefix operation on a value.
 * This has a precedence greater than {@link ASTMultiplicativeExpression}.
 *
<<<<<<< HEAD
 * <p>UnaryExpression has the same precedence as {@linkplain ASTPreIncrementExpression PreIncrementExpression},
 * {@linkplain ASTPreDecrementExpression PreDecrementExpression}, and {@linkplain ASTCastExpression CastExpression}.
=======
 * <p>UnaryExpression has the same precedence as the prefix forms of {@linkplain ASTIncrementExpression IncrementExpression},
 * and {@linkplain ASTCastExpression CastExpression}.
>>>>>>> f69e7bf0
 *
 * <p>Note that the child of this node is not necessarily a UnaryExpression,
 * rather, it can be an expression with an operator precedence greater or equal
 * to a UnaryExpression.
 *
<<<<<<< HEAD
 * <p>TODO it would be sensible to merge {@link ASTPreDecrementExpression} and {@link ASTPreIncrementExpression}.
 *
 * <pre class="grammar">
 *
=======
 * <pre class="grammar">
 *
>>>>>>> f69e7bf0
 * UnaryExpression ::= {@link UnaryOp} UnaryExpression
 *
 * </pre>
 */
public final class ASTUnaryExpression extends AbstractJavaExpr implements ASTExpression {
<<<<<<< HEAD

    private UnaryOp operator;

=======

    private UnaryOp operator;

>>>>>>> f69e7bf0
    ASTUnaryExpression(int id) {
        super(id);
    }

    ASTUnaryExpression(JavaParser p, int id) {
        super(p, id);
    }

    @Override
    public Object jjtAccept(JavaParserVisitor visitor, Object data) {
        return visitor.visit(this, data);
    }


    @Override
    public <T> void jjtAccept(SideEffectingVisitor<T> visitor, T data) {
        visitor.visit(this, data);
    }


<<<<<<< HEAD
    public ASTExpression getBaseExpression() {
=======
    public ASTExpression getOperand() {
>>>>>>> f69e7bf0
        return (ASTExpression) jjtGetChild(0);
    }

    @Override
    public void setImage(String image) {
        super.setImage(image);
        this.operator = Objects.requireNonNull(UnaryOp.fromImage(image));
    }


    /**
<<<<<<< HEAD
     * Returns the image of this unary operator, i.e. "+" or "-".
     * @deprecated use {@link #getOp()}
     */
    @Deprecated
    public String getOperator() {
        return getImage();
    }


    /**
     * Returns the constant representing the operator of this expression.
     */
    public UnaryOp getOp() {
        return operator;
    }

=======
     * Returns the constant representing the operator of this expression.
     */
    public UnaryOp getOperator() {
        return operator;
    }
>>>>>>> f69e7bf0
}<|MERGE_RESOLUTION|>--- conflicted
+++ resolved
@@ -11,41 +11,23 @@
  * Represents a unary prefix operation on a value.
  * This has a precedence greater than {@link ASTMultiplicativeExpression}.
  *
-<<<<<<< HEAD
- * <p>UnaryExpression has the same precedence as {@linkplain ASTPreIncrementExpression PreIncrementExpression},
- * {@linkplain ASTPreDecrementExpression PreDecrementExpression}, and {@linkplain ASTCastExpression CastExpression}.
-=======
  * <p>UnaryExpression has the same precedence as the prefix forms of {@linkplain ASTIncrementExpression IncrementExpression},
  * and {@linkplain ASTCastExpression CastExpression}.
->>>>>>> f69e7bf0
  *
  * <p>Note that the child of this node is not necessarily a UnaryExpression,
  * rather, it can be an expression with an operator precedence greater or equal
  * to a UnaryExpression.
  *
-<<<<<<< HEAD
- * <p>TODO it would be sensible to merge {@link ASTPreDecrementExpression} and {@link ASTPreIncrementExpression}.
- *
  * <pre class="grammar">
  *
-=======
- * <pre class="grammar">
- *
->>>>>>> f69e7bf0
  * UnaryExpression ::= {@link UnaryOp} UnaryExpression
  *
  * </pre>
  */
 public final class ASTUnaryExpression extends AbstractJavaExpr implements ASTExpression {
-<<<<<<< HEAD
 
     private UnaryOp operator;
 
-=======
-
-    private UnaryOp operator;
-
->>>>>>> f69e7bf0
     ASTUnaryExpression(int id) {
         super(id);
     }
@@ -66,11 +48,7 @@
     }
 
 
-<<<<<<< HEAD
-    public ASTExpression getBaseExpression() {
-=======
     public ASTExpression getOperand() {
->>>>>>> f69e7bf0
         return (ASTExpression) jjtGetChild(0);
     }
 
@@ -82,28 +60,9 @@
 
 
     /**
-<<<<<<< HEAD
-     * Returns the image of this unary operator, i.e. "+" or "-".
-     * @deprecated use {@link #getOp()}
-     */
-    @Deprecated
-    public String getOperator() {
-        return getImage();
-    }
-
-
-    /**
-     * Returns the constant representing the operator of this expression.
-     */
-    public UnaryOp getOp() {
-        return operator;
-    }
-
-=======
      * Returns the constant representing the operator of this expression.
      */
     public UnaryOp getOperator() {
         return operator;
     }
->>>>>>> f69e7bf0
 }