<?xml version="1.0"?>

<ruleset name="Code Style"
         xmlns="http://pmd.sourceforge.net/ruleset/2.0.0"
         xmlns:xsi="http://www.w3.org/2001/XMLSchema-instance"
         xsi:schemaLocation="http://pmd.sourceforge.net/ruleset/2.0.0 https://pmd.sourceforge.io/ruleset_2_0_0.xsd">

    <description>
        Rules which enforce a specific coding style.
    </description>

    <rule name="AtLeastOneConstructor"
          language="java"
          since="1.04"
          message="Each class should declare at least one constructor"
          class="net.sourceforge.pmd.lang.java.rule.codestyle.AtLeastOneConstructorRule"
          externalInfoUrl="${pmd.website.baseurl}/pmd_rules_java_codestyle.html#atleastoneconstructor">
        <description>
<![CDATA[
Each non-static class should declare at least one constructor.
Classes with solely static members are ignored, refer to [UseUtilityClassRule](pmd_rules_java_design.html#useutilityclass) to detect those.
]]>
        </description>
        <priority>3</priority>
        <example>
<![CDATA[
public class Foo {
   // missing constructor
  public void doSomething() { ... }
  public void doOtherThing { ... }
}
]]>
        </example>
    </rule>

    <rule name="AvoidDollarSigns"
          since="1.5"
          message="Avoid using dollar signs in variable/method/class/interface names"
          class="net.sourceforge.pmd.lang.java.rule.codestyle.AvoidDollarSignsRule"
          externalInfoUrl="${pmd.website.baseurl}/pmd_rules_java_codestyle.html#avoiddollarsigns">
        <description>
Avoid using dollar signs in variable/method/class/interface names.
        </description>
        <priority>3</priority>
        <example>
<![CDATA[
public class Fo$o {  // not a recommended name
}
]]>
        </example>
    </rule>

    <rule name="AvoidProtectedFieldInFinalClass"
          language="java"
          since="2.1"
          message="Avoid protected fields in a final class.  Change to private or package access."
          class="net.sourceforge.pmd.lang.rule.XPathRule"
          externalInfoUrl="${pmd.website.baseurl}/pmd_rules_java_codestyle.html#avoidprotectedfieldinfinalclass">
        <description>
Do not use protected fields in final classes since they cannot be subclassed.
Clarify your intent by using private or package access modifiers instead.
        </description>
        <priority>3</priority>
        <properties>
            <property name="xpath">
                <value>
<![CDATA[
//ClassOrInterfaceDeclaration[@Final='true']
/ClassOrInterfaceBody/ClassOrInterfaceBodyDeclaration
/FieldDeclaration[@Protected='true']
]]>
                </value>
            </property>
        </properties>
        <example>
<![CDATA[
public final class Bar {
  private int x;
  protected int y;  // bar cannot be subclassed, so is y really private or package visible?
  Bar() {}
}
]]>
        </example>
    </rule>

    <rule name="AvoidProtectedMethodInFinalClassNotExtending"
          language="java"
          since="5.1"
          message="Avoid protected methods in a final class that doesn't extend anything other than Object.  Change to private or package access."
          class="net.sourceforge.pmd.lang.rule.XPathRule"
          externalInfoUrl="${pmd.website.baseurl}/pmd_rules_java_codestyle.html#avoidprotectedmethodinfinalclassnotextending">
        <description>
Do not use protected methods in most final classes since they cannot be subclassed. This should
only be allowed in final classes that extend other classes with protected methods (whose
visibility cannot be reduced). Clarify your intent by using private or package access modifiers instead.
        </description>
        <priority>3</priority>
        <properties>
            <property name="xpath">
                <value>
<![CDATA[
//ClassOrInterfaceDeclaration[@Final='true' and not(ExtendsList)]
/ClassOrInterfaceBody/ClassOrInterfaceBodyDeclaration
/MethodDeclaration[@Protected='true' and @Name != 'finalize']
 ]]>
                </value>
            </property>
        </properties>
        <example>
<![CDATA[
public final class Foo {
  private int bar() {}
  protected int baz() {} // Foo cannot be subclassed, and doesn't extend anything, so is baz() really private or package visible?
}
 ]]>
        </example>
    </rule>

    <rule name="AvoidUsingNativeCode"
          language="java"
          since="4.1"
          message="The use of native code is not recommended."
          class="net.sourceforge.pmd.lang.rule.XPathRule"
          externalInfoUrl="${pmd.website.baseurl}/pmd_rules_java_codestyle.html#avoidusingnativecode">
        <description>
Unnecessary reliance on Java Native Interface (JNI) calls directly reduces application portability
and increases the maintenance burden.
        </description>
        <priority>2</priority>
        <properties>
            <property name="xpath">
                <value>//Name[starts-with(@Image,'System.loadLibrary')]</value>
            </property>
        </properties>
        <example>
<![CDATA[
public class SomeJNIClass {

     public SomeJNIClass() {
         System.loadLibrary("nativelib");
     }

     static {
         System.loadLibrary("nativelib");
     }

     public void invalidCallsInMethod() throws SecurityException, NoSuchMethodException {
         System.loadLibrary("nativelib");
     }
}
]]>
        </example>
    </rule>

    <rule name="BooleanGetMethodName"
          language="java"
          since="4.0"
          message="A 'getX()' method which returns a boolean should be named 'isX()'"
          class="net.sourceforge.pmd.lang.rule.XPathRule"
          externalInfoUrl="${pmd.website.baseurl}/pmd_rules_java_codestyle.html#booleangetmethodname">
        <description>
Methods that return boolean results should be named as predicate statements to denote this.
I.e, 'isReady()', 'hasValues()', 'canCommit()', 'willFail()', etc.   Avoid the use of the 'get'
prefix for these methods.
        </description>
        <priority>4</priority>
        <properties>
            <property name="xpath">
                <value>
<![CDATA[
//MethodDeclaration
    [starts-with(@Name, 'get')]
    [@Arity = 0 or $checkParameterizedMethods = 'true']
    [
        ResultType/Type/PrimitiveType[@Image = 'boolean']
        and not(../Annotation//Name[@Image = 'Override'])
    ]
]]>
                </value>
            </property>
            <property name="checkParameterizedMethods" type="Boolean" description="Check parameterized methods" value="false"/>
        </properties>
        <example>
<![CDATA[
public boolean getFoo();            // bad
public boolean isFoo();             // ok
public boolean getFoo(boolean bar); // ok, unless checkParameterizedMethods=true
]]>
        </example>
    </rule>

    <rule name="CallSuperInConstructor"
          language="java"
          since="3.0"
          message="It is a good practice to call super() in a constructor"
          class="net.sourceforge.pmd.lang.rule.XPathRule"
          externalInfoUrl="${pmd.website.baseurl}/pmd_rules_java_codestyle.html#callsuperinconstructor">
        <description>
It is a good practice to call super() in a constructor. If super() is not called but
another constructor (such as an overloaded constructor) is called, this rule will not report it.
        </description>
        <priority>3</priority>
        <properties>
            <property name="xpath">
                <value>
<![CDATA[
//ClassOrInterfaceDeclaration[ count (ExtendsList/*) > 0 ]
/ClassOrInterfaceBody
 /ClassOrInterfaceBodyDeclaration
 /ConstructorDeclaration[ count (.//ExplicitConstructorInvocation)=0 ]
]]>
                </value>
            </property>
        </properties>
        <example>
<![CDATA[
public class Foo extends Bar{
  public Foo() {
   // call the constructor of Bar
   super();
  }
 public Foo(int code) {
  // do something with code
   this();
   // no problem with this
  }
}
]]>
        </example>
    </rule>

    <rule name="ClassNamingConventions"
          since="1.2"
          message="The {0} name ''{1}'' doesn''t match ''{2}''"
          class="net.sourceforge.pmd.lang.java.rule.codestyle.ClassNamingConventionsRule"
          externalInfoUrl="${pmd.website.baseurl}/pmd_rules_java_codestyle.html#classnamingconventions">
        <description>
            Configurable naming conventions for type declarations. This rule reports
            type declarations which do not match the regex that applies to their
            specific kind (e.g. enum or interface). Each regex can be configured through
            properties.

            By default this rule uses the standard Java naming convention (Pascal case),
            and reports utility class names not ending with 'Util'.
        </description>
        <priority>1</priority>
        <example>
<![CDATA[
// This is Pascal case, the recommended naming convention in Java
// Note that the default values of this rule don't allow underscores
// or accented characters in type names
public class FooBar {}

// You may want abstract classes to be named 'AbstractXXX',
// in which case you can customize the regex for abstract
// classes to 'Abstract[A-Z]\w+'
public abstract class Thing {}

// This class doesn't respect the convention, and will be flagged
public class Éléphant {}
]]>
        </example>
    </rule>

    <rule name="CommentDefaultAccessModifier"
          since="5.4.0"
          class="net.sourceforge.pmd.lang.java.rule.codestyle.CommentDefaultAccessModifierRule"
          message="Missing commented default access modifier"
          externalInfoUrl="${pmd.website.baseurl}/pmd_rules_java_codestyle.html#commentdefaultaccessmodifier">
        <description>
To avoid mistakes if we want that an Annotation, Class, Enum, Method, Constructor or Field have a default access modifier
we must add a comment at the beginning of it's declaration.
By default the comment must be `/* default */` or `/* package */`, if you want another, you have to provide a regular expression.
This rule ignores by default all cases that have a @VisibleForTesting annotation. Use the
property "ignoredAnnotations" to customize the recognized annotations.
        </description>
        <priority>3</priority>
        <example>
<![CDATA[
public class Foo {
    final String stringValue = "some string";
    String getString() {
       return stringValue;
    }

    class NestedFoo {
    }
}

// should be
public class Foo {
    /* default */ final String stringValue = "some string";
    /* default */ String getString() {
       return stringValue;
    }

    /* default */ class NestedFoo {
    }
}
]]>
        </example>
    </rule>

    <rule name="ConfusingTernary"
          since="1.9"
          message="Avoid if (x != y) ..; else ..;"
          class="net.sourceforge.pmd.lang.java.rule.codestyle.ConfusingTernaryRule"
          externalInfoUrl="${pmd.website.baseurl}/pmd_rules_java_codestyle.html#confusingternary">
        <description>
Avoid negation within an "if" expression with an "else" clause.  For example, rephrase:
`if (x != y) diff(); else same();` as: `if (x == y) same(); else diff();`.

Most "if (x != y)" cases without an "else" are often return cases, so consistent use of this
rule makes the code easier to read.  Also, this resolves trivial ordering problems, such
as "does the error case go first?" or "does the common case go first?".
        </description>
        <priority>3</priority>
        <example>
<![CDATA[
boolean bar(int x, int y) {
    return (x != y) ? diff : same;
}
]]>
        </example>
    </rule>

    <rule name="ControlStatementBraces"
          language="java"
          since="6.2.0"
          message="This statement should have braces"
          class="net.sourceforge.pmd.lang.rule.XPathRule"
          externalInfoUrl="${pmd.website.baseurl}/pmd_rules_java_codestyle.html#controlstatementbraces">
        <description>
            Enforce a policy for braces on control statements. It is recommended to use braces on 'if ... else'
            statements and loop statements, even if they are optional. This usually makes the code clearer, and
            helps prepare the future when you need to add another statement. That said, this rule lets you control
            which statements are required to have braces via properties.

            From 6.2.0 on, this rule supersedes WhileLoopMustUseBraces, ForLoopMustUseBraces, IfStmtMustUseBraces,
            and IfElseStmtMustUseBraces.
        </description>
        <priority>3</priority>
        <properties>
            <property name="checkIfElseStmt" type="Boolean" value="true" description="Require that 'if ... else' statements use braces" />
            <property name="checkSingleIfStmt" type="Boolean" value="true" description="Require that 'if' statements with a single branch use braces" />
            <property name="checkWhileStmt" type="Boolean" value="true" description="Require that 'while' loops use braces" />
            <property name="checkForStmt" type="Boolean" value="true" description="Require that 'for' loops should use braces" />
            <property name="checkDoWhileStmt" type="Boolean" value="true" description="Require that 'do ... while' loops use braces" />
            <property name="checkCaseStmt" type="Boolean" value="false" description="Require that cases of a switch have braces"/>

            <property name="allowEmptyLoop" type="Boolean" value="false" description="Allow loops with an empty statement, e.g. 'while(true);'" />

            <property name="version" value="2.0"/>
            <property name="xpath">
                <value><![CDATA[
                //WhileStatement[$checkWhileStmt and not(Statement/Block) and not($allowEmptyLoop and Statement/EmptyStatement)]
                |
                //ForStatement[$checkForStmt and not(Statement/Block) and not($allowEmptyLoop and Statement/EmptyStatement)]
                |
                //DoStatement[$checkDoWhileStmt and not(Statement/Block) and not($allowEmptyLoop and Statement/EmptyStatement)]
                |
                (: The violation is reported on the sub statement -- not the if statement :)
                //Statement[$checkIfElseStmt and parent::IfStatement and not(child::Block or child::IfStatement)
                            (: Whitelists single if statements :)
                            and ($checkSingleIfStmt
                                 (: Inside this not(...) is the definition of a "single if statement" :)
                                 or not(count(../Statement) = 1 (: No else stmt :)
                                        (: Not the last branch of an 'if ... else if' chain :)
                                        and not(parent::IfStatement[parent::Statement[parent::IfStatement]])))]
                |
                (: Reports case labels if one of their subordinate statements is not braced :)
                //SwitchLabel[$checkCaseStmt]
                             [count(following-sibling::BlockStatement except following-sibling::SwitchLabel[1]/following-sibling::BlockStatement) > 1
                              or (some $stmt (: in only the block statements until the next label :)
                                  in following-sibling::BlockStatement except following-sibling::SwitchLabel[1]/following-sibling::BlockStatement
                                  satisfies not($stmt/Statement/Block))]
                ]]></value>
            </property>
        </properties>
        <example>
            <![CDATA[
while (true)    // not recommended
  x++;

while (true) {  // preferred approach
  x++;
}
]]>
        </example>
    </rule>

    <rule name="DefaultPackage"
          language="java"
          since="3.4"
          message="Use explicit scoping instead of the default package private level"
          class="net.sourceforge.pmd.lang.rule.XPathRule"
          externalInfoUrl="${pmd.website.baseurl}/pmd_rules_java_codestyle.html#defaultpackage">
        <description>
Use explicit scoping instead of accidental usage of default package private level.
The rule allows methods and fields annotated with Guava's @VisibleForTesting.
        </description>
        <priority>3</priority>
        <properties>
            <property name="xpath">
                <value>
<![CDATA[
//ClassOrInterfaceDeclaration[@Interface='false']
/ClassOrInterfaceBody
/ClassOrInterfaceBodyDeclaration
[not(Annotation//Name[ends-with(@Image, 'VisibleForTesting')])]
[
FieldDeclaration[@PackagePrivate='true']
or MethodDeclaration[@PackagePrivate='true']
]
]]>
                </value>
            </property>
        </properties>
    </rule>

    <rule name="DontImportJavaLang"
          since="0.5"
          message="Avoid importing anything from the package 'java.lang'"
          class="net.sourceforge.pmd.lang.java.rule.codestyle.DontImportJavaLangRule"
          externalInfoUrl="${pmd.website.baseurl}/pmd_rules_java_codestyle.html#dontimportjavalang">
        <description>
Avoid importing anything from the package 'java.lang'.  These classes are automatically imported (JLS 7.5.3).
        </description>
        <priority>4</priority>
        <example>
<![CDATA[
import java.lang.String;    // this is unnecessary

public class Foo {}

// --- in another source code file...

import java.lang.*;         // this is bad

public class Foo {}
]]>
        </example>
    </rule>

    <rule name="DuplicateImports"
          since="0.5"
          message="Avoid duplicate imports such as ''{0}''"
          class="net.sourceforge.pmd.lang.java.rule.codestyle.DuplicateImportsRule"
          externalInfoUrl="${pmd.website.baseurl}/pmd_rules_java_codestyle.html#duplicateimports">
        <description>
Duplicate or overlapping import statements should be avoided.
        </description>
        <priority>4</priority>
        <example>
<![CDATA[
import java.lang.String;
import java.lang.*;
public class Foo {}
]]>
        </example>
    </rule>

    <rule name="EmptyMethodInAbstractClassShouldBeAbstract"
          language="java"
          since="4.1"
          class="net.sourceforge.pmd.lang.rule.XPathRule"
          message="An empty method in an abstract class should be abstract instead"
          externalInfoUrl="${pmd.website.baseurl}/pmd_rules_java_codestyle.html#emptymethodinabstractclassshouldbeabstract">
        <description>
Empty or auto-generated methods in an abstract class should be tagged as abstract. This helps to remove their inapproprate
usage by developers who should be implementing their own versions in the concrete subclasses.
        </description>
        <priority>1</priority>
        <properties>
            <property name="xpath">
                <value>
<![CDATA[
//ClassOrInterfaceDeclaration[@Abstract = 'true']
    /ClassOrInterfaceBody
    /ClassOrInterfaceBodyDeclaration
    /MethodDeclaration[@Abstract = 'false' and @Native = 'false']
    [
        ( boolean(./Block[count(./BlockStatement) =  1]/BlockStatement/Statement/ReturnStatement/Expression/PrimaryExpression/PrimaryPrefix/Literal/NullLiteral) = 'true' )
        or
        ( boolean(./Block[count(./BlockStatement) =  1]/BlockStatement/Statement/ReturnStatement/Expression/PrimaryExpression/PrimaryPrefix/Literal[@Image = '0']) = 'true' )
        or
        ( boolean(./Block[count(./BlockStatement) =  1]/BlockStatement/Statement/ReturnStatement/Expression/PrimaryExpression/PrimaryPrefix/Literal[string-length(@Image) = 2]) = 'true' )
        or
        (./Block[count(./BlockStatement) =  1]/BlockStatement/Statement/EmptyStatement)
        or
        ( count (./Block/*) = 0 )
    ]
]]>
                </value>
            </property>
        </properties>
        <example>
<![CDATA[
public abstract class ShouldBeAbstract {
    public Object couldBeAbstract() {
        // Should be abstract method ?
        return null;
    }

    public void couldBeAbstract() {
    }
}
]]>
        </example>
    </rule>

    <rule name="ExtendsObject"
          language="java"
          since="5.0"
          message="No need to explicitly extend Object."
          class="net.sourceforge.pmd.lang.rule.XPathRule"
          externalInfoUrl="${pmd.website.baseurl}/pmd_rules_java_codestyle.html#extendsobject">
        <description>No need to explicitly extend Object.</description>
        <priority>4</priority>
        <properties>
            <property name="xpath">
                <value>
<![CDATA[
//ExtendsList/ClassOrInterfaceType[@Image='Object' or @Image='java.lang.Object']
]]>
                </value>
            </property>
        </properties>
        <example>
<![CDATA[
public class Foo extends Object {     // not required
}
]]>
        </example>
    </rule>

    <rule name="FieldDeclarationsShouldBeAtStartOfClass"
          language="java"
          since="5.0"
          message="Fields should be declared at the top of the class, before any method declarations, constructors, initializers or inner classes."
          class="net.sourceforge.pmd.lang.java.rule.codestyle.FieldDeclarationsShouldBeAtStartOfClassRule"
          externalInfoUrl="${pmd.website.baseurl}/pmd_rules_java_codestyle.html#fielddeclarationsshouldbeatstartofclass">
        <description>
Fields should be declared at the top of the class, before any method declarations, constructors, initializers or inner classes.
        </description>
        <priority>3</priority>
        <example>
<![CDATA[
public class HelloWorldBean {

  // Field declared before methods / inner classes - OK
  private String _thing;

  public String getMessage() {
    return "Hello World!";
  }

  // Field declared after methods / inner classes - avoid this
  private String _fieldInWrongLocation;
}
]]>
        </example>
    </rule>


    <rule name="FieldNamingConventions"
          since="6.7.0"
          message="The {0} name ''{1}'' doesn''t match ''{2}''"
          class="net.sourceforge.pmd.lang.java.rule.codestyle.FieldNamingConventionsRule"
          externalInfoUrl="${pmd.website.baseurl}/pmd_rules_java_codestyle.html#fieldnamingconventions">
        <description>
            Configurable naming conventions for field declarations. This rule reports variable declarations
            which do not match the regex that applies to their specific kind ---e.g. constants (static final),
            enum constant, final field. Each regex can be configured through properties.

            By default this rule uses the standard Java naming convention (Camel case), and uses the ALL_UPPER
            convention for constants and enum constants.
        </description>
        <priority>1</priority>
        <example>
            <![CDATA[
            class Foo {
                int myField = 1; // This is in camel case, so it's ok
                int my_Field = 1; // This contains an underscore, it's not ok by default
                                  // but you may allow it, or even require the "my_" prefix

                final int FinalField = 1; // you may configure a different convention for final fields,
                                          // e.g. here PascalCase: [A-Z][a-zA-Z0-9]*

                interface Interface {
                    double PI = 3.14; // interface "fields" use the constantPattern property
                }

                enum AnEnum {
                    ORG, NET, COM; // These use a separate property but are set to ALL_UPPER by default
                }
            }
            ]]>
        </example>
    </rule>

    <rule name="ForLoopShouldBeWhileLoop"
          language="java"
          since="1.02"
          message="This for loop could be simplified to a while loop"
          class="net.sourceforge.pmd.lang.rule.XPathRule"
          externalInfoUrl="${pmd.website.baseurl}/pmd_rules_java_codestyle.html#forloopshouldbewhileloop">
        <description>
Some for loops can be simplified to while loops, this makes them more concise.
        </description>
        <priority>3</priority>
        <properties>
            <property name="xpath">
                <value>
<![CDATA[
//ForStatement
  [not(LocalVariableDeclaration)]
  [not(ForInit)]
  [not(ForUpdate)]
  [Expression]
]]>
                </value>
            </property>
        </properties>
        <example>
<![CDATA[
public class Foo {
    void bar() {
        for (;true;) true; // No Init or Update part, may as well be: while (true)
    }
}
]]>
        </example>
    </rule>

<<<<<<< HEAD
=======
    <rule name="ForLoopsMustUseBraces"
          language="java"
          since="0.7"
          deprecated="true"
          message="Avoid using 'for' statements without curly braces"
          class="net.sourceforge.pmd.lang.rule.XPathRule"
          externalInfoUrl="${pmd.website.baseurl}/pmd_rules_java_codestyle.html#forloopsmustusebraces">
        <description>
Avoid using 'for' statements without using curly braces. If the code formatting or
indentation is lost then it becomes difficult to separate the code being controlled
from the rest.

This rule is deprecated and will be removed with PMD 7.0.0. The rule is replaced
by the rule {% rule java/codestyle/ControlStatementBraces %}.
        </description>
        <priority>3</priority>
        <properties>
            <property name="xpath">
                <value>//ForStatement[not(Statement/Block)]</value>
            </property>
        </properties>
        <example>
<![CDATA[
for (int i = 0; i < 42; i++)
   foo();
]]>
        </example>
    </rule>

>>>>>>> 8ab362c0
    <rule name="FormalParameterNamingConventions"
          since="6.6.0"
          message="The {0} name ''{1}'' doesn''t match ''{2}''"
          class="net.sourceforge.pmd.lang.java.rule.codestyle.FormalParameterNamingConventionsRule"
          externalInfoUrl="${pmd.website.baseurl}/pmd_rules_java_codestyle.html#formalparameternamingconventions">
        <description>
            Configurable naming conventions for formal parameters of methods and lambdas.
            This rule reports formal parameters which do not match the regex that applies to their
            specific kind (e.g. lambda parameter, or final formal parameter). Each regex can be
            configured through properties.

            By default this rule uses the standard Java naming convention (Camel case).
        </description>
        <priority>1</priority>
        <example>
            <![CDATA[
            class Foo {

                abstract void bar(int myInt); // This is Camel case, so it's ok

                void bar(int my_i) { // this will be reported

                }

                void lambdas() {

                    // lambdas parameters can be configured separately
                    Consumer<String> lambda1 = s_str -> { };

                    // lambda parameters with an explicit type can be configured separately
                    Consumer<String> lambda1 = (String str) -> { };

                }

            }
            ]]>
        </example>
    </rule>

    <rule name="GenericsNaming"
          language="java"
          since="4.2.6"
          message="Generics names should be a one letter long and upper case."
          class="net.sourceforge.pmd.lang.rule.XPathRule"
          externalInfoUrl="${pmd.website.baseurl}/pmd_rules_java_codestyle.html#genericsnaming">
        <description>
Names for references to generic values should be limited to a single uppercase letter.
        </description>
        <priority>4</priority>
        <properties>
            <property name="xpath">
                <value>
<![CDATA[
//TypeDeclaration/ClassOrInterfaceDeclaration/TypeParameters/TypeParameter[
  string-length(@Image) > 1
  or
  string:upper-case(@Image) != @Image
]
]]>
                </value>
            </property>
        </properties>
        <example>
<![CDATA[
public interface GenericDao<E extends BaseModel, K extends Serializable> extends BaseDao {
    // This is ok...
}

public interface GenericDao<E extends BaseModel, K extends Serializable> {
    // Also this
}

public interface GenericDao<e extends BaseModel, K extends Serializable> {
    // 'e' should be an 'E'
}

public interface GenericDao<EF extends BaseModel, K extends Serializable> {
   // 'EF' is not ok.
}
]]>
        </example>
    </rule>


    <rule name="IdenticalCatchBranches"
          language="java"
          since="6.4.0"
          minimumLanguageVersion="1.7"
          message="''catch'' branch identical to ''{0}'' branch"
          class="net.sourceforge.pmd.lang.java.rule.codestyle.IdenticalCatchBranchesRule"
          externalInfoUrl="${pmd.website.baseurl}/pmd_rules_java_codestyle.html#identicalcatchbranches">
        <description>
            Identical `catch` branches use up vertical space and increase the complexity of code without
            adding functionality. It's better style to collapse identical branches into a single multi-catch
            branch.
        </description>
        <priority>3</priority>
        <example>
            <![CDATA[
try {
    // do something
} catch (IllegalArgumentException e) {
    throw e;
} catch (IllegalStateException e) { // Can be collapsed into the previous block
    throw e;
}

try {
    // do something
} catch (IllegalArgumentException | IllegalStateException e) { // This is better
    throw e;
}
            ]]>
        </example>
    </rule>

<<<<<<< HEAD
=======
    <rule name="IfElseStmtsMustUseBraces"
          language="java"
          since="0.2"
          deprecated="true"
          message="Avoid using 'if...else' statements without curly braces"
          class="net.sourceforge.pmd.lang.rule.XPathRule"
          externalInfoUrl="${pmd.website.baseurl}/pmd_rules_java_codestyle.html#ifelsestmtsmustusebraces">
        <description>
Avoid using if..else statements without using surrounding braces. If the code formatting
or indentation is lost then it becomes difficult to separate the code being controlled
from the rest.

This rule is deprecated and will be removed with PMD 7.0.0. The rule is replaced
by the rule {% rule java/codestyle/ControlStatementBraces %}.
        </description>
        <priority>3</priority>
        <properties>
            <property name="xpath">
                <value>
<![CDATA[
//Statement
 [parent::IfStatement[@Else='true']]
 [not(child::Block)]
 [not(child::IfStatement)]
]]>
                </value>
            </property>
        </properties>
        <example>
<![CDATA[
   // this is OK
if (foo) x++;

   // but this is not
if (foo)
       x = x+1;
   else
       x = x-1;
]]>
        </example>
    </rule>

    <rule name="IfStmtsMustUseBraces"
          language="java"
          since="1.0"
          deprecated="true"
          message="Avoid using if statements without curly braces"
          class="net.sourceforge.pmd.lang.rule.XPathRule"
          externalInfoUrl="${pmd.website.baseurl}/pmd_rules_java_codestyle.html#ifstmtsmustusebraces">
        <description>
Avoid using if statements without using braces to surround the code block. If the code
formatting or indentation is lost then it becomes difficult to separate the code being
controlled from the rest.

This rule is deprecated and will be removed with PMD 7.0.0. The rule is replaced
by the rule {% rule java/codestyle/ControlStatementBraces %}.
        </description>
        <priority>3</priority>
        <properties>
            <property name="xpath">
                <value>
<![CDATA[
//IfStatement[count(*) < 3][not(Statement/Block)]
]]>
                </value>
            </property>
        </properties>
        <example>
 <![CDATA[
if (foo)    // not recommended
    x++;

if (foo) {  // preferred approach
    x++;
}

 ]]>
        </example>
    </rule>

>>>>>>> 8ab362c0
    <rule name="LinguisticNaming"
          language="java"
          since="6.7.0"
          message="Linguistics Antipattern - Method name and return type is inconsistent linguistically"
          class="net.sourceforge.pmd.lang.java.rule.codestyle.LinguisticNamingRule"
          externalInfoUrl="${pmd.website.baseurl}/pmd_rules_java_codestyle.html#linguisticnaming">
        <description>
            This rule finds Linguistic Naming Antipatterns. It checks for fields, that are named, as if they should
            be boolean but have a different type. It also checks for methods, that according to their name, should
            return a boolean, but don't. Further, it checks, that getters return something and setters won't.
            Finally, it checks that methods, that start with "to" - so called transform methods - actually return
            something, since according to their name, they should convert or transform one object into another.
            There is additionally an option, to check for methods that contain "To" in their name - which are
            also transform methods. However, this is disabled by default, since this detection is prone to
            false positives.

            For more information, see [Linguistic Antipatterns - What They Are and How
Developers Perceive Them](https://doi.org/10.1007/s10664-014-9350-8).
        </description>
        <priority>3</priority>
        <example>
<![CDATA[
public class LinguisticNaming {
    int isValid;    // the field name indicates a boolean, but it is an int.
    boolean isTrue; // correct type of the field

    void myMethod() {
        int hasMoneyLocal;      // the local variable name indicates a boolean, but it is an int.
        boolean hasSalaryLocal; // correct naming and type
    }

    // the name of the method indicates, it is a boolean, but the method returns an int.
    int isValid() {
        return 1;
    }
    // correct naming and return type
    boolean isSmall() {
        return true;
    }

    // the name indicates, this is a setter, but it returns something
    int setName() {
        return 1;
    }

    // the name indicates, this is a getter, but it doesn't return anything
    void getName() {
        // nothing to return?
    }

    // the name indicates, it transforms an object and should return the result
    void toDataType() {
        // nothing to return?
    }
    // the name indicates, it transforms an object and should return the result
    void grapeToWine() {
        // nothing to return?
    }
}
]]>
        </example>
    </rule>

    <rule name="LocalHomeNamingConvention"
          language="java"
          since="4.0"
          class="net.sourceforge.pmd.lang.rule.XPathRule"
          message="The Local Home interface of a Session EJB should be suffixed by 'LocalHome'"
          externalInfoUrl="${pmd.website.baseurl}/pmd_rules_java_codestyle.html#localhomenamingconvention">
        <description>
The Local Home interface of a Session EJB should be suffixed by 'LocalHome'.
        </description>
        <priority>4</priority>
        <properties>
            <property name="xpath">
                <value>
<![CDATA[
//ClassOrInterfaceDeclaration
[
    (
        (./ExtendsList/ClassOrInterfaceType[ends-with(@Image,'EJBLocalHome')])
    )
    and
    not
    (
        ends-with(@SimpleName,'LocalHome')
    )
]
]]>
                </value>
            </property>
        </properties>
        <example>
<![CDATA[
public interface MyBeautifulLocalHome extends javax.ejb.EJBLocalHome {} // proper name

public interface MissingProperSuffix extends javax.ejb.EJBLocalHome {}  // non-standard name
]]>
        </example>
    </rule>

    <rule name="LocalInterfaceSessionNamingConvention"
          language="java"
          since="4.0"
          class="net.sourceforge.pmd.lang.rule.XPathRule"
          message="The Local Interface of a Session EJB should be suffixed by 'Local'"
          externalInfoUrl="${pmd.website.baseurl}/pmd_rules_java_codestyle.html#localinterfacesessionnamingconvention">
        <description>
The Local Interface of a Session EJB should be suffixed by 'Local'.
        </description>
        <priority>4</priority>
        <properties>
            <property name="xpath">
                <value>
<![CDATA[
//ClassOrInterfaceDeclaration
[
    (
        (./ExtendsList/ClassOrInterfaceType[ends-with(@Image,'EJBLocalObject')])
    )
    and
    not
    (
        ends-with(@SimpleName,'Local')
    )
]
]]>
                </value>
            </property>
        </properties>
        <example>
<![CDATA[
public interface MyLocal extends javax.ejb.EJBLocalObject {}                // proper name

public interface MissingProperSuffix extends javax.ejb.EJBLocalObject {}    // non-standard name
]]>
        </example>
    </rule>

    <rule name="LocalVariableCouldBeFinal"
          since="2.2"
          message="Local variable ''{0}'' could be declared final"
          class="net.sourceforge.pmd.lang.java.rule.codestyle.LocalVariableCouldBeFinalRule"
          externalInfoUrl="${pmd.website.baseurl}/pmd_rules_java_codestyle.html#localvariablecouldbefinal">
        <description>
A local variable assigned only once can be declared final.
        </description>
        <priority>3</priority>
        <example>
<![CDATA[
public class Bar {
    public void foo () {
    String txtA = "a";          // if txtA will not be assigned again it is better to do this:
    final String txtB = "b";
    }
}
]]>
        </example>
    </rule>

    <rule name="LocalVariableNamingConventions"
          since="6.6.0"
          message="The {0} name ''{1}'' doesn''t match ''{2}''"
          class="net.sourceforge.pmd.lang.java.rule.codestyle.LocalVariableNamingConventionsRule"
          externalInfoUrl="${pmd.website.baseurl}/pmd_rules_java_codestyle.html#localvariablenamingconventions">
        <description>
            Configurable naming conventions for local variable declarations and other locally-scoped
            variables. This rule reports variable declarations which do not match the regex that applies to their
            specific kind (e.g. final variable, or catch-clause parameter). Each regex can be configured through
            properties.

            By default this rule uses the standard Java naming convention (Camel case).
        </description>
        <priority>1</priority>
        <example>
            <![CDATA[
            class Foo {
                void bar() {
                    int localVariable = 1; // This is in camel case, so it's ok
                    int local_variable = 1; // This will be reported unless you change the regex

                    final int i_var = 1; // final local variables can be configured separately

                    try {
                        foo();
                    } catch (IllegalArgumentException e_illegal) {
                        // exception block parameters can be configured separately
                    }

                }
            }
            ]]>
        </example>
    </rule>

    <rule name="LongVariable"
          language="java"
          since="0.3"
          message="Avoid excessively long variable names like {0}"
          class="net.sourceforge.pmd.lang.rule.XPathRule"
          externalInfoUrl="${pmd.website.baseurl}/pmd_rules_java_codestyle.html#longvariable">
        <description>
Fields, formal arguments, or local variable names that are too long can make the code difficult to follow.
        </description>
        <priority>3</priority>
        <properties>
            <property name="minimum" type="Integer" description="The variable length reporting threshold" min="1" max="100" value="17"/>
            <property name="xpath">
                <value>
<![CDATA[
//VariableDeclaratorId[string-length(@Image) > $minimum]
]]>
                </value>
            </property>
        </properties>
        <example>
<![CDATA[
public class Something {
    int reallyLongIntName = -3;             // VIOLATION - Field
    public static void main( String argumentsList[] ) { // VIOLATION - Formal
        int otherReallyLongName = -5;       // VIOLATION - Local
        for (int interestingIntIndex = 0;   // VIOLATION - For
             interestingIntIndex < 10;
             interestingIntIndex ++ ) {
    }
}
]]>
        </example>
    </rule>

    <rule name="MDBAndSessionBeanNamingConvention"
          language="java"
          since="4.0"
          class="net.sourceforge.pmd.lang.rule.XPathRule"
          message="SessionBean or MessageBean should be suffixed by Bean"
          externalInfoUrl="${pmd.website.baseurl}/pmd_rules_java_codestyle.html#mdbandsessionbeannamingconvention">
        <description>
The EJB Specification states that any MessageDrivenBean or SessionBean should be suffixed by 'Bean'.
        </description>
        <priority>4</priority>
        <properties>
            <property name="xpath">
                <value>
<![CDATA[
//TypeDeclaration/ClassOrInterfaceDeclaration
[
    (
        (./ImplementsList/ClassOrInterfaceType[ends-with(@Image,'SessionBean')])
        or
        (./ImplementsList/ClassOrInterfaceType[ends-with(@Image,'MessageDrivenBean')])
    )
    and
    not
    (
        ends-with(@SimpleName,'Bean')
    )
]
]]>
                </value>
            </property>
        </properties>
        <example>
<![CDATA[
public class SomeBean implements SessionBean{}                  // proper name

public class MissingTheProperSuffix implements SessionBean {}   // non-standard name
]]>
        </example>
    </rule>

    <rule name="MethodArgumentCouldBeFinal"
          since="2.2"
          message="Parameter ''{0}'' is not assigned and could be declared final"
          class="net.sourceforge.pmd.lang.java.rule.codestyle.MethodArgumentCouldBeFinalRule"
          externalInfoUrl="${pmd.website.baseurl}/pmd_rules_java_codestyle.html#methodargumentcouldbefinal">
        <description>
A method argument that is never re-assigned within the method can be declared final.
        </description>
        <priority>3</priority>
        <example>
<![CDATA[
public void foo1 (String param) {       // do stuff with param never assigning it

}

public void foo2 (final String param) { // better, do stuff with param never assigning it

}
]]>
        </example>
    </rule>

    <rule name="MethodNamingConventions"
          since="1.2"
          message="The {0} name ''{1}'' doesn''t match ''{2}''"
          class="net.sourceforge.pmd.lang.java.rule.codestyle.MethodNamingConventionsRule"
          externalInfoUrl="${pmd.website.baseurl}/pmd_rules_java_codestyle.html#methodnamingconventions">
        <description>
            Configurable naming conventions for method declarations. This rule reports
            method declarations which do not match the regex that applies to their
            specific kind (e.g. JUnit test or native method). Each regex can be
            configured through properties.

            By default this rule uses the standard Java naming convention (Camel case).
        </description>
        <priority>1</priority>
        <example>
<![CDATA[
public class Foo {
    public void fooStuff() {
    }
}
]]>
        </example>
    </rule>

    <rule name="NoPackage"
          language="java"
          since="3.3"
          message="All classes, interfaces, enums and annotations must belong to a named package"
          class="net.sourceforge.pmd.lang.rule.XPathRule"
          externalInfoUrl="${pmd.website.baseurl}/pmd_rules_java_codestyle.html#nopackage">
        <description>
Detects when a class, interface, enum or annotation does not have a package definition.
        </description>
        <priority>3</priority>
        <properties>
            <property name="xpath">
                <value>/CompilationUnit[not(./PackageDeclaration)]/TypeDeclaration[1]</value>
            </property>
            <property name="version" value="2.0"/>
        </properties>
        <example>
<![CDATA[
// no package declaration
public class ClassInDefaultPackage {
}
]]>
        </example>
    </rule>

    <rule name="UseUnderscoresInNumericLiterals"
          language="java"
          since="6.10.0"
          minimumLanguageVersion="1.7"
          message="Number {0} should separate every third digit with an underscore"
          class="net.sourceforge.pmd.lang.rule.XPathRule"
          externalInfoUrl="${pmd.website.baseurl}/pmd_rules_java_codestyle.html#useunderscoresinnumericliterals">
        <description>
            Since Java 1.7, numeric literals can use underscores to separate digits. This rule enforces that
            numeric literals above a certain length use these underscores to increase readability.

            The rule only supports decimal (base 10) literals for now. The acceptable length under which literals
            are not required to have underscores is configurable via a property. Even under that length, underscores
            that are misplaced (not making groups of 3 digits) are reported.
        </description>
        <priority>3</priority>
        <properties>
            <property name="version" value="2.0"/>
            <property name="acceptableDecimalLength" type="Integer" value="4" min="3" max="1000"
                      description="Length under which literals in base 10 are not required to have underscores"/>
            <property name="xpath">
                <value>
                    <![CDATA[
//Literal[
     @IntLiteral = true()
  or @LongLiteral = true()
  or @DoubleLiteral = true()
  or @FloatLiteral = true()
]
 (: Filter out literals in base other than 10 :)
 [not(matches(@Image, "^0[^.]"))]
 (: Filter out ignored field name :)
 [not(ancestor::VariableDeclarator[1][@Name = 'serialVersionUID'])]
 [
   some $num in tokenize(@Image, "[dDfFlLeE+\-]")
   satisfies not(
                  ( contains($num, ".")
                    and string-length(substring-before($num, ".")) <= $acceptableDecimalLength
                    and string-length(substring-after($num, ".")) <= $acceptableDecimalLength
                    or string-length($num) <= $acceptableDecimalLength
                  )
                  and not(contains($num,"_"))
                  or matches($num, "^[0-9]{1,3}(_[0-9]{3})*(\.([0-9]{3}_)*[0-9]{1,3})?$")
                )
 ]
]]>
                </value>
            </property>
        </properties>
        <example>
            <![CDATA[
public class Foo {
    private int num = 1000000; // should be 1_000_000
}
]]>
        </example>
    </rule>

    <rule name="OnlyOneReturn"
          since="1.0"
          message="A method should have only one exit point, and that should be the last statement in the method"
          class="net.sourceforge.pmd.lang.java.rule.codestyle.OnlyOneReturnRule"
          externalInfoUrl="${pmd.website.baseurl}/pmd_rules_java_codestyle.html#onlyonereturn">
        <description>
A method should have only one exit point, and that should be the last statement in the method.
        </description>
        <priority>3</priority>
        <example>
<![CDATA[
public class OneReturnOnly1 {
  public void foo(int x) {
    if (x > 0) {
      return "hey";   // first exit
    }
    return "hi";    // second exit
  }
}
]]>
        </example>
    </rule>

    <rule name="PackageCase"
          language="java"
          since="3.3"
          message="Package name contains upper case characters"
          class="net.sourceforge.pmd.lang.rule.XPathRule"
          externalInfoUrl="${pmd.website.baseurl}/pmd_rules_java_codestyle.html#packagecase">
        <description>
Detects when a package definition contains uppercase characters.
        </description>
        <priority>3</priority>
        <properties>
            <property name="xpath">
                <value>//PackageDeclaration/Name[lower-case(@Image)!=@Image]</value>
            </property>
        </properties>
        <example>
<![CDATA[
package com.MyCompany;  // should be lowercase name

public class SomeClass {
}
]]>
        </example>
    </rule>

    <rule name="PrematureDeclaration"
          language="java"
          since="5.0"
          message="Avoid declaring a variable if it is unreferenced before a possible exit point."
          class="net.sourceforge.pmd.lang.java.rule.codestyle.PrematureDeclarationRule"
          externalInfoUrl="${pmd.website.baseurl}/pmd_rules_java_codestyle.html#prematuredeclaration">
        <description>
Checks for variables that are defined before they might be used. A reference is deemed to be premature if it is created right before a block of code that doesn't use it that also has the ability to return or throw an exception.
        </description>
        <priority>3</priority>
        <example>
<![CDATA[
public int getLength(String[] strings) {

    int length = 0; // declared prematurely

    if (strings == null || strings.length == 0) return 0;

    for (String str : strings) {
        length += str.length();
    }

    return length;
}
]]>
        </example>
    </rule>

    <rule name="RemoteInterfaceNamingConvention"
          language="java"
          since="4.0"
          class="net.sourceforge.pmd.lang.rule.XPathRule"
          message="Remote Interface of a Session EJB should NOT be suffixed"
          externalInfoUrl="${pmd.website.baseurl}/pmd_rules_java_codestyle.html#remoteinterfacenamingconvention">
        <description>
Remote Interface of a Session EJB should not have a suffix.
        </description>
        <priority>4</priority>
        <properties>
            <property name="xpath">
                <value>
<![CDATA[
//ClassOrInterfaceDeclaration
[
    (
        (./ExtendsList/ClassOrInterfaceType[ends-with(@Image,'EJBObject')])
    )
    and
    (
        ends-with(@SimpleName,'Session')
        or
        ends-with(@SimpleName,'EJB')
        or
        ends-with(@SimpleName,'Bean')
    )
]
]]>
                </value>
            </property>
        </properties>
        <example>
<![CDATA[
/* Poor Session suffix */
public interface BadSuffixSession extends javax.ejb.EJBObject {}

/* Poor EJB suffix */
public interface BadSuffixEJB extends javax.ejb.EJBObject {}

/* Poor Bean suffix */
public interface BadSuffixBean extends javax.ejb.EJBObject {}
]]>
        </example>
    </rule>

    <rule name="RemoteSessionInterfaceNamingConvention"
          language="java"
          since="4.0"
          class="net.sourceforge.pmd.lang.rule.XPathRule"
          message="Remote Home interface of a Session EJB should be suffixed by 'Home'"
          externalInfoUrl="${pmd.website.baseurl}/pmd_rules_java_codestyle.html#remotesessioninterfacenamingconvention">
        <description>
A Remote Home interface type of a Session EJB should be suffixed by 'Home'.
        </description>
        <priority>4</priority>
        <properties>
            <property name="xpath">
                <value>
<![CDATA[
//ClassOrInterfaceDeclaration
[
    (
        (./ExtendsList/ClassOrInterfaceType[ends-with(@Image,'EJBHome')])
    )
    and
    not
    (
        ends-with(@SimpleName,'Home')
    )
]
]]>
                </value>
            </property>
        </properties>
        <example>
<![CDATA[
public interface MyBeautifulHome extends javax.ejb.EJBHome {}       // proper name

public interface MissingProperSuffix extends javax.ejb.EJBHome {}   // non-standard name
]]>
        </example>
    </rule>

    <rule name="ShortClassName"
          language="java"
          since="5.0"
          message="Avoid short class names like {0}"
          class="net.sourceforge.pmd.lang.rule.XPathRule"
          externalInfoUrl="${pmd.website.baseurl}/pmd_rules_java_codestyle.html#shortclassname">
        <description>
Short Classnames with fewer than e.g. five characters are not recommended.
        </description>
        <priority>4</priority>
        <properties>
            <property name="minimum" type="Integer" value="5" min="1" max="100" description="Number of characters that are required as a minimum for a class name."/>
            <property name="xpath">
                <value>
<![CDATA[
//ClassOrInterfaceDeclaration[string-length(@SimpleName) < $minimum]
]]>
                </value>
            </property>
        </properties>
        <example>
<![CDATA[
public class Foo {
}
]]>
        </example>
    </rule>

    <rule name="ShortMethodName"
          language="java"
          since="0.3"
          message="Avoid using short method names"
          class="net.sourceforge.pmd.lang.rule.XPathRule"
          externalInfoUrl="${pmd.website.baseurl}/pmd_rules_java_codestyle.html#shortmethodname">
        <description>
Method names that are very short are not helpful to the reader.
        </description>
        <priority>3</priority>
        <properties>
            <property name="minimum" type="Integer" value="3" min="1" max="100" description="Number of characters that are required as a minimum for a method name."/>
            <property name="xpath">
                <value>
<![CDATA[
//MethodDeclaration[string-length(@Name) < $minimum]
]]>
                </value>
            </property>
        </properties>
        <example>
<![CDATA[
public class ShortMethod {
    public void a( int i ) { // Violation
    }
}
]]>
        </example>
    </rule>

    <rule name="ShortVariable"
          language="java"
          since="0.3"
          message="Avoid variables with short names like {0}"
          class="net.sourceforge.pmd.lang.rule.XPathRule"
          externalInfoUrl="${pmd.website.baseurl}/pmd_rules_java_codestyle.html#shortvariable">
        <description>
Fields, local variables, or parameter names that are very short are not helpful to the reader.
        </description>
        <priority>3</priority>
        <properties>
            <property name="minimum" type="Integer" value="3" min="1" max="100" description="Number of characters that are required as a minimum for a variable name."/>
            <property name="version" value="2.0"/>
            <property name="xpath">
                <value>
<![CDATA[
//VariableDeclaratorId[string-length(@Image) < $minimum]
 (: ForStatement :)
 [not(../../..[self::ForInit])]
 (: Foreach statement :)
 [not(../../..[self::ForStatement])]
 (: Catch statement parameter :)
 [not(../..[self::CatchStatement])]
 (: Lambda expression parameter :)
 [not(parent::LambdaExpression or ../../..[self::LambdaExpression])]
]]>
                </value>
            </property>
        </properties>
        <example>
<![CDATA[
public class Something {
    private int q = 15;                         // field - too short
    public static void main( String as[] ) {    // formal arg - too short
        int r = 20 + q;                         // local var - too short
        for (int i = 0; i < 10; i++) {          // not a violation (inside 'for' loop)
            r += q;
        }
        for (Integer i : numbers) {             // not a violation (inside 'for-each' loop)
            r += q;
        }
    }
}
]]>
        </example>
    </rule>

    <rule name="TooManyStaticImports"
          language="java"
          since="4.1"
          class="net.sourceforge.pmd.lang.rule.XPathRule"
          message="Too many static imports may lead to messy code"
          externalInfoUrl="${pmd.website.baseurl}/pmd_rules_java_codestyle.html#toomanystaticimports">
        <description>
If you overuse the static import feature, it can make your program unreadable and
unmaintainable, polluting its namespace with all the static members you import.
Readers of your code (including you, a few months after you wrote it) will not know
which class a static member comes from (Sun 1.5 Language Guide).
        </description>
        <priority>3</priority>
        <properties>
            <property name="maximumStaticImports" type="Integer"
                      description="All static imports can be disallowed by setting this to 0" min="0" max="100" value="4"/>
            <property name="xpath">
                <value>
<![CDATA[
.[count(ImportDeclaration[@Static = 'true']) > $maximumStaticImports]
]]>
                </value>
            </property>
        </properties>
        <example>
<![CDATA[
import static Lennon;
import static Ringo;
import static George;
import static Paul;
import static Yoko; // Too much !
]]>
        </example>
    </rule>


    <rule name="UnnecessaryAnnotationValueElement"
          since="6.2.0"
          message="Avoid the use of value in annotations when it's the only element"
          class="net.sourceforge.pmd.lang.java.rule.codestyle.UnnecessaryAnnotationValueElementRule"
          externalInfoUrl="${pmd.website.baseurl}/pmd_rules_java_codestyle.html#unnecessaryannotationvalueelement">
        <description>
            Avoid the use of value in annotations when it's the only element.
        </description>
        <priority>3</priority>
        <example>
            <![CDATA[
@TestClassAnnotation(value = "TEST")
public class Foo {

    @TestMemberAnnotation(value = "TEST")
    private String y;

    @TestMethodAnnotation(value = "TEST")
    public void bar() {
        int x = 42;
        return;
    }
}

// should be

@TestClassAnnotation("TEST")
public class Foo {

    @TestMemberAnnotation("TEST")
    private String y;

    @TestMethodAnnotation("TEST")
    public void bar() {
        int x = 42;
        return;
    }
}

]]>
        </example>
    </rule>


    <rule name="UnnecessaryConstructor"
          language="java"
          since="1.0"
          message="Avoid unnecessary constructors - the compiler will generate these for you"
          class="net.sourceforge.pmd.lang.java.rule.codestyle.UnnecessaryConstructorRule"
          externalInfoUrl="${pmd.website.baseurl}/pmd_rules_java_codestyle.html#unnecessaryconstructor">
        <description>
This rule detects when a constructor is not necessary; i.e., when there is only one constructor and the
constructor is identical to the default constructor. The default constructor should has same access
modifier as the declaring class. In an enum type, the default constructor is implicitly private.
        </description>
        <priority>3</priority>
        <example>
<![CDATA[
public class Foo {
  public Foo() {}
}
]]>
        </example>
    </rule>

    <rule name="UnnecessaryFullyQualifiedName"
          language="java"
          since="5.0"
          class="net.sourceforge.pmd.lang.java.rule.codestyle.UnnecessaryFullyQualifiedNameRule"
          message="Unnecessary use of fully qualified name ''{0}'' due to existing {2}import ''{1}''"
          externalInfoUrl="${pmd.website.baseurl}/pmd_rules_java_codestyle.html#unnecessaryfullyqualifiedname">
        <description>
Import statements allow the use of non-fully qualified names.  The use of a fully qualified name
which is covered by an import statement is redundant.  Consider using the non-fully qualified name.
        </description>
        <priority>4</priority>
        <example>
<![CDATA[
import java.util.List;

public class Foo {
    private java.util.List list1;   // Unnecessary FQN
    private List list2;             // More appropriate given import of 'java.util.List'
}
]]>
        </example>
    </rule>

    <rule name="UnnecessaryLocalBeforeReturn"
          since="3.3"
          message="Consider simply returning the value vs storing it in local variable ''{0}''"
          class="net.sourceforge.pmd.lang.java.rule.codestyle.UnnecessaryLocalBeforeReturnRule"
          externalInfoUrl="${pmd.website.baseurl}/pmd_rules_java_codestyle.html#unnecessarylocalbeforereturn">
        <description>
Avoid the creation of unnecessary local variables
        </description>
        <priority>3</priority>
        <example>
<![CDATA[
public class Foo {
   public int foo() {
     int x = doSomething();
     return x;  // instead, just 'return doSomething();'
   }
}
]]>
        </example>
    </rule>

    <rule name="UnnecessaryModifier"
          language="java"
          since="1.02"
          message="Unnecessary modifier{0} on {1} ''{2}''{3}"
          class="net.sourceforge.pmd.lang.java.rule.codestyle.UnnecessaryModifierRule"
          externalInfoUrl="${pmd.website.baseurl}/pmd_rules_java_codestyle.html#unnecessarymodifier">
        <description>
Fields in interfaces and annotations are automatically `public static final`, and methods are `public abstract`.
Classes, interfaces or annotations nested in an interface or annotation are automatically `public static`
(all nested interfaces and annotations are automatically static).
Nested enums are automatically `static`.
For historical reasons, modifiers which are implied by the context are accepted by the compiler, but are superfluous.
        </description>
        <priority>3</priority>
        <example>
<![CDATA[
public @interface Annotation {
    public abstract void bar();     // both abstract and public are ignored by the compiler
    public static final int X = 0;  // public, static, and final all ignored
    public static class Bar {}      // public, static ignored
    public static interface Baz {}  // ditto
}
public interface Foo {
    public abstract void bar();     // both abstract and public are ignored by the compiler
    public static final int X = 0;  // public, static, and final all ignored
    public static class Bar {}      // public, static ignored
    public static interface Baz {}  // ditto
}
public class Bar {
    public static interface Baz {}  // static ignored
    public static enum FoorBar {    // static ignored
        FOO;
    }
}
]]>
        </example>
    </rule>

    <rule name="UnnecessaryReturn"
          since="1.3"
          message="Avoid unnecessary return statements"
          class="net.sourceforge.pmd.lang.java.rule.codestyle.UnnecessaryReturnRule"
          externalInfoUrl="${pmd.website.baseurl}/pmd_rules_java_codestyle.html#unnecessaryreturn">
        <description>
Avoid the use of unnecessary return statements.
        </description>
        <priority>3</priority>
        <example>
<![CDATA[
public class Foo {
    public void bar() {
        int x = 42;
        return;
    }
}
]]>
        </example>
    </rule>

    <rule name="UseDiamondOperator"
          language="java"
          since="6.11.0"
          message="Explicit type arguments can be replaced by Diamond Operator"
          class="net.sourceforge.pmd.lang.rule.XPathRule"
          externalInfoUrl="${pmd.website.baseurl}/pmd_rules_java_codestyle.html#usediamondoperator"
          minimumLanguageVersion="1.7">
        <description>
Use the diamond operator to let the type be inferred automatically. With the Diamond operator it is possible
to avoid duplication of the type parameters.
Instead, the compiler is now able to infer the parameter types for constructor calls,
which makes the code also more readable.
        </description>
        <priority>3</priority>
        <properties>
            <property name="xpath">
                <value>
                    <![CDATA[
//VariableInitializer[preceding-sibling::VariableDeclaratorId[1]/@TypeInferred="false"]
//PrimaryExpression[not(PrimarySuffix)]
[not(ancestor::ArgumentList)]
/PrimaryPrefix/AllocationExpression[ClassOrInterfaceType[@AnonymousClass='false']/TypeArguments//ReferenceType[not(.//TypeArguments)]]
|
//StatementExpression[AssignmentOperator][PrimaryExpression/PrimaryPrefix[not(Expression)]]
//PrimaryExpression[not(PrimarySuffix)]
[not(ancestor::ArgumentList)]
/PrimaryPrefix/AllocationExpression[ClassOrInterfaceType[@AnonymousClass='false']/TypeArguments//ReferenceType[not(.//TypeArguments)]]
]]>
                </value>
            </property>
        </properties>
        <example>
            <![CDATA[
List<String> strings = new ArrayList<String>(); // unnecessary duplication of type parameters
List<String> stringsWithDiamond = new ArrayList<>(); // using the diamond operator is more concise
]]>
        </example>
    </rule>

    <rule name="UselessParentheses"
          language="java"
          since="5.0"
          message="Useless parentheses."
          class="net.sourceforge.pmd.lang.rule.XPathRule"
          externalInfoUrl="${pmd.website.baseurl}/pmd_rules_java_codestyle.html#uselessparentheses">
        <description>Useless parentheses should be removed.</description>
        <priority>4</priority>
        <properties>
            <property name="xpath">
                <value>
<![CDATA[
//Expression[not(parent::PrimaryPrefix)]/PrimaryExpression[count(*)>1]
  /PrimaryPrefix/Expression
    [not(./CastExpression)]
    [not(./ConditionalExpression)]
    [not(./AdditiveExpression)]
    [not(./AssignmentOperator)]
|
//Expression[not(parent::PrimaryPrefix)]/PrimaryExpression[count(*)=1]
  /PrimaryPrefix/Expression
|
//Expression/ConditionalAndExpression/PrimaryExpression/PrimaryPrefix/Expression[
    count(*)=1 and
    count(./CastExpression)=0 and
    count(./EqualityExpression/MultiplicativeExpression)=0 and
    count(./ConditionalExpression)=0 and
    count(./ConditionalOrExpression)=0]
|
//Expression/ConditionalOrExpression/PrimaryExpression/PrimaryPrefix/Expression[
    count(*)=1 and
    not(./CastExpression) and
    not(./ConditionalExpression) and
    not(./EqualityExpression/MultiplicativeExpression)]
|
//Expression/ConditionalExpression/PrimaryExpression/PrimaryPrefix/Expression[
    count(*)=1 and
    not(./CastExpression) and
    not(./EqualityExpression)]
|
//Expression/AdditiveExpression[not(./PrimaryExpression/PrimaryPrefix/Literal[@StringLiteral='true'])]
  /PrimaryExpression[1]/PrimaryPrefix/Expression[
    count(*)=1 and
    not(./CastExpression) and
    not(./AdditiveExpression[@Image = '-']) and
    not(./ShiftExpression) and
    not(./RelationalExpression) and
    not(./InstanceOfExpression) and
    not(./EqualityExpression) and
    not(./AndExpression) and
    not(./ExclusiveOrExpression) and
    not(./InclusiveOrExpression) and
    not(./ConditionalAndExpression) and
    not(./ConditionalOrExpression) and
    not(./ConditionalExpression)]
|
//Expression/EqualityExpression/PrimaryExpression/PrimaryPrefix/Expression[
    count(*)=1 and
    not(./CastExpression) and
    not(./AndExpression) and
    not(./InclusiveOrExpression) and
    not(./ExclusiveOrExpression) and
    not(./ConditionalExpression) and
    not(./ConditionalAndExpression) and
    not(./ConditionalOrExpression) and
    not(./EqualityExpression)]
]]>
                </value>
            </property>
        </properties>
        <example>
<![CDATA[
public class Foo {

    private int _bar1;
    private Integer _bar2;

    public void setBar(int n) {
        _bar1 = Integer.valueOf((n)); // here
        _bar2 = (n); // and here
    }
}
]]>
        </example>
    </rule>

    <rule name="UselessQualifiedThis"
          language="java"
          since="5.4.0"
          message="Useless qualified this usage in the same class."
          class="net.sourceforge.pmd.lang.rule.XPathRule"
          externalInfoUrl="${pmd.website.baseurl}/pmd_rules_java_codestyle.html#uselessqualifiedthis">
        <description>
            Reports qualified this usages in the same class.
        </description>
        <priority>3</priority>
        <properties>
            <property name="xpath">
                <value>
<![CDATA[
//PrimaryExpression
[PrimaryPrefix/Name[@Image]]
[PrimarySuffix[@Arguments='false' and @ArrayDereference = 'false']]
[not(PrimarySuffix/MemberSelector)]
[ancestor::ClassOrInterfaceBodyDeclaration[1][@AnonymousInnerClass='false']]
/PrimaryPrefix/Name[@Image = ancestor::ClassOrInterfaceDeclaration[1]/@SimpleName]
]]>
                </value>
            </property>
        </properties>
        <example>
<![CDATA[
public class Foo {
    final Foo otherFoo = Foo.this;  // use "this" directly

    public void doSomething() {
         final Foo anotherFoo = Foo.this;  // use "this" directly
    }

    private ActionListener returnListener() {
        return new ActionListener() {
            @Override
            public void actionPerformed(ActionEvent e) {
                doSomethingWithQualifiedThis(Foo.this);  // This is fine
            }
        };
    }

    private class Foo3 {
        final Foo myFoo = Foo.this;  // This is fine
    }

    private class Foo2 {
        final Foo2 myFoo2 = Foo2.this;  // Use "this" direclty
    }
}
]]>
        </example>
    </rule>

    <rule name="UseShortArrayInitializer"
        language="java"
        since="6.15.0"
        message="Array initialization can be written shorter"
        class="net.sourceforge.pmd.lang.rule.XPathRule"
        externalInfoUrl="${pmd.website.baseurl}/pmd_rules_java_codestyle.html#useshortarrayinitializer">
        <description>
<![CDATA[
When declaring and initializing array fields or variables, it is not necessary to explicitly create a new array
using `new`. Instead one can simply define the initial content of the array as a expression in curly braces.

E.g. `int[] x = new int[] { 1, 2, 3 };` can be written as `int[] x = { 1, 2, 3 };`.
]]>
        </description>
        <priority>3</priority>
        <properties>
            <property name="xpath">
                <value><![CDATA[
//VariableDeclarator
    [VariableDeclaratorId[@ArrayType = true() and @TypeInferred = false()]]
    [VariableInitializer/Expression/PrimaryExpression/PrimaryPrefix/AllocationExpression/ArrayDimsAndInits/ArrayInitializer]
                ]]></value>
            </property>
            <property name="version" value="2.0"/>
        </properties>
        <example>
<![CDATA[
Foo[] x = new Foo[] { ... }; // Overly verbose
Foo[] x = { ... }; //Equivalent to above line
]]>
        </example>
    </rule>

<<<<<<< HEAD
=======
    <rule name="VariableNamingConventions"
          since="1.2"
          deprecated="true"
          message="{0} variable {1} should begin with {2}"
          class="net.sourceforge.pmd.lang.java.rule.codestyle.VariableNamingConventionsRule"
          externalInfoUrl="${pmd.website.baseurl}/pmd_rules_java_codestyle.html#variablenamingconventions">
        <description>
A variable naming conventions rule - customize this to your liking.  Currently, it
checks for final variables that should be fully capitalized and non-final variables
that should not include underscores.

This rule is deprecated and will be removed with PMD 7.0.0. The rule is replaced
by the more general rules {% rule java/codestyle/FieldNamingConventions %},
{% rule java/codestyle/FormalParameterNamingConventions %}, and
{% rule java/codestyle/LocalVariableNamingConventions %}.
        </description>
        <priority>1</priority>
        <example>
<![CDATA[
public class Foo {
    public static final int MY_NUM = 0;
    public String myTest = "";
    DataModule dmTest = new DataModule();
}
]]>
        </example>
    </rule>

    <rule name="WhileLoopsMustUseBraces"
          language="java"
          since="0.7"
          deprecated="true"
          message="Avoid using 'while' statements without curly braces"
          class="net.sourceforge.pmd.lang.rule.XPathRule"
          externalInfoUrl="${pmd.website.baseurl}/pmd_rules_java_codestyle.html#whileloopsmustusebraces">
        <description>
Avoid using 'while' statements without using braces to surround the code block. If the code
formatting or indentation is lost then it becomes difficult to separate the code being
controlled from the rest.

This rule is deprecated and will be removed with PMD 7.0.0. The rule is replaced
by the rule {% rule java/codestyle/ControlStatementBraces %}.
        </description>
        <priority>3</priority>
        <properties>
            <property name="xpath">
                <value>//WhileStatement[not(Statement/Block)]</value>
            </property>
        </properties>
        <example>
<![CDATA[
while (true)    // not recommended
      x++;

while (true) {  // preferred approach
      x++;
}
]]>
        </example>
    </rule>

>>>>>>> 8ab362c0
</ruleset><|MERGE_RESOLUTION|>--- conflicted
+++ resolved
@@ -633,38 +633,6 @@
         </example>
     </rule>
 
-<<<<<<< HEAD
-=======
-    <rule name="ForLoopsMustUseBraces"
-          language="java"
-          since="0.7"
-          deprecated="true"
-          message="Avoid using 'for' statements without curly braces"
-          class="net.sourceforge.pmd.lang.rule.XPathRule"
-          externalInfoUrl="${pmd.website.baseurl}/pmd_rules_java_codestyle.html#forloopsmustusebraces">
-        <description>
-Avoid using 'for' statements without using curly braces. If the code formatting or
-indentation is lost then it becomes difficult to separate the code being controlled
-from the rest.
-
-This rule is deprecated and will be removed with PMD 7.0.0. The rule is replaced
-by the rule {% rule java/codestyle/ControlStatementBraces %}.
-        </description>
-        <priority>3</priority>
-        <properties>
-            <property name="xpath">
-                <value>//ForStatement[not(Statement/Block)]</value>
-            </property>
-        </properties>
-        <example>
-<![CDATA[
-for (int i = 0; i < 42; i++)
-   foo();
-]]>
-        </example>
-    </rule>
-
->>>>>>> 8ab362c0
     <rule name="FormalParameterNamingConventions"
           since="6.6.0"
           message="The {0} name ''{1}'' doesn''t match ''{2}''"
@@ -781,89 +749,6 @@
         </example>
     </rule>
 
-<<<<<<< HEAD
-=======
-    <rule name="IfElseStmtsMustUseBraces"
-          language="java"
-          since="0.2"
-          deprecated="true"
-          message="Avoid using 'if...else' statements without curly braces"
-          class="net.sourceforge.pmd.lang.rule.XPathRule"
-          externalInfoUrl="${pmd.website.baseurl}/pmd_rules_java_codestyle.html#ifelsestmtsmustusebraces">
-        <description>
-Avoid using if..else statements without using surrounding braces. If the code formatting
-or indentation is lost then it becomes difficult to separate the code being controlled
-from the rest.
-
-This rule is deprecated and will be removed with PMD 7.0.0. The rule is replaced
-by the rule {% rule java/codestyle/ControlStatementBraces %}.
-        </description>
-        <priority>3</priority>
-        <properties>
-            <property name="xpath">
-                <value>
-<![CDATA[
-//Statement
- [parent::IfStatement[@Else='true']]
- [not(child::Block)]
- [not(child::IfStatement)]
-]]>
-                </value>
-            </property>
-        </properties>
-        <example>
-<![CDATA[
-   // this is OK
-if (foo) x++;
-
-   // but this is not
-if (foo)
-       x = x+1;
-   else
-       x = x-1;
-]]>
-        </example>
-    </rule>
-
-    <rule name="IfStmtsMustUseBraces"
-          language="java"
-          since="1.0"
-          deprecated="true"
-          message="Avoid using if statements without curly braces"
-          class="net.sourceforge.pmd.lang.rule.XPathRule"
-          externalInfoUrl="${pmd.website.baseurl}/pmd_rules_java_codestyle.html#ifstmtsmustusebraces">
-        <description>
-Avoid using if statements without using braces to surround the code block. If the code
-formatting or indentation is lost then it becomes difficult to separate the code being
-controlled from the rest.
-
-This rule is deprecated and will be removed with PMD 7.0.0. The rule is replaced
-by the rule {% rule java/codestyle/ControlStatementBraces %}.
-        </description>
-        <priority>3</priority>
-        <properties>
-            <property name="xpath">
-                <value>
-<![CDATA[
-//IfStatement[count(*) < 3][not(Statement/Block)]
-]]>
-                </value>
-            </property>
-        </properties>
-        <example>
- <![CDATA[
-if (foo)    // not recommended
-    x++;
-
-if (foo) {  // preferred approach
-    x++;
-}
-
- ]]>
-        </example>
-    </rule>
-
->>>>>>> 8ab362c0
     <rule name="LinguisticNaming"
           language="java"
           since="6.7.0"
@@ -1943,69 +1828,4 @@
 ]]>
         </example>
     </rule>
-
-<<<<<<< HEAD
-=======
-    <rule name="VariableNamingConventions"
-          since="1.2"
-          deprecated="true"
-          message="{0} variable {1} should begin with {2}"
-          class="net.sourceforge.pmd.lang.java.rule.codestyle.VariableNamingConventionsRule"
-          externalInfoUrl="${pmd.website.baseurl}/pmd_rules_java_codestyle.html#variablenamingconventions">
-        <description>
-A variable naming conventions rule - customize this to your liking.  Currently, it
-checks for final variables that should be fully capitalized and non-final variables
-that should not include underscores.
-
-This rule is deprecated and will be removed with PMD 7.0.0. The rule is replaced
-by the more general rules {% rule java/codestyle/FieldNamingConventions %},
-{% rule java/codestyle/FormalParameterNamingConventions %}, and
-{% rule java/codestyle/LocalVariableNamingConventions %}.
-        </description>
-        <priority>1</priority>
-        <example>
-<![CDATA[
-public class Foo {
-    public static final int MY_NUM = 0;
-    public String myTest = "";
-    DataModule dmTest = new DataModule();
-}
-]]>
-        </example>
-    </rule>
-
-    <rule name="WhileLoopsMustUseBraces"
-          language="java"
-          since="0.7"
-          deprecated="true"
-          message="Avoid using 'while' statements without curly braces"
-          class="net.sourceforge.pmd.lang.rule.XPathRule"
-          externalInfoUrl="${pmd.website.baseurl}/pmd_rules_java_codestyle.html#whileloopsmustusebraces">
-        <description>
-Avoid using 'while' statements without using braces to surround the code block. If the code
-formatting or indentation is lost then it becomes difficult to separate the code being
-controlled from the rest.
-
-This rule is deprecated and will be removed with PMD 7.0.0. The rule is replaced
-by the rule {% rule java/codestyle/ControlStatementBraces %}.
-        </description>
-        <priority>3</priority>
-        <properties>
-            <property name="xpath">
-                <value>//WhileStatement[not(Statement/Block)]</value>
-            </property>
-        </properties>
-        <example>
-<![CDATA[
-while (true)    // not recommended
-      x++;
-
-while (true) {  // preferred approach
-      x++;
-}
-]]>
-        </example>
-    </rule>
-
->>>>>>> 8ab362c0
 </ruleset>