--- conflicted
+++ resolved
@@ -12,7 +12,6 @@
 
 import com.beust.jcommander.IStringConverter;
 import com.beust.jcommander.Parameter;
-import java.io.Reader;
 
 /**
  *
@@ -32,44 +31,35 @@
 	@Parameter(names = "--minimum-tokens", description = "minimum", required = true)
 	private int minimumTileSize;
 
-	@Parameter(names = "--skip-duplicate-files", description = "ignore multiple copies of files of the same name and length in comparison", required = false)
+	@Parameter(names = "--skip-duplicate-files", description = "ToDo", required = false)
 	private boolean skipDuplicates;
 
 	@Parameter(names = "--format", description = "report format. Default value is "
 		+ DEFAULT_RENDERER, required = false, converter = RendererConverter.class)
 	private Renderer renderer;
 
-	@Parameter(names = "--encoding", description = "characterset to use when processing files", required = false, converter = EncodingConverter.class)
+	@Parameter(names = "--encoding", description = "ToDo", required = false, converter = EncodingConverter.class)
 	private String encoding;
 
-	@Parameter(names = "--ignore-literals", description = "Ignore number values and string contents when comparing text", required = false)
+	@Parameter(names = "--ignore-literals", description = "ToDo", required = false)
 	private boolean ignoreLiterals;
 
-	@Parameter(names = "--ignore-identifiers", description = "Ignore constant and variable names when comparing text", required = false)
+	@Parameter(names = "--ignore-identifiers", description = "ToDo", required = false)
 	private boolean ignoreIdentifiers;
 
-	@Parameter(names = "--ignore-annotations", description = "Ignore language annotations when comparing text", required = false)
+	@Parameter(names = "--ignore-annotations", description = "ToDo", required = false)
 	private boolean ignoreAnnotations;
 
-	@Parameter(names = "--files", variableArity = true, description = "list of files and directories to process", required = false)
+	@Parameter(names = "--files", variableArity = true, description = "ToDo", required = true)
 	private List<String> files;
 
-<<<<<<< HEAD
-	@Parameter(names = "--uri", variableArity = true, description = "URI to process", required = false)
-	private String uri;
-=======
 	@Parameter(names = "--non-recursive", description = "Don't scan subdirectiories", required = false)
 	private boolean nonRecursive;
->>>>>>> 989672f8
 
 	@Parameter(names = { "--help", "-h" }, description = "Print help text", required = false, help = true)
 	private boolean help;
 
-<<<<<<< HEAD
-	static public class LanguageConverter implements IStringConverter<Language> {
-=======
 	public static class LanguageConverter implements IStringConverter<Language> {
->>>>>>> 989672f8
 
 		public Language convert(String languageString) {
 			if (languageString == null || "".equals(languageString)) {
@@ -79,7 +69,7 @@
 		}
 	}
 
-	static public class RendererConverter implements IStringConverter<Renderer> {
+	static class RendererConverter implements IStringConverter<Renderer> {
 
 		public Renderer convert(String formatString) {
 			if (formatString == null || "".equals(formatString)) {
@@ -89,7 +79,7 @@
 		}
 	}
 
-	public class EncodingConverter implements IStringConverter<String> {
+	class EncodingConverter implements IStringConverter<String> {
 
 		public String convert(String encoding) {
 			if (encoding == null || "".equals(encoding))
@@ -109,10 +99,6 @@
 	public SourceCode sourceCodeFor(File file) {
 		return new SourceCode(new SourceCode.FileCodeLoader(file,
 				getSourceEncoding()));
-	}
-
-	public SourceCode sourceCodeFor(Reader reader, String sourceCodeName ) {
-		return new SourceCode(new SourceCode.ReaderCodeLoader(reader, sourceCodeName ));
 	}
 
 	public void postContruct() {
@@ -236,21 +222,12 @@
 		this.files = files;
 	}
 
-<<<<<<< HEAD
-	public String getURI() {
-		return uri;
-	}
-
-	public void setURI(String uri) {
-		this.uri = uri;
-=======
 	public boolean isNonRecursive() {
 		return nonRecursive;
 	}
 
 	public void setNonRecursive(boolean nonRecursive) {
 		this.nonRecursive = nonRecursive;
->>>>>>> 989672f8
 	}
 
 	public boolean isHelp() {
