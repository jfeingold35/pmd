--- conflicted
+++ resolved
@@ -36,10 +36,7 @@
         hides member variable
 *   General
     *   [#1425](https://sourceforge.net/p/pmd/bugs/1425/): Invalid XML Characters in Output
-<<<<<<< HEAD
     *   [#1429](https://sourceforge.net/p/pmd/bugs/1429/): Java - Parse Error: Cast in return expression
-=======
     *   [#1441](https://sourceforge.net/p/pmd/bugs/1441/): PMD: Update documentation how to compile after modularization
->>>>>>> c9dca8dc
 
 **API Changes:**