/*
 * BSD-style license; for more info see http://pmd.sourceforge.net/license.html
 */

package net.sourceforge.pmd.lang.ast;

import java.util.Iterator;
import java.util.List;
<<<<<<< HEAD

import org.checkerframework.checker.nullness.qual.NonNull;
=======
import javax.xml.parsers.DocumentBuilder;
import javax.xml.parsers.DocumentBuilderFactory;
import javax.xml.parsers.ParserConfigurationException;

import org.checkerframework.checker.nullness.qual.NonNull;
import org.checkerframework.checker.nullness.qual.Nullable;
>>>>>>> cd1aaa64
import org.jaxen.BaseXPath;
import org.jaxen.JaxenException;

<<<<<<< HEAD
=======
import net.sourceforge.pmd.annotation.InternalApi;
>>>>>>> cd1aaa64
import net.sourceforge.pmd.lang.ast.NodeStream.DescendantNodeStream;
import net.sourceforge.pmd.lang.ast.internal.StreamImpl;
import net.sourceforge.pmd.lang.ast.xpath.Attribute;
import net.sourceforge.pmd.lang.ast.xpath.AttributeAxisIterator;
import net.sourceforge.pmd.lang.ast.xpath.internal.ContextualizedNavigator;
import net.sourceforge.pmd.lang.ast.xpath.internal.DeprecatedAttrLogger;
import net.sourceforge.pmd.lang.ast.xpath.internal.DeprecatedAttribute;
import net.sourceforge.pmd.util.DataMap;
import net.sourceforge.pmd.util.DataMap.DataKey;


/**
 * Root interface for all AST nodes. This interface provides only the API
 * shared by all AST implementations in PMD language modules. This includes for now:
 * <ul>
 * <li>Tree traversal methods, like {@link #getParent()} and {@link #getFirstChildOfType(Class)}
 * <li>The API used to describe nodes in a form understandable by XPath expressions:
 * {@link #getXPathNodeName()},  {@link #getXPathAttributesIterator()}
 * <li>Location metadata: eg {@link #getBeginLine()}, {@link #getBeginColumn()}
 * </ul>
 *
 * <p>Every language implementation must publish a sub-interface of Node
 * which serves as a supertype for all nodes of that language (e.g.
 * pmd-java provides JavaNode, pmd-apex provides ApexNode, etc.). It is
 * assumed in many places that the {@link #getChild(int)} and {@link #getParent()}
 * method return an instance of this sub-interface. For example,
 * no JSP node should have a Java node as its child. Embedding nodes from
 * different languages will not be done via these methods, and conforming
 * implementations should ensure that every node returned by these methods
 * are indeed of the same type. Possibly, a type parameter will be added to
 * the Node interface in 7.0.0 to enforce it at compile-time.
 */
public interface Node {

    // COMMENT: is it ok to take the opportunity on PMD 7 to rename this API and take out of there the methods
    // that are only needed for javaCC implementations?


    /**
<<<<<<< HEAD
     * Returns a string token, usually filled-in by the parser, which describes some textual characteristic of this
     * node. This is usually an identifier, but you should check that using the Designer. On most nodes though, this
     * method returns {@code null}.
     */
    default String getImage() {
        return null;
    }


    /**
=======
     * This method is called after the node has been made the current node. It
     * indicates that child nodes can now be added to it.
     *
     * @deprecated This is JJTree-specific and will be removed from this interface
     */
    @Deprecated
    default void jjtOpen() {
        // do nothing
    }


    /**
     * This method is called after all the child nodes have been added.
     *
     * @deprecated This is JJTree-specific and will be removed from this interface
     */
    @Deprecated
    default void jjtClose() {
        // do nothing
    }


    /**
     * Sets the parent of this node.
     *
     * @param parent The parent
     *
     * @deprecated This is JJTree-specific and will be removed from this interface
     */
    @Deprecated
    default void jjtSetParent(Node parent) {
        throw new UnsupportedOperationException("JJTree specific");
    }


    /**
     * Returns the parent of this node.
     *
     * @return The parent of the node
     *
     * @deprecated Use {@link #getParent()}
     */
    @Deprecated
    @Nullable
    default Node jjtGetParent() {
        return getParent();
    }


    /**
     * This method tells the node to add its argument to the node's list of children.
     *
     * @param child The child to add
     * @param index The index to which the child will be added
     *
     * @deprecated This is JJTree-specific and will be removed from this interface
     */
    @Deprecated
    default void jjtAddChild(Node child, int index) {
        throw new UnsupportedOperationException("JJTree specific");
    }


    /**
     * Sets the index of this node from the perspective of its parent. This
     * means: this.getParent().getChild(index) == this.
     *
     * @param index the child index
     *
     * @deprecated This is JJTree-specific and will be removed from this interface
     */
    @Deprecated
    default void jjtSetChildIndex(int index) {
        throw new UnsupportedOperationException("JJTree specific");
    }


    /**
     * This method returns a child node. The children are numbered from zero, left to right.
     *
     * @param index the child index. Must be nonnegative and less than
     *              {@link #jjtGetNumChildren}.
     *
     * @deprecated Use {@link #getChild(int)}
     */
    @Deprecated
    default Node jjtGetChild(int index) {
        return getChild(index);
    }


    /**
     * Returns the number of children the node has.
     *
     * @deprecated Use {@link #getNumChildren()}
     */
    @Deprecated
    default int jjtGetNumChildren() {
        return getNumChildren();
    }


    /**
     * @deprecated This is JJTree-specific and will be removed from this interface.
     */
    @Deprecated
    default int jjtGetId() {
        throw new UnsupportedOperationException("JJTree specific");
    }


    /**
     * Returns a string token, usually filled-in by the parser, which describes some textual characteristic of this
     * node. This is usually an identifier, but you should check that using the Designer. On most nodes though, this
     * method returns {@code null}.
     */
    default String getImage() {
        return null;
    }


    /**
     * @deprecated This is internal API, the image should never be set by developers.
     */
    @InternalApi
    @Deprecated
    default void setImage(String image) {
        throw new UnsupportedOperationException("setImage");
    }


    /**
>>>>>>> cd1aaa64
     * Returns true if this node's image is equal to the given string.
     *
     * @param image The image to check
     */
    default boolean hasImageEqualTo(String image) {
        return getImage() != null && getImage().equals(image);
    }


    int getBeginLine();


    int getBeginColumn();


    int getEndLine();


    // FIXME should not be inclusive
    int getEndColumn();


    /**
<<<<<<< HEAD
=======
     * @deprecated This is Java-specific and will be removed from this interface
     */
    @Deprecated
    default DataFlowNode getDataFlowNode() {
        throw new UnsupportedOperationException("JJTree specific");
    }


    /**
     * @deprecated This is Java-specific and will be removed from this interface
     */
    @Deprecated
    default void setDataFlowNode(DataFlowNode dataFlowNode) {
        throw new UnsupportedOperationException("JJTree specific");
    }



    /**
>>>>>>> cd1aaa64
     * Returns true if this node is considered a boundary by traversal
     * methods. Traversal methods such as {@link #descendants()}
     * don't look past such boundaries by default, which is usually the
     * expected thing to do. For example, in Java, lambdas and nested
     * classes are considered find boundaries.
     *
     * <p>Note: This attribute is deprecated for XPath queries. It is not useful
     * for XPath queries and will be removed with PMD 7.0.0.
     *
     * @return True if this node is a find boundary
     *
     * @see DescendantNodeStream#crossFindBoundaries(boolean)
     */
    @DeprecatedAttribute
    default boolean isFindBoundary() {
        return false;
    }

    /**
     * Returns the n-th parent or null if there are less than {@code n} ancestors.
     *
     * <pre>{@code
     *    getNthParent(1) == jjtGetParent
     * }</pre>
     *
     * @param n how many ancestors to iterate over.
     * @return the n-th parent or null.
     * @throws IllegalArgumentException if {@code n} is negative or zero.
     */
    default Node getNthParent(int n) {
        return ancestors().get(n - 1);
    }

    /**
     * Traverses up the tree to find the first parent instance of type parentType or one of its subclasses.
     *
     * @param parentType Class literal of the type you want to find
     * @param <T> The type you want to find
     * @return Node of type parentType. Returns null if none found.
     */
    default <T extends Node> T getFirstParentOfType(Class<? extends T> parentType) {
        return this.<T>ancestors(parentType).first();
    }

    /**
     * Traverses up the tree to find all of the parent instances of type parentType or one of its subclasses. The nodes
     * are ordered deepest-first.
     *
     * @param parentType Class literal of the type you want to find
     * @param <T> The type you want to find
     * @return List of parentType instances found.
     */
    default <T extends Node> List<T> getParentsOfType(Class<? extends T> parentType) {
        return this.<T>ancestors(parentType).toList();
    }
<<<<<<< HEAD


    /**
     * Traverses the children to find all the instances of type childType or one of its subclasses.
=======

    /**
     * Gets the first parent that's an instance of any of the given types.
     *
     * @param parentTypes Types to look for
     * @param <T> Most specific common type of the parameters
     * @return The first parent with a matching type. Returns null if there is no such parent
>>>>>>> cd1aaa64
     *
     * @param childType class which you want to find.
     * @return List of all children of type childType. Returns an empty list if none found.
     * @see #findDescendantsOfType(Class) if traversal of the entire tree is needed.
     */
<<<<<<< HEAD
    default <T extends Node> List<T> findChildrenOfType(Class<? extends T> childType) {
        return this.<T>children(childType).toList();
    }

=======
    @Deprecated
    default <T extends Node> T getFirstParentOfAnyType(Class<? extends T>... parentTypes) {
        return ancestors().map(it -> {
            for (final Class<? extends T> c : parentTypes) {
                if (c.isInstance(it)) {
                    return c.cast(it);
                }
            }
            return null;
        }).first();
    }

    /**
     * Traverses the children to find all the instances of type childType or one of its subclasses.
     *
     * @param childType class which you want to find.
     * @return List of all children of type childType. Returns an empty list if none found.
     * @see #findDescendantsOfType(Class) if traversal of the entire tree is needed.
     */
    default <T extends Node> List<T> findChildrenOfType(Class<? extends T> childType) {
        return this.<T>children(childType).toList();
    }

>>>>>>> cd1aaa64

    /**
     * Traverses down the tree to find all the descendant instances of type descendantType without crossing find
     * boundaries.
     *
     * @param targetType class which you want to find.
     * @return List of all children of type targetType. Returns an empty list if none found.
     */
    default <T extends Node> List<T> findDescendantsOfType(Class<? extends T> targetType) {
        return this.<T>descendants(targetType).toList();
    }

<<<<<<< HEAD
=======
    /**
     * Traverses down the tree to find all the descendant instances of type descendantType.
     *
     * @param targetType class which you want to find.
     * @param results list to store the matching descendants
     * @param crossFindBoundaries if <code>false</code>, recursion stops for nodes for which {@link #isFindBoundary()}
     * is <code>true</code>
     * @deprecated Use {@link #findDescendantsOfType(Class, boolean)} instead, which
     * returns a result list.
     */
    @Deprecated
    default <T extends Node> void findDescendantsOfType(Class<? extends T> targetType, List<? super T> results, boolean crossFindBoundaries) {
        this.<T>descendants(targetType).crossFindBoundaries(crossFindBoundaries).forEach(results::add);
    }
>>>>>>> cd1aaa64

    /**
     * Traverses down the tree to find all the descendant instances of type
     * descendantType.
     *
     * @param targetType
     *            class which you want to find.
     * @param crossFindBoundaries
     *            if <code>false</code>, recursion stops for nodes for which
     *            {@link #isFindBoundary()} is <code>true</code>
     * @return List of all matching descendants
     */
    default <T extends Node> List<T> findDescendantsOfType(Class<? extends T> targetType, boolean crossFindBoundaries) {
        return this.<T>descendants(targetType).crossFindBoundaries(crossFindBoundaries).toList();
    }

    /**
     * Traverses the children to find the first instance of type childType.
     *
     * @param childType class which you want to find.
     * @return Node of type childType. Returns <code>null</code> if none found.
     * @see #getFirstDescendantOfType(Class) if traversal of the entire tree is needed.
     */
    default <T extends Node> T getFirstChildOfType(Class<? extends T> childType) {
        return children(childType).first();
    }

    /**
     * Traverses down the tree to find the first descendant instance of type descendantType without crossing find
     * boundaries.
     *
     * @param descendantType class which you want to find.
     * @return Node of type descendantType. Returns <code>null</code> if none found.
     */
    default <T extends Node> T getFirstDescendantOfType(Class<? extends T> descendantType) {
        return descendants(descendantType).first();
    }

    /**
     * Finds if this node contains a descendant of the given type without crossing find boundaries.
     *
     * @param type the node type to search
     * @return <code>true</code> if there is at least one descendant of the given type
     */
    default <T extends Node> boolean hasDescendantOfType(Class<? extends T> type) {
        return descendants(type).nonEmpty();
    }

    /**
     * Returns all the nodes matching the xpath expression.
     *
     * @param xpathString the expression to check
     * @return List of all matching nodes. Returns an empty list if none found.
     * @throws JaxenException if the xpath is incorrect or fails altogether
     *
     * @deprecated This is very inefficient and should not be used in new code. PMD 7.0.0 will remove
     *             support for this method.
     */
    @Deprecated
    @SuppressWarnings("unchecked")
    default List<Node> findChildNodesWithXPath(String xpathString) throws JaxenException {
        return new BaseXPath(xpathString, new ContextualizedNavigator(DeprecatedAttrLogger.createAdHocLogger()))
                .selectNodes(this);
    }

    /**
     * Checks whether at least one descendant matches the xpath expression.
     *
     * @param xpathString the expression to check
     * @return true if there is a match
     *
     * @deprecated This is very inefficient and should not be used in new code. PMD 7.0.0 will remove
     *             support for this method.
     */
    @Deprecated
    default boolean hasDescendantMatchingXPath(String xpathString) {
        try {
            return !findChildNodesWithXPath(xpathString).isEmpty();
        } catch (final JaxenException e) {
            throw new RuntimeException("XPath expression " + xpathString + " failed: " + e.getLocalizedMessage(), e);
        }
    }
<<<<<<< HEAD


    /**
     * Returns a data map used to store additional information on this node.
     *
     * @return The user data map of this node
     */
    DataMap<DataKey<?, ?>> getUserMap();

    /**
     * Returns the parent of this node, or null if this is the {@linkplain RootNode root}
     * of the tree.
=======

    /**
     * Get a DOM Document which contains Elements and Attributes representative of this Node and it's children.
     * Essentially a DOM tree representation of the Node AST, thereby allowing tools which can operate upon DOM to also
     * indirectly operate on the AST.
     *
     * @deprecated Converting a tree to a DOM is not a standard use case.
     *            The implementation rethrows a {@link ParserConfigurationException}
     *            as a {@link RuntimeException}, but a caller should handle
     *            it if he really wants to do this. Another problem is that
     *            this is available on any node, yet only the root node of
     *            a tree corresponds really to a document. The conversion
     *            is easy to implement anyway, and does not have to be part
     *            of this API.
     */
    @Deprecated
    default Document getAsDocument() {
        try {
            final DocumentBuilderFactory dbf = DocumentBuilderFactory.newInstance();
            final DocumentBuilder db = dbf.newDocumentBuilder();
            final Document document = db.newDocument();
            DocumentUtils.appendElement(this, document);
            return document;
        } catch (final ParserConfigurationException pce) {
            throw new RuntimeException(pce);
        }
    }

    /**
     * Get the user data associated with this node. By default there is no data, unless it has been set via {@link
     * #setUserData(Object)}.
>>>>>>> cd1aaa64
     *
     * @return The parent of this node
     */
    Node getParent();

    /**
<<<<<<< HEAD
     * Returns the child of this node at the given index.
     *
     * @throws IndexOutOfBoundsException if the index is negative or greater than {@link #getNumChildren()}.
     */
    Node getChild(int index);


    /**
     * Returns the number of children of this node.
     */
    int getNumChildren();

    /**
     * Returns the index of this node in its parent's children. If this
     * node is a {@linkplain RootNode root node}, returns -1.
     *
     * @return The index of this node in its parent's children
     */
    int getIndexInParent();

    /**
     * Gets the name of the node that is used to match it with XPath queries.
     *
     * @return The XPath node name
=======
     * Set the user data associated with this node.
     * <p>
     * <p>PMD itself will never set user data onto a node. Nor should any Rule
     * implementation, as the AST nodes are shared between concurrently executing Rules (i.e. it is <strong>not</strong>
     * thread-safe).
     * <p>
     * <p>This API is most useful for external applications looking to leverage
     * PMD's robust support for AST structures, in which case application specific annotations on the AST nodes can be
     * quite useful.
     *
     * @param userData The data to set on this node.
     * @deprecated Use {@link #getUserMap()}
>>>>>>> cd1aaa64
     */
    String getXPathNodeName();


    /**
     * Returns an iterator enumerating all the attributes that are available from XPath for this node.
     *
     * @return An attribute iterator for this node
     */
<<<<<<< HEAD
    default Iterator<Attribute> getXPathAttributesIterator() {
        return new AttributeAxisIterator(this);
    }


    /**
     * Returns a node stream containing only this node.
     * {@link NodeStream#of(Node)} is a null-safe version
     * of this method.
     *
     * @return A node stream containing only this node
=======
    @Deprecated
    @InternalApi
    default void remove() {
        throw new UnsupportedOperationException();
    }


    /**
     * This method tells the node to remove the child node at the given index from the node's list of children, if any;
     * if not, no changes are done.
     *
     * @param childIndex The index of the child to be removed
>>>>>>> cd1aaa64
     *
     * @see NodeStream#of(Node)
     */
<<<<<<< HEAD
    default NodeStream<? extends Node> asStream() {
        return StreamImpl.singleton(this);
=======
    @Deprecated
    @InternalApi
    default void removeChildAtIndex(int childIndex) {
        throw new UnsupportedOperationException();
>>>>>>> cd1aaa64
    }


    /**
     * Returns a node stream containing all the children of
     * this node. This method does not provide much type safety,
     * you'll probably want to use {@link #children(Class)}.
     *
     * @see NodeStream#children(Class)
     */
    default NodeStream<? extends Node> children() {
        return StreamImpl.children(this);
    }


    /**
     * Returns a node stream containing all the descendants
     * of this node. See {@link DescendantNodeStream} for details.
     *
     * @return A node stream of the descendants of this node
     *
     * @see NodeStream#descendants()
     */
    default DescendantNodeStream<? extends Node> descendants() {
        return StreamImpl.descendants(this);
    }


    /**
     * Returns a node stream containing this node, then all its
     * descendants. See {@link DescendantNodeStream} for details.
     *
     * @return A node stream of the whole subtree topped by this node
     *
     * @see NodeStream#descendantsOrSelf()
     */
    default DescendantNodeStream<? extends Node> descendantsOrSelf() {
        return StreamImpl.descendantsOrSelf(this);
    }


    /**
     * Returns a node stream containing all the strict ancestors of this node,
     * in innermost to outermost order. The returned stream doesn't contain this
     * node, and is empty if this node has no parent.
     *
     * @return A node stream of the ancestors of this node
     *
     * @see NodeStream#ancestors()
     */
    default NodeStream<? extends Node> ancestors() {
        return StreamImpl.ancestors(this);

    }


    /**
     * Returns a node stream containing this node and its ancestors.
     * The nodes of the returned stream are yielded in a depth-first fashion.
     *
<<<<<<< HEAD
     * @return A stream of ancestors
     *
     * @see NodeStream#ancestorsOrSelf()
=======
     * @return The index of this node in its parent's children
>>>>>>> cd1aaa64
     */
    default NodeStream<? extends Node> ancestorsOrSelf() {
        return StreamImpl.ancestorsOrSelf(this);
    }


    /**
     * Returns a {@linkplain NodeStream node stream} of the {@linkplain #children() children}
     * of this node that are of the given type.
     *
     * @param rClass Type of node the returned stream should contain
     * @param <R>    Type of node the returned stream should contain
     *
     * @return A new node stream
     *
     * @see NodeStream#children(Class)
     */
    default <R extends Node> NodeStream<R> children(Class<? extends R> rClass) {
        return StreamImpl.children(this, rClass);
    }

    /**
<<<<<<< HEAD
     * Returns a {@linkplain NodeStream node stream} of the {@linkplain #descendants() descendants}
     * of this node that are of the given type. See {@link DescendantNodeStream}
     * for details.
=======
     * Returns an iterator enumerating all the attributes that are available from XPath for this node.
>>>>>>> cd1aaa64
     *
     * @param rClass Type of node the returned stream should contain
     * @param <R>    Type of node the returned stream should contain
     *
     * @return A new node stream
     *
     * @see NodeStream#descendants(Class)
     */
<<<<<<< HEAD
    default <R extends Node> DescendantNodeStream<R> descendants(Class<? extends R> rClass) {
        return StreamImpl.descendants(this, rClass);
    }


    /**
=======
    default Iterator<Attribute> getXPathAttributesIterator() {
        return new AttributeAxisIterator(this);
    }


    /**
     * Returns a node stream containing only this node.
     * {@link NodeStream#of(Node)} is a null-safe version
     * of this method.
     *
     * @return A node stream containing only this node
     *
     * @see NodeStream#of(Node)
     */
    default NodeStream<Node> asStream() {
        return StreamImpl.singleton(this);
    }


    /**
     * Returns a node stream containing all the children of
     * this node. This method does not provide much type safety,
     * you'll probably want to use {@link #children(Class)}.
     *
     * @see NodeStream#children(Class)
     */
    default NodeStream<? extends Node> children() {
        return StreamImpl.children(this);
    }


    /**
     * Returns a node stream containing all the descendants
     * of this node. See {@link DescendantNodeStream} for details.
     *
     * @return A node stream of the descendants of this node
     *
     * @see NodeStream#descendants()
     */
    default DescendantNodeStream<Node> descendants() {
        return StreamImpl.descendants(this);
    }


    /**
     * Returns a node stream containing this node, then all its
     * descendants. See {@link DescendantNodeStream} for details.
     *
     * @return A node stream of the whole subtree topped by this node
     *
     * @see NodeStream#descendantsOrSelf()
     */
    default DescendantNodeStream<Node> descendantsOrSelf() {
        return StreamImpl.descendantsOrSelf(this);
    }


    /**
     * Returns a node stream containing all the strict ancestors of this node,
     * in innermost to outermost order. The returned stream doesn't contain this
     * node, and is empty if this node has no parent.
     *
     * @return A node stream of the ancestors of this node
     *
     * @see NodeStream#ancestors()
     */
    default NodeStream<Node> ancestors() {
        return StreamImpl.ancestors(this);

    }


    /**
     * Returns a node stream containing this node and its ancestors.
     * The nodes of the returned stream are yielded in a depth-first fashion.
     *
     * @return A stream of ancestors
     *
     * @see NodeStream#ancestorsOrSelf()
     */
    default NodeStream<Node> ancestorsOrSelf() {
        return StreamImpl.ancestorsOrSelf(this);
    }


    /**
     * Returns a {@linkplain NodeStream node stream} of the {@linkplain #children() children}
     * of this node that are of the given type.
     *
     * @param rClass Type of node the returned stream should contain
     * @param <R>    Type of node the returned stream should contain
     *
     * @return A new node stream
     *
     * @see NodeStream#children(Class)
     */
    default <R extends Node> NodeStream<R> children(Class<? extends R> rClass) {
        return StreamImpl.children(this, rClass);
    }


    /**
     * Returns a {@linkplain NodeStream node stream} of the {@linkplain #descendants() descendants}
     * of this node that are of the given type. See {@link DescendantNodeStream}
     * for details.
     *
     * @param rClass Type of node the returned stream should contain
     * @param <R>    Type of node the returned stream should contain
     *
     * @return A new node stream
     *
     * @see NodeStream#descendants(Class)
     */
    default <R extends Node> DescendantNodeStream<R> descendants(Class<? extends R> rClass) {
        return StreamImpl.descendants(this, rClass);
    }


    /**
>>>>>>> cd1aaa64
     * Returns the {@linkplain #ancestors() ancestor stream} of each node
     * in this stream, filtered by the given node type.
     *
     * @param rClass Type of node the returned stream should contain
     * @param <R>    Type of node the returned stream should contain
     *
     * @return A new node stream
     *
     * @see NodeStream#ancestors(Class)
     */
    default <R extends Node> NodeStream<R> ancestors(Class<? extends R> rClass) {
        return StreamImpl.ancestors(this, rClass);
    }

    @NonNull
    default RootNode getRoot() {
        Node r = this;
        while (r != null && !(r instanceof RootNode)) {
            r = r.getParent();
        }
        if (r == null) {
            throw new IllegalStateException("No root node in tree ?");
        }
        return (RootNode) r;
    }
}<|MERGE_RESOLUTION|>--- conflicted
+++ resolved
@@ -6,24 +6,14 @@
 
 import java.util.Iterator;
 import java.util.List;
-<<<<<<< HEAD
-
-import org.checkerframework.checker.nullness.qual.NonNull;
-=======
 import javax.xml.parsers.DocumentBuilder;
 import javax.xml.parsers.DocumentBuilderFactory;
 import javax.xml.parsers.ParserConfigurationException;
 
 import org.checkerframework.checker.nullness.qual.NonNull;
-import org.checkerframework.checker.nullness.qual.Nullable;
->>>>>>> cd1aaa64
 import org.jaxen.BaseXPath;
 import org.jaxen.JaxenException;
 
-<<<<<<< HEAD
-=======
-import net.sourceforge.pmd.annotation.InternalApi;
->>>>>>> cd1aaa64
 import net.sourceforge.pmd.lang.ast.NodeStream.DescendantNodeStream;
 import net.sourceforge.pmd.lang.ast.internal.StreamImpl;
 import net.sourceforge.pmd.lang.ast.xpath.Attribute;
@@ -58,12 +48,7 @@
  */
 public interface Node {
 
-    // COMMENT: is it ok to take the opportunity on PMD 7 to rename this API and take out of there the methods
-    // that are only needed for javaCC implementations?
-
-
-    /**
-<<<<<<< HEAD
+    /**
      * Returns a string token, usually filled-in by the parser, which describes some textual characteristic of this
      * node. This is usually an identifier, but you should check that using the Designer. On most nodes though, this
      * method returns {@code null}.
@@ -74,140 +59,6 @@
 
 
     /**
-=======
-     * This method is called after the node has been made the current node. It
-     * indicates that child nodes can now be added to it.
-     *
-     * @deprecated This is JJTree-specific and will be removed from this interface
-     */
-    @Deprecated
-    default void jjtOpen() {
-        // do nothing
-    }
-
-
-    /**
-     * This method is called after all the child nodes have been added.
-     *
-     * @deprecated This is JJTree-specific and will be removed from this interface
-     */
-    @Deprecated
-    default void jjtClose() {
-        // do nothing
-    }
-
-
-    /**
-     * Sets the parent of this node.
-     *
-     * @param parent The parent
-     *
-     * @deprecated This is JJTree-specific and will be removed from this interface
-     */
-    @Deprecated
-    default void jjtSetParent(Node parent) {
-        throw new UnsupportedOperationException("JJTree specific");
-    }
-
-
-    /**
-     * Returns the parent of this node.
-     *
-     * @return The parent of the node
-     *
-     * @deprecated Use {@link #getParent()}
-     */
-    @Deprecated
-    @Nullable
-    default Node jjtGetParent() {
-        return getParent();
-    }
-
-
-    /**
-     * This method tells the node to add its argument to the node's list of children.
-     *
-     * @param child The child to add
-     * @param index The index to which the child will be added
-     *
-     * @deprecated This is JJTree-specific and will be removed from this interface
-     */
-    @Deprecated
-    default void jjtAddChild(Node child, int index) {
-        throw new UnsupportedOperationException("JJTree specific");
-    }
-
-
-    /**
-     * Sets the index of this node from the perspective of its parent. This
-     * means: this.getParent().getChild(index) == this.
-     *
-     * @param index the child index
-     *
-     * @deprecated This is JJTree-specific and will be removed from this interface
-     */
-    @Deprecated
-    default void jjtSetChildIndex(int index) {
-        throw new UnsupportedOperationException("JJTree specific");
-    }
-
-
-    /**
-     * This method returns a child node. The children are numbered from zero, left to right.
-     *
-     * @param index the child index. Must be nonnegative and less than
-     *              {@link #jjtGetNumChildren}.
-     *
-     * @deprecated Use {@link #getChild(int)}
-     */
-    @Deprecated
-    default Node jjtGetChild(int index) {
-        return getChild(index);
-    }
-
-
-    /**
-     * Returns the number of children the node has.
-     *
-     * @deprecated Use {@link #getNumChildren()}
-     */
-    @Deprecated
-    default int jjtGetNumChildren() {
-        return getNumChildren();
-    }
-
-
-    /**
-     * @deprecated This is JJTree-specific and will be removed from this interface.
-     */
-    @Deprecated
-    default int jjtGetId() {
-        throw new UnsupportedOperationException("JJTree specific");
-    }
-
-
-    /**
-     * Returns a string token, usually filled-in by the parser, which describes some textual characteristic of this
-     * node. This is usually an identifier, but you should check that using the Designer. On most nodes though, this
-     * method returns {@code null}.
-     */
-    default String getImage() {
-        return null;
-    }
-
-
-    /**
-     * @deprecated This is internal API, the image should never be set by developers.
-     */
-    @InternalApi
-    @Deprecated
-    default void setImage(String image) {
-        throw new UnsupportedOperationException("setImage");
-    }
-
-
-    /**
->>>>>>> cd1aaa64
      * Returns true if this node's image is equal to the given string.
      *
      * @param image The image to check
@@ -231,28 +82,6 @@
 
 
     /**
-<<<<<<< HEAD
-=======
-     * @deprecated This is Java-specific and will be removed from this interface
-     */
-    @Deprecated
-    default DataFlowNode getDataFlowNode() {
-        throw new UnsupportedOperationException("JJTree specific");
-    }
-
-
-    /**
-     * @deprecated This is Java-specific and will be removed from this interface
-     */
-    @Deprecated
-    default void setDataFlowNode(DataFlowNode dataFlowNode) {
-        throw new UnsupportedOperationException("JJTree specific");
-    }
-
-
-
-    /**
->>>>>>> cd1aaa64
      * Returns true if this node is considered a boundary by traversal
      * methods. Traversal methods such as {@link #descendants()}
      * don't look past such boundaries by default, which is usually the
@@ -308,55 +137,19 @@
     default <T extends Node> List<T> getParentsOfType(Class<? extends T> parentType) {
         return this.<T>ancestors(parentType).toList();
     }
-<<<<<<< HEAD
 
 
     /**
      * Traverses the children to find all the instances of type childType or one of its subclasses.
-=======
-
-    /**
-     * Gets the first parent that's an instance of any of the given types.
-     *
-     * @param parentTypes Types to look for
-     * @param <T> Most specific common type of the parameters
-     * @return The first parent with a matching type. Returns null if there is no such parent
->>>>>>> cd1aaa64
      *
      * @param childType class which you want to find.
      * @return List of all children of type childType. Returns an empty list if none found.
      * @see #findDescendantsOfType(Class) if traversal of the entire tree is needed.
      */
-<<<<<<< HEAD
     default <T extends Node> List<T> findChildrenOfType(Class<? extends T> childType) {
         return this.<T>children(childType).toList();
     }
 
-=======
-    @Deprecated
-    default <T extends Node> T getFirstParentOfAnyType(Class<? extends T>... parentTypes) {
-        return ancestors().map(it -> {
-            for (final Class<? extends T> c : parentTypes) {
-                if (c.isInstance(it)) {
-                    return c.cast(it);
-                }
-            }
-            return null;
-        }).first();
-    }
-
-    /**
-     * Traverses the children to find all the instances of type childType or one of its subclasses.
-     *
-     * @param childType class which you want to find.
-     * @return List of all children of type childType. Returns an empty list if none found.
-     * @see #findDescendantsOfType(Class) if traversal of the entire tree is needed.
-     */
-    default <T extends Node> List<T> findChildrenOfType(Class<? extends T> childType) {
-        return this.<T>children(childType).toList();
-    }
-
->>>>>>> cd1aaa64
 
     /**
      * Traverses down the tree to find all the descendant instances of type descendantType without crossing find
@@ -369,23 +162,6 @@
         return this.<T>descendants(targetType).toList();
     }
 
-<<<<<<< HEAD
-=======
-    /**
-     * Traverses down the tree to find all the descendant instances of type descendantType.
-     *
-     * @param targetType class which you want to find.
-     * @param results list to store the matching descendants
-     * @param crossFindBoundaries if <code>false</code>, recursion stops for nodes for which {@link #isFindBoundary()}
-     * is <code>true</code>
-     * @deprecated Use {@link #findDescendantsOfType(Class, boolean)} instead, which
-     * returns a result list.
-     */
-    @Deprecated
-    default <T extends Node> void findDescendantsOfType(Class<? extends T> targetType, List<? super T> results, boolean crossFindBoundaries) {
-        this.<T>descendants(targetType).crossFindBoundaries(crossFindBoundaries).forEach(results::add);
-    }
->>>>>>> cd1aaa64
 
     /**
      * Traverses down the tree to find all the descendant instances of type
@@ -468,8 +244,6 @@
             throw new RuntimeException("XPath expression " + xpathString + " failed: " + e.getLocalizedMessage(), e);
         }
     }
-<<<<<<< HEAD
-
 
     /**
      * Returns a data map used to store additional information on this node.
@@ -481,46 +255,12 @@
     /**
      * Returns the parent of this node, or null if this is the {@linkplain RootNode root}
      * of the tree.
-=======
-
-    /**
-     * Get a DOM Document which contains Elements and Attributes representative of this Node and it's children.
-     * Essentially a DOM tree representation of the Node AST, thereby allowing tools which can operate upon DOM to also
-     * indirectly operate on the AST.
-     *
-     * @deprecated Converting a tree to a DOM is not a standard use case.
-     *            The implementation rethrows a {@link ParserConfigurationException}
-     *            as a {@link RuntimeException}, but a caller should handle
-     *            it if he really wants to do this. Another problem is that
-     *            this is available on any node, yet only the root node of
-     *            a tree corresponds really to a document. The conversion
-     *            is easy to implement anyway, and does not have to be part
-     *            of this API.
-     */
-    @Deprecated
-    default Document getAsDocument() {
-        try {
-            final DocumentBuilderFactory dbf = DocumentBuilderFactory.newInstance();
-            final DocumentBuilder db = dbf.newDocumentBuilder();
-            final Document document = db.newDocument();
-            DocumentUtils.appendElement(this, document);
-            return document;
-        } catch (final ParserConfigurationException pce) {
-            throw new RuntimeException(pce);
-        }
-    }
-
-    /**
-     * Get the user data associated with this node. By default there is no data, unless it has been set via {@link
-     * #setUserData(Object)}.
->>>>>>> cd1aaa64
      *
      * @return The parent of this node
      */
     Node getParent();
 
     /**
-<<<<<<< HEAD
      * Returns the child of this node at the given index.
      *
      * @throws IndexOutOfBoundsException if the index is negative or greater than {@link #getNumChildren()}.
@@ -545,30 +285,14 @@
      * Gets the name of the node that is used to match it with XPath queries.
      *
      * @return The XPath node name
-=======
-     * Set the user data associated with this node.
-     * <p>
-     * <p>PMD itself will never set user data onto a node. Nor should any Rule
-     * implementation, as the AST nodes are shared between concurrently executing Rules (i.e. it is <strong>not</strong>
-     * thread-safe).
-     * <p>
-     * <p>This API is most useful for external applications looking to leverage
-     * PMD's robust support for AST structures, in which case application specific annotations on the AST nodes can be
-     * quite useful.
-     *
-     * @param userData The data to set on this node.
-     * @deprecated Use {@link #getUserMap()}
->>>>>>> cd1aaa64
      */
     String getXPathNodeName();
 
-
     /**
      * Returns an iterator enumerating all the attributes that are available from XPath for this node.
      *
      * @return An attribute iterator for this node
      */
-<<<<<<< HEAD
     default Iterator<Attribute> getXPathAttributesIterator() {
         return new AttributeAxisIterator(this);
     }
@@ -580,32 +304,11 @@
      * of this method.
      *
      * @return A node stream containing only this node
-=======
-    @Deprecated
-    @InternalApi
-    default void remove() {
-        throw new UnsupportedOperationException();
-    }
-
-
-    /**
-     * This method tells the node to remove the child node at the given index from the node's list of children, if any;
-     * if not, no changes are done.
-     *
-     * @param childIndex The index of the child to be removed
->>>>>>> cd1aaa64
      *
      * @see NodeStream#of(Node)
      */
-<<<<<<< HEAD
     default NodeStream<? extends Node> asStream() {
         return StreamImpl.singleton(this);
-=======
-    @Deprecated
-    @InternalApi
-    default void removeChildAtIndex(int childIndex) {
-        throw new UnsupportedOperationException();
->>>>>>> cd1aaa64
     }
 
 
@@ -666,13 +369,9 @@
      * Returns a node stream containing this node and its ancestors.
      * The nodes of the returned stream are yielded in a depth-first fashion.
      *
-<<<<<<< HEAD
      * @return A stream of ancestors
      *
      * @see NodeStream#ancestorsOrSelf()
-=======
-     * @return The index of this node in its parent's children
->>>>>>> cd1aaa64
      */
     default NodeStream<? extends Node> ancestorsOrSelf() {
         return StreamImpl.ancestorsOrSelf(this);
@@ -694,14 +393,11 @@
         return StreamImpl.children(this, rClass);
     }
 
-    /**
-<<<<<<< HEAD
+
+    /**
      * Returns a {@linkplain NodeStream node stream} of the {@linkplain #descendants() descendants}
      * of this node that are of the given type. See {@link DescendantNodeStream}
      * for details.
-=======
-     * Returns an iterator enumerating all the attributes that are available from XPath for this node.
->>>>>>> cd1aaa64
      *
      * @param rClass Type of node the returned stream should contain
      * @param <R>    Type of node the returned stream should contain
@@ -710,134 +406,12 @@
      *
      * @see NodeStream#descendants(Class)
      */
-<<<<<<< HEAD
     default <R extends Node> DescendantNodeStream<R> descendants(Class<? extends R> rClass) {
         return StreamImpl.descendants(this, rClass);
     }
 
 
     /**
-=======
-    default Iterator<Attribute> getXPathAttributesIterator() {
-        return new AttributeAxisIterator(this);
-    }
-
-
-    /**
-     * Returns a node stream containing only this node.
-     * {@link NodeStream#of(Node)} is a null-safe version
-     * of this method.
-     *
-     * @return A node stream containing only this node
-     *
-     * @see NodeStream#of(Node)
-     */
-    default NodeStream<Node> asStream() {
-        return StreamImpl.singleton(this);
-    }
-
-
-    /**
-     * Returns a node stream containing all the children of
-     * this node. This method does not provide much type safety,
-     * you'll probably want to use {@link #children(Class)}.
-     *
-     * @see NodeStream#children(Class)
-     */
-    default NodeStream<? extends Node> children() {
-        return StreamImpl.children(this);
-    }
-
-
-    /**
-     * Returns a node stream containing all the descendants
-     * of this node. See {@link DescendantNodeStream} for details.
-     *
-     * @return A node stream of the descendants of this node
-     *
-     * @see NodeStream#descendants()
-     */
-    default DescendantNodeStream<Node> descendants() {
-        return StreamImpl.descendants(this);
-    }
-
-
-    /**
-     * Returns a node stream containing this node, then all its
-     * descendants. See {@link DescendantNodeStream} for details.
-     *
-     * @return A node stream of the whole subtree topped by this node
-     *
-     * @see NodeStream#descendantsOrSelf()
-     */
-    default DescendantNodeStream<Node> descendantsOrSelf() {
-        return StreamImpl.descendantsOrSelf(this);
-    }
-
-
-    /**
-     * Returns a node stream containing all the strict ancestors of this node,
-     * in innermost to outermost order. The returned stream doesn't contain this
-     * node, and is empty if this node has no parent.
-     *
-     * @return A node stream of the ancestors of this node
-     *
-     * @see NodeStream#ancestors()
-     */
-    default NodeStream<Node> ancestors() {
-        return StreamImpl.ancestors(this);
-
-    }
-
-
-    /**
-     * Returns a node stream containing this node and its ancestors.
-     * The nodes of the returned stream are yielded in a depth-first fashion.
-     *
-     * @return A stream of ancestors
-     *
-     * @see NodeStream#ancestorsOrSelf()
-     */
-    default NodeStream<Node> ancestorsOrSelf() {
-        return StreamImpl.ancestorsOrSelf(this);
-    }
-
-
-    /**
-     * Returns a {@linkplain NodeStream node stream} of the {@linkplain #children() children}
-     * of this node that are of the given type.
-     *
-     * @param rClass Type of node the returned stream should contain
-     * @param <R>    Type of node the returned stream should contain
-     *
-     * @return A new node stream
-     *
-     * @see NodeStream#children(Class)
-     */
-    default <R extends Node> NodeStream<R> children(Class<? extends R> rClass) {
-        return StreamImpl.children(this, rClass);
-    }
-
-
-    /**
-     * Returns a {@linkplain NodeStream node stream} of the {@linkplain #descendants() descendants}
-     * of this node that are of the given type. See {@link DescendantNodeStream}
-     * for details.
-     *
-     * @param rClass Type of node the returned stream should contain
-     * @param <R>    Type of node the returned stream should contain
-     *
-     * @return A new node stream
-     *
-     * @see NodeStream#descendants(Class)
-     */
-    default <R extends Node> DescendantNodeStream<R> descendants(Class<? extends R> rClass) {
-        return StreamImpl.descendants(this, rClass);
-    }
-
-
-    /**
->>>>>>> cd1aaa64
      * Returns the {@linkplain #ancestors() ancestor stream} of each node
      * in this stream, filtered by the given node type.
      *
