package net.sourceforge.pmd;

import static org.junit.Assert.assertEquals;

import java.util.Arrays;
import java.util.Collection;

import junit.framework.JUnit4TestAdapter;
import net.sourceforge.pmd.ant.SourceLanguage;
import net.sourceforge.pmd.lang.LanguageVersion;

import org.junit.Test;
import org.junit.runner.RunWith;
import org.junit.runners.Parameterized;
import org.junit.runners.Parameterized.Parameters;

@RunWith(Parameterized.class)
public class LanguageVersionTest {

    private String language;
    private String version;
    private String terseName;
    private LanguageVersion expected;

    public LanguageVersionTest(String language, String version, LanguageVersion expected) {
        this.language = language;
        this.version = version;
        this.terseName = language;
        if (version != null && !version.isEmpty()) {
            this.terseName += " " + version;
        }
        this.expected = expected;
    }

    @Parameters
    public static Collection data() {
<<<<<<< HEAD
        return Arrays.asList(new Object[][] { { "java 1.3", LanguageVersion.JAVA_13 },
                { "java 1.4", LanguageVersion.JAVA_14 }, { "java 1.5", LanguageVersion.JAVA_15 },
                { "java 1.6", LanguageVersion.JAVA_16 }, { "java 1.7", LanguageVersion.JAVA_17 },
                { "jsp", LanguageVersion.JSP }
                ,{ "plsql", LanguageVersion.PLSQL }
                , }
                );
=======
        return Arrays.asList(new Object[][] {
                { "java", "1.3", LanguageVersion.JAVA_13 },
                { "java", "1.4", LanguageVersion.JAVA_14 },
                { "java", "1.5", LanguageVersion.JAVA_15 },
                { "java", "1.6", LanguageVersion.JAVA_16 },
                { "java", "1.7", LanguageVersion.JAVA_17 },
                { "jsp", "", LanguageVersion.JSP },
                { "xml", "", LanguageVersion.XML },
                { "xsl", "", LanguageVersion.XSL },
                { "ecmascript", "3", LanguageVersion.ECMASCRIPT },
                { "cpp", "", LanguageVersion.CPP },
                { "fortran", "", LanguageVersion.FORTRAN },
                { "php", "", LanguageVersion.PHP },
                { "ruby", "", LanguageVersion.RUBY },

                // this one won't be found: case sensitive!
                { "JAVA", "1.7", null },
            });
>>>>>>> 989672f8
    }

    @Test
    public void testGetLanguageVersionForTerseName() {
        assertEquals(expected, LanguageVersion.findByTerseName(terseName));
    }

    @Test
    public void testFindVersionsForLanguageTerseName() {
        SourceLanguage sourceLanguage = new SourceLanguage();
        sourceLanguage.setName(language);
        sourceLanguage.setVersion(version);

        LanguageVersion languageVersion = LanguageVersion.findVersionsForLanguageTerseName(sourceLanguage.getName(),
                sourceLanguage.getVersion());

        assertEquals(expected, languageVersion);
    }

    public static junit.framework.Test suite() {
        return new JUnit4TestAdapter(LanguageVersionTest.class);
    }
}
<|MERGE_RESOLUTION|>--- conflicted
+++ resolved
@@ -1,87 +1,77 @@
-package net.sourceforge.pmd;
-
-import static org.junit.Assert.assertEquals;
-
-import java.util.Arrays;
-import java.util.Collection;
-
-import junit.framework.JUnit4TestAdapter;
-import net.sourceforge.pmd.ant.SourceLanguage;
-import net.sourceforge.pmd.lang.LanguageVersion;
-
-import org.junit.Test;
-import org.junit.runner.RunWith;
-import org.junit.runners.Parameterized;
-import org.junit.runners.Parameterized.Parameters;
-
-@RunWith(Parameterized.class)
-public class LanguageVersionTest {
-
-    private String language;
-    private String version;
-    private String terseName;
-    private LanguageVersion expected;
-
-    public LanguageVersionTest(String language, String version, LanguageVersion expected) {
-        this.language = language;
-        this.version = version;
-        this.terseName = language;
-        if (version != null && !version.isEmpty()) {
-            this.terseName += " " + version;
-        }
-        this.expected = expected;
-    }
-
-    @Parameters
-    public static Collection data() {
-<<<<<<< HEAD
-        return Arrays.asList(new Object[][] { { "java 1.3", LanguageVersion.JAVA_13 },
-                { "java 1.4", LanguageVersion.JAVA_14 }, { "java 1.5", LanguageVersion.JAVA_15 },
-                { "java 1.6", LanguageVersion.JAVA_16 }, { "java 1.7", LanguageVersion.JAVA_17 },
-                { "jsp", LanguageVersion.JSP }
-                ,{ "plsql", LanguageVersion.PLSQL }
-                , }
-                );
-=======
-        return Arrays.asList(new Object[][] {
-                { "java", "1.3", LanguageVersion.JAVA_13 },
-                { "java", "1.4", LanguageVersion.JAVA_14 },
-                { "java", "1.5", LanguageVersion.JAVA_15 },
-                { "java", "1.6", LanguageVersion.JAVA_16 },
-                { "java", "1.7", LanguageVersion.JAVA_17 },
-                { "jsp", "", LanguageVersion.JSP },
-                { "xml", "", LanguageVersion.XML },
-                { "xsl", "", LanguageVersion.XSL },
-                { "ecmascript", "3", LanguageVersion.ECMASCRIPT },
-                { "cpp", "", LanguageVersion.CPP },
-                { "fortran", "", LanguageVersion.FORTRAN },
-                { "php", "", LanguageVersion.PHP },
-                { "ruby", "", LanguageVersion.RUBY },
-
-                // this one won't be found: case sensitive!
-                { "JAVA", "1.7", null },
-            });
->>>>>>> 989672f8
-    }
-
-    @Test
-    public void testGetLanguageVersionForTerseName() {
-        assertEquals(expected, LanguageVersion.findByTerseName(terseName));
-    }
-
-    @Test
-    public void testFindVersionsForLanguageTerseName() {
-        SourceLanguage sourceLanguage = new SourceLanguage();
-        sourceLanguage.setName(language);
-        sourceLanguage.setVersion(version);
-
-        LanguageVersion languageVersion = LanguageVersion.findVersionsForLanguageTerseName(sourceLanguage.getName(),
-                sourceLanguage.getVersion());
-
-        assertEquals(expected, languageVersion);
-    }
-
-    public static junit.framework.Test suite() {
-        return new JUnit4TestAdapter(LanguageVersionTest.class);
-    }
-}
+package net.sourceforge.pmd;
+
+import static org.junit.Assert.assertEquals;
+
+import java.util.Arrays;
+import java.util.Collection;
+
+import junit.framework.JUnit4TestAdapter;
+import net.sourceforge.pmd.ant.SourceLanguage;
+import net.sourceforge.pmd.lang.LanguageVersion;
+
+import org.junit.Test;
+import org.junit.runner.RunWith;
+import org.junit.runners.Parameterized;
+import org.junit.runners.Parameterized.Parameters;
+
+@RunWith(Parameterized.class)
+public class LanguageVersionTest {
+
+    private String language;
+    private String version;
+    private String terseName;
+    private LanguageVersion expected;
+
+    public LanguageVersionTest(String language, String version, LanguageVersion expected) {
+        this.language = language;
+        this.version = version;
+        this.terseName = language;
+        if (version != null && !version.isEmpty()) {
+            this.terseName += " " + version;
+        }
+        this.expected = expected;
+    }
+
+    @Parameters
+    public static Collection data() {
+        return Arrays.asList(new Object[][] {
+                { "java", "1.3", LanguageVersion.JAVA_13 },
+                { "java", "1.4", LanguageVersion.JAVA_14 },
+                { "java", "1.5", LanguageVersion.JAVA_15 },
+                { "java", "1.6", LanguageVersion.JAVA_16 },
+                { "java", "1.7", LanguageVersion.JAVA_17 },
+                { "jsp", "", LanguageVersion.JSP },
+                { "xml", "", LanguageVersion.XML },
+                { "xsl", "", LanguageVersion.XSL },
+                { "ecmascript", "3", LanguageVersion.ECMASCRIPT },
+                { "cpp", "", LanguageVersion.CPP },
+                { "fortran", "", LanguageVersion.FORTRAN },
+                { "php", "", LanguageVersion.PHP },
+                { "ruby", "", LanguageVersion.RUBY },
+
+                // this one won't be found: case sensitive!
+                { "JAVA", "1.7", null },
+            });
+    }
+
+    @Test
+    public void testGetLanguageVersionForTerseName() {
+        assertEquals(expected, LanguageVersion.findByTerseName(terseName));
+    }
+
+    @Test
+    public void testFindVersionsForLanguageTerseName() {
+        SourceLanguage sourceLanguage = new SourceLanguage();
+        sourceLanguage.setName(language);
+        sourceLanguage.setVersion(version);
+
+        LanguageVersion languageVersion = LanguageVersion.findVersionsForLanguageTerseName(sourceLanguage.getName(),
+                sourceLanguage.getVersion());
+
+        assertEquals(expected, languageVersion);
+    }
+
+    public static junit.framework.Test suite() {
+        return new JUnit4TestAdapter(LanguageVersionTest.class);
+    }
+}