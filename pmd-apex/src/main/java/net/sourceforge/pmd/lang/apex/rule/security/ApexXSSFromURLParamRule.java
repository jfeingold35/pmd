/**
 * BSD-style license; for more info see http://pmd.sourceforge.net/license.html
 */

package net.sourceforge.pmd.lang.apex.rule.security;

import java.util.HashSet;
import java.util.List;
import java.util.Set;

import net.sourceforge.pmd.lang.apex.ast.ASTAssignmentExpression;
import net.sourceforge.pmd.lang.apex.ast.ASTBinaryExpression;
import net.sourceforge.pmd.lang.apex.ast.ASTFieldDeclaration;
import net.sourceforge.pmd.lang.apex.ast.ASTMethodCallExpression;
import net.sourceforge.pmd.lang.apex.ast.ASTReturnStatement;
import net.sourceforge.pmd.lang.apex.ast.ASTVariableDeclaration;
import net.sourceforge.pmd.lang.apex.ast.ASTVariableExpression;
import net.sourceforge.pmd.lang.apex.ast.AbstractApexNode;
import net.sourceforge.pmd.lang.apex.rule.AbstractApexRule;

/**
 * Detects potential XSS when controller extracts a variable from URL query and
 * uses it without escaping first
 * 
 * @author sergey.gorbaty
 *
 */
public class ApexXSSFromURLParamRule extends AbstractApexRule {
    private static final String[] URL_PARAMETER_METHOD = new String[] { "ApexPages", "currentPage", "getParameters",
        "get", };
    private static final String[] HTML_ESCAPING = new String[] { "ESAPI", "encoder", "SFDC_HTMLENCODE" };
    private static final String[] JS_ESCAPING = new String[] { "ESAPI", "encoder", "SFDC_JSENCODE" };
    private static final String[] JSINHTML_ESCAPING = new String[] { "ESAPI", "encoder", "SFDC_JSINHTMLENCODE" };
    private static final String[] URL_ESCAPING = new String[] { "ESAPI", "encoder", "SFDC_URLENCODE" };
    private static final String[] INTEGER_VALUEOF = new String[] { "Integer", "valueOf" };
    private static final String[] ID_VALUEOF = new String[] { "ID", "valueOf" };
    private static final String[] DOUBLE_VALUEOF = new String[] { "Double", "valueOf" };
    private static final String[] BOOLEAN_VALUEOF = new String[] { "Boolean", "valueOf" };
    private static final String[] STRING_ISEMPTY = new String[] { "String", "isEmpty" };
    private static final String[] STRING_ISBLANK = new String[] { "String", "isBlank" };

    private final Set<String> urlParameterStrings = new HashSet<>();

    public ApexXSSFromURLParamRule() {
        setProperty(CODECLIMATE_CATEGORIES, new String[] { "Security" });
        setProperty(CODECLIMATE_REMEDIATION_MULTIPLIER, 50);
        setProperty(CODECLIMATE_BLOCK_HIGHLIGHTING, false);
    }

    @Override
    public Object visit(ASTAssignmentExpression node, Object data) {
        findTaintedVariables(node, data);
        processVariableAssignments(node, data, false);
        return data;
    }

    @Override
    public Object visit(ASTVariableDeclaration node, Object data) {
        findTaintedVariables(node, data);
        processVariableAssignments(node, data, true);
        return data;
    }

    @Override
    public Object visit(ASTFieldDeclaration node, Object data) {
        findTaintedVariables(node, data);
        processVariableAssignments(node, data, true);
        return data;
    }

    @Override
    public Object visit(ASTMethodCallExpression node, Object data) {
        processEscapingMethodCalls(node, data);
        processInlineMethodCalls(node, data, false);
        return data;
    }

    @Override
    public Object visit(ASTReturnStatement node, Object data) {
        ASTBinaryExpression binaryExpression = node.getFirstChildOfType(ASTBinaryExpression.class);
        if (binaryExpression != null) {
            processBinaryExpression(binaryExpression, data);
        }

        ASTMethodCallExpression methodCall = node.getFirstChildOfType(ASTMethodCallExpression.class);
        if (methodCall != null) {
            processInlineMethodCalls(methodCall, data, true);
        }

        List<ASTVariableExpression> nodes = node.findChildrenOfType(ASTVariableExpression.class);

        for (ASTVariableExpression varExpression : nodes) {
            if (urlParameterStrings.contains(Helper.getFQVariableName(varExpression))) {
                addViolation(data, nodes.get(0));
            }
        }

        return data;
    }

    private boolean isEscapingMethod(ASTMethodCallExpression methodNode) {
        return Helper.isMethodCallChain(methodNode, HTML_ESCAPING) || Helper.isMethodCallChain(methodNode, JS_ESCAPING)
                || Helper.isMethodCallChain(methodNode, JSINHTML_ESCAPING)
                || Helper.isMethodCallChain(methodNode, URL_ESCAPING)
                || Helper.isMethodCallChain(methodNode, INTEGER_VALUEOF)
                || Helper.isMethodCallChain(methodNode, DOUBLE_VALUEOF)
                || Helper.isMethodCallChain(methodNode, BOOLEAN_VALUEOF)
                || Helper.isMethodCallChain(methodNode, STRING_ISEMPTY)
                || Helper.isMethodCallChain(methodNode, STRING_ISBLANK)
                || Helper.isMethodCallChain(methodNode, ID_VALUEOF);
    }

    private void processInlineMethodCalls(ASTMethodCallExpression methodNode, Object data, final boolean isNested) {
        ASTMethodCallExpression nestedCall = methodNode.getFirstChildOfType(ASTMethodCallExpression.class);
        if (nestedCall != null) {

            if (!isEscapingMethod(methodNode)) {
                processInlineMethodCalls(nestedCall, data, true);
            }
        }

        if (Helper.isMethodCallChain(methodNode, URL_PARAMETER_METHOD)) {
            if (isNested) {
                addViolation(data, methodNode);
            }
        }

    }

    private void findTaintedVariables(AbstractApexNode<?> node, Object data) {
        final ASTMethodCallExpression right = node.getFirstChildOfType(ASTMethodCallExpression.class);
        // Looks for: (String) foo =
        // ApexPages.currentPage().getParameters().get(..)

        if (right != null) {
            if (Helper.isMethodCallChain(right, URL_PARAMETER_METHOD)) {
                ASTVariableExpression left = node.getFirstChildOfType(ASTVariableExpression.class);

                if (left != null) {
                    urlParameterStrings.add(Helper.getFQVariableName(left));
                }
            }

            processEscapingMethodCalls(right, data);
        }
    }

    private void processEscapingMethodCalls(ASTMethodCallExpression methodNode, Object data) {
        ASTMethodCallExpression nestedCall = methodNode.getFirstChildOfType(ASTMethodCallExpression.class);
        if (nestedCall != null) {
            processEscapingMethodCalls(nestedCall, data);
        }

        final ASTVariableExpression variable = methodNode.getFirstChildOfType(ASTVariableExpression.class);

        if (variable != null) {
<<<<<<< HEAD

            // safe method
            if (Helper.isMethodCallChain(methodNode, INTEGER_VALUEOF)
                    || Helper.isMethodCallChain(methodNode, ID_VALUEOF)
                    || Helper.isMethodCallChain(methodNode, DOUBLE_VALUEOF)
                    || Helper.isMethodCallChain(methodNode, STRING_ISEMPTY)) {
                return;
            }

=======
>>>>>>> 04cefcbe
            if (urlParameterStrings.contains(Helper.getFQVariableName(variable))) {
                if (!isEscapingMethod(methodNode)) {
                    addViolation(data, variable);
                }
            }
        }

    }

    private void processVariableAssignments(AbstractApexNode<?> node, Object data, final boolean reverseOrder) {
        ASTMethodCallExpression methodCallAssignment = node.getFirstChildOfType(ASTMethodCallExpression.class);
        if (methodCallAssignment != null) {
            processInlineMethodCalls(methodCallAssignment, data, false);
        }

        List<ASTVariableExpression> nodes = node.findChildrenOfType(ASTVariableExpression.class);

        switch (nodes.size()) {
        case 1: {
            // Look for: foo + bar
            final List<ASTBinaryExpression> ops = node.findChildrenOfType(ASTBinaryExpression.class);
            if (!ops.isEmpty()) {
                for (ASTBinaryExpression o : ops) {
                    processBinaryExpression(o, data);
                }
            }

        }
            break;
        case 2: {
            // Look for: foo = bar;
            final ASTVariableExpression right = reverseOrder ? nodes.get(0) : nodes.get(1);

            if (urlParameterStrings.contains(Helper.getFQVariableName(right))) {
                addViolation(data, right);
            }
        }
            break;
        default:
            break;
        }

    }

    private void processBinaryExpression(AbstractApexNode<?> node, Object data) {
        ASTBinaryExpression nestedBinaryExpression = node.getFirstChildOfType(ASTBinaryExpression.class);
        if (nestedBinaryExpression != null) {
            processBinaryExpression(nestedBinaryExpression, data);
        }

        ASTMethodCallExpression methodCallAssignment = node.getFirstChildOfType(ASTMethodCallExpression.class);
        if (methodCallAssignment != null) {
            processInlineMethodCalls(methodCallAssignment, data, true);
        }

        final List<ASTVariableExpression> nodes = node.findChildrenOfType(ASTVariableExpression.class);
        for (ASTVariableExpression n : nodes) {

            if (urlParameterStrings.contains(Helper.getFQVariableName(n))) {
                addViolation(data, n);
            }
        }
    }

}<|MERGE_RESOLUTION|>--- conflicted
+++ resolved
@@ -154,18 +154,6 @@
         final ASTVariableExpression variable = methodNode.getFirstChildOfType(ASTVariableExpression.class);
 
         if (variable != null) {
-<<<<<<< HEAD
-
-            // safe method
-            if (Helper.isMethodCallChain(methodNode, INTEGER_VALUEOF)
-                    || Helper.isMethodCallChain(methodNode, ID_VALUEOF)
-                    || Helper.isMethodCallChain(methodNode, DOUBLE_VALUEOF)
-                    || Helper.isMethodCallChain(methodNode, STRING_ISEMPTY)) {
-                return;
-            }
-
-=======
->>>>>>> 04cefcbe
             if (urlParameterStrings.contains(Helper.getFQVariableName(variable))) {
                 if (!isEscapingMethod(methodNode)) {
                     addViolation(data, variable);
