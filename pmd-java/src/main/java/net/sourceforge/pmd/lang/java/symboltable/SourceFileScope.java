/**
 * BSD-style license; for more info see http://pmd.sourceforge.net/license.html
 */
package net.sourceforge.pmd.lang.java.symboltable;


import java.util.Collections;
import java.util.HashMap;
import java.util.HashSet;
import java.util.List;
import java.util.Map;
import java.util.Set;

import net.sourceforge.pmd.lang.ast.Node;
import net.sourceforge.pmd.lang.java.ast.ASTImportDeclaration;
import net.sourceforge.pmd.lang.symboltable.NameDeclaration;
import net.sourceforge.pmd.lang.symboltable.NameOccurrence;
import net.sourceforge.pmd.lang.symboltable.Scope;

/**
 * This scope is the outer most scope of a Java file.
 * A Source File can contain one ore more classes.
 */
public class SourceFileScope extends AbstractJavaScope {

    private String packageImage;
    private TypeSet types;

    public SourceFileScope() {
        this("");
    }

    public SourceFileScope(String packageImage) {
        this.packageImage = packageImage;
    }

    /**
     * Configures the type resolution for the symbol table.
     * @param classLoader the class loader to use to find additional classes
     * @param imports the import declarations
     */
    public void configureImports(ClassLoader classLoader, List<ASTImportDeclaration> imports) {
        this.types = new TypeSet(classLoader);
        types.setASTCompilationUnitPackage(packageImage);
        for (ASTImportDeclaration i : imports) {
            if (i.isImportOnDemand()) {
                types.addImport(i.getImportedName() + ".*");
            } else {
                types.addImport(i.getImportedName());
            }
        }
    }

    public Set<String> getExplicitImports() {
        return types != null ? types.getExplicitImports() : Collections.<String> emptySet();
    }

    /**
     * Whether an auxclasspath has been configured or not.
     * This can be used to enable/disable more detailed symbol table analysis and type resolution
     * can be used - or to fall back to more simple implementation.
     * @return <code>true</code> if the auxclasspath is configured and types can be resolved reliably.
     * @see #resolveType(String)
     */
    public boolean hasAuxclasspath() {
        return types.hasAuxclasspath();
    }

    /**
     * Tries to resolve a class by name.
     * @param name the name of the class
     * @return the class or <code>null</code> if no class could be found
     */
    public Class<?> resolveType(String name) {
        try {
            return types.findClass(name);
        } catch (ClassNotFoundException e) {
            return null;
        }
    }

    public String getPackageName() {
        return packageImage;
    }

    /**
     * {@inheritDoc}
     * @throws IllegalArgumentException if declaration is not a {@link ClassNameDeclaration}
     */
    @Override
    public void addDeclaration(NameDeclaration declaration) {
        if (!(declaration instanceof ClassNameDeclaration)) {
            throw new IllegalArgumentException("A SourceFileScope can only contain classes.");
        }
        super.addDeclaration(declaration);
    }

    /**
     * Convenience method that casts the declarations to {@link ClassNameDeclaration}s.
     * @see #getDeclarations()
     * @return all class name declarations
     */
    public Map<ClassNameDeclaration, List<NameOccurrence>> getClassDeclarations() {
        return getDeclarations(ClassNameDeclaration.class);
    }

    public String toString() {
        return "SourceFileScope: " + glomNames(getClassDeclarations().keySet());
    }

    public ClassNameDeclaration findClassNameDeclaration(String name) {
        ImageFinderFunction finder = new ImageFinderFunction(name);
        Applier.apply(finder, getClassDeclarations().keySet().iterator());
        return (ClassNameDeclaration)finder.getDecl();
    }

    protected Set<NameDeclaration> findVariableHere(JavaNameOccurrence occ) {
<<<<<<< HEAD
        Set<NameDeclaration> result = new HashSet<NameDeclaration>();
=======
        Set<NameDeclaration> result = new HashSet<>();
>>>>>>> d563eb30
        ImageFinderFunction finder = new ImageFinderFunction(occ.getImage());
        Applier.apply(finder, getDeclarations().keySet().iterator());
        if (finder.getDecl() != null) {
            result.add(finder.getDecl());
        }
        return result;
    }

    /**
     * Returns a set of all types defined within this source file.
     * This includes all top-level types and nested types.
     * @return set of all types in this source file.
     */
    public Map<String, Node> getQualifiedTypeNames() {
        return getSubTypes(null, this);
    }

    private Map<String, Node> getSubTypes(String qualifyingName, Scope subType) {
        Map<String, Node> types = new HashMap<>();
        for (ClassNameDeclaration c : subType.getDeclarations(ClassNameDeclaration.class).keySet()) {
            String typeName = c.getName();
            if (qualifyingName != null) {
                typeName = qualifyingName + "." + typeName;
            }
            types.put(typeName, c.getNode());
            types.putAll(getSubTypes(typeName, c.getScope()));
        }
        return types;
    }
}<|MERGE_RESOLUTION|>--- conflicted
+++ resolved
@@ -115,11 +115,7 @@
     }
 
     protected Set<NameDeclaration> findVariableHere(JavaNameOccurrence occ) {
-<<<<<<< HEAD
-        Set<NameDeclaration> result = new HashSet<NameDeclaration>();
-=======
         Set<NameDeclaration> result = new HashSet<>();
->>>>>>> d563eb30
         ImageFinderFunction finder = new ImageFinderFunction(occ.getImage());
         Applier.apply(finder, getDeclarations().keySet().iterator());
         if (finder.getDecl() != null) {
