--- conflicted
+++ resolved
@@ -28,16 +28,14 @@
 *   doc
     *   [#791](https://github.com/pmd/pmd/issues/791): \[doc] Documentation site reorganisation
 *   java
-<<<<<<< HEAD
     *   [#784](https://github.com/pmd/pmd/issues/784): \[java] ForLoopCanBeForeach false-positive
-=======
     *   [#825](https://github.com/pmd/pmd/issues/825): \[java] Excessive\*Length ignores too much
     *   [#888](https://github.com/pmd/pmd/issues/888): \[java] ParseException occurs with valid '<>' in Java 1.8 mode
 *   java-documentation
     *   [#877](https://github.com/pmd/pmd/issues/877): \[java] CommentRequired valid rule configuration causes PMD error
 *   java-errorprone
     *   [#885](https://github.com/pmd/pmd/issues/885): \[java] CompareObjectsWithEqualsRule trigger by enum1 != enum2
->>>>>>> 5c8016e5
+
 
 ### API Changes
 
