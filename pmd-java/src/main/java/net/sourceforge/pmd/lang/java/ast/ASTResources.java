--- conflicted
+++ resolved
@@ -4,10 +4,7 @@
 
 package net.sourceforge.pmd.lang.java.ast;
 
-<<<<<<< HEAD
-=======
 @Deprecated
->>>>>>> f69e7bf0
 public final class ASTResources extends AbstractJavaNode {
 
     ASTResources(int id) {
