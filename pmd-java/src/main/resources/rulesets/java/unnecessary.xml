--- conflicted
+++ resolved
@@ -219,26 +219,17 @@
     <description>Useless parentheses should be removed.</description>
     <priority>4</priority>
     <properties>
-<<<<<<< HEAD
-        <property name="xpath">
-            <value>
-<![CDATA[
-//Expression/PrimaryExpression/PrimaryPrefix/Expression
-[count(*)=1][count(./CastExpression)=0][count(./ConditionalExpression[@Ternary='true'])=0]
-[not(./AdditiveExpression[//Literal[@StringLiteral='true']])]
-=======
        <property name="xpath">
           <value>
           <![CDATA[
 //Expression[not(parent::PrimaryPrefix)]/PrimaryExpression[count(*)>1]
   /PrimaryPrefix/Expression
-	[not(./CastExpression)]
-	[not(./ConditionalExpression[@Ternary='true'])]
-	[not(./AdditiveExpression[//Literal[@StringLiteral='true']])]
+    [not(./CastExpression)]
+    [not(./ConditionalExpression[@Ternary='true'])]
+    [not(./AdditiveExpression[//Literal[@StringLiteral='true']])]
 |
 //Expression[not(parent::PrimaryPrefix)]/PrimaryExpression[count(*)=1]
   /PrimaryPrefix/Expression
->>>>>>> a661b5a2
 |
 //Expression/ConditionalAndExpression/PrimaryExpression/PrimaryPrefix/Expression[
     count(*)=1 and
@@ -276,19 +267,6 @@
 |
 //Expression/EqualityExpression/PrimaryExpression/PrimaryPrefix/Expression[
     count(*)=1 and
-<<<<<<< HEAD
-    count(./CastExpression)=0 and
-    count(./AndExpression)=0 and
-    count(./InclusiveOrExpression)=0 and
-    count(./ExclusiveOrExpression)=0 and
-    count(./ConditionalExpression)=0 and
-    count(./ConditionalAndExpression)=0 and
-    count(./ConditionalOrExpression)=0 and
-    count(./EqualityExpression)=0]
-]]>
-            </value>
-        </property>
-=======
     not(./CastExpression) and
     not(./AndExpression) and
     not(./InclusiveOrExpression) and
@@ -300,7 +278,6 @@
           ]]>
           </value>
        </property>
->>>>>>> a661b5a2
     </properties>
     <example>
 <![CDATA[
