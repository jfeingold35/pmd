/**
 * BSD-style license; for more info see http://pmd.sourceforge.net/license.html
 */
package net.sourceforge.pmd.lang.java.symboltable;

import java.util.ArrayList;
import java.util.Collections;
import java.util.HashSet;
import java.util.LinkedHashSet;
import java.util.List;
import java.util.Map;
import java.util.Set;

import net.sourceforge.pmd.lang.ast.Node;
import net.sourceforge.pmd.lang.java.ast.ASTAllocationExpression;
import net.sourceforge.pmd.lang.java.ast.ASTArgumentList;
import net.sourceforge.pmd.lang.java.ast.ASTBooleanLiteral;
import net.sourceforge.pmd.lang.java.ast.ASTClassOrInterfaceBodyDeclaration;
import net.sourceforge.pmd.lang.java.ast.ASTClassOrInterfaceDeclaration;
import net.sourceforge.pmd.lang.java.ast.ASTClassOrInterfaceType;
import net.sourceforge.pmd.lang.java.ast.ASTEnumDeclaration;
import net.sourceforge.pmd.lang.java.ast.ASTExtendsList;
import net.sourceforge.pmd.lang.java.ast.ASTFormalParameter;
import net.sourceforge.pmd.lang.java.ast.ASTFormalParameters;
import net.sourceforge.pmd.lang.java.ast.ASTImplementsList;
import net.sourceforge.pmd.lang.java.ast.ASTLiteral;
import net.sourceforge.pmd.lang.java.ast.ASTMethodDeclaration;
import net.sourceforge.pmd.lang.java.ast.ASTMethodDeclarator;
import net.sourceforge.pmd.lang.java.ast.ASTName;
import net.sourceforge.pmd.lang.java.ast.ASTPrimarySuffix;
<<<<<<< HEAD
import net.sourceforge.pmd.lang.java.ast.ASTPrimitiveType;
=======
>>>>>>> 15ff7ca9
import net.sourceforge.pmd.lang.java.ast.ASTReferenceType;
import net.sourceforge.pmd.lang.java.ast.ASTType;
import net.sourceforge.pmd.lang.java.ast.ASTTypeParameter;
import net.sourceforge.pmd.lang.java.ast.ASTTypeParameters;
import net.sourceforge.pmd.lang.java.ast.ASTVariableDeclaratorId;
import net.sourceforge.pmd.lang.java.ast.JavaParserTreeConstants;
import net.sourceforge.pmd.lang.symboltable.NameDeclaration;
import net.sourceforge.pmd.lang.symboltable.NameOccurrence;
import net.sourceforge.pmd.lang.symboltable.Scope;

/**
 * This scope represents one Java class. It can have variable declarations,
 * method declarations and inner class declarations.
 */
public class ClassScope extends AbstractJavaScope {

    private static final Set<String> PRIMITIVE_TYPES;

    static {
        PRIMITIVE_TYPES = new HashSet<>();
        PRIMITIVE_TYPES.add("boolean");
        PRIMITIVE_TYPES.add("char");
        PRIMITIVE_TYPES.add("byte");
        PRIMITIVE_TYPES.add("short");
        PRIMITIVE_TYPES.add("int");
        PRIMITIVE_TYPES.add("long");
        PRIMITIVE_TYPES.add("float");
        PRIMITIVE_TYPES.add("double");
    }

    // FIXME - this breaks given sufficiently nested code
    private static ThreadLocal<Integer> anonymousInnerClassCounter = new ThreadLocal<Integer>() {
        protected Integer initialValue() {
            return Integer.valueOf(1);
        }
    };

    private String className;

    private boolean isEnum;

    public ClassScope(String className) {
        this.className = className;
        anonymousInnerClassCounter.set(Integer.valueOf(1));
    }

    /**
     * This is only for anonymous inner classes
     * <p/>
     * FIXME - should have name like Foo$1, not Anonymous$1 to get this working
     * right, the parent scope needs to be passed in when instantiating a
     * ClassScope
     */
    public ClassScope() {
        // this.className = getParent().getEnclosingClassScope().getClassName()
        // + "$" + String.valueOf(anonymousInnerClassCounter);
        int v = anonymousInnerClassCounter.get().intValue();
        this.className = "Anonymous$" + v;
        anonymousInnerClassCounter.set(v + 1);
    }

    public void setIsEnum(boolean isEnum) {
        this.isEnum = isEnum;
    }

    public Map<ClassNameDeclaration, List<NameOccurrence>> getClassDeclarations() {
        return getDeclarations(ClassNameDeclaration.class);
    }

    public Map<MethodNameDeclaration, List<NameOccurrence>> getMethodDeclarations() {
        return getDeclarations(MethodNameDeclaration.class);
    }

    public Map<VariableNameDeclaration, List<NameOccurrence>> getVariableDeclarations() {
        return getDeclarations(VariableNameDeclaration.class);
    }

    public Set<NameDeclaration> addNameOccurrence(NameOccurrence occurrence) {
        JavaNameOccurrence javaOccurrence = (JavaNameOccurrence) occurrence;
        Set<NameDeclaration> declarations = findVariableHere(javaOccurrence);
        if (!declarations.isEmpty() && (javaOccurrence.isMethodOrConstructorInvocation() || javaOccurrence.isMethodReference())) {
            for (NameDeclaration decl : declarations) {
                List<NameOccurrence> nameOccurrences = getMethodDeclarations().get(decl);
                if (nameOccurrences == null) {
                    // TODO may be a class name: Foo.this.super();
                } else {
                    nameOccurrences.add(javaOccurrence);
                    Node n = javaOccurrence.getLocation();
                    if (n instanceof ASTName) {
                        ((ASTName) n).setNameDeclaration(decl);
                    } // TODO what to do with PrimarySuffix case?
                }
            }
        } else if (!declarations.isEmpty() && !javaOccurrence.isThisOrSuper()) {
            for (NameDeclaration decl : declarations) {
                List<NameOccurrence> nameOccurrences = getVariableDeclarations().get(decl);
                if (nameOccurrences == null) {
                    // TODO may be a class name
    
                    // search inner classes
                    for (ClassNameDeclaration innerClass : getClassDeclarations().keySet()) {
                        Scope innerClassScope = innerClass.getScope();
                        if (innerClassScope.contains(javaOccurrence)) {
                            innerClassScope.addNameOccurrence(javaOccurrence);
                        }
                    }
                } else {
                    nameOccurrences.add(javaOccurrence);
                    Node n = javaOccurrence.getLocation();
                    if (n instanceof ASTName) {
                        ((ASTName) n).setNameDeclaration(decl);
                    } // TODO what to do with PrimarySuffix case?
                }
            }
        }
        return declarations;
    }

    public String getClassName() {
        return this.className;
    }

    protected Set<NameDeclaration> findVariableHere(JavaNameOccurrence occurrence) {
        Set<NameDeclaration> result = new HashSet<>();
        Map<MethodNameDeclaration, List<NameOccurrence>> methodDeclarations = getMethodDeclarations();
        Map<VariableNameDeclaration, List<NameOccurrence>> variableDeclarations = getVariableDeclarations();
        if (occurrence.isThisOrSuper() || occurrence.getImage() != null && occurrence.getImage().equals(className)) {
            if (variableDeclarations.isEmpty() && methodDeclarations.isEmpty()) {
                // this could happen if you do this:
                // public class Foo {
                // private String x = super.toString();
                // }
                return Collections.emptySet();
            }
            // return any name declaration, since all we really want is to get
            // the scope
            // for example, if there's a
            // public class Foo {
            // private static final int X = 2;
            // private int y = Foo.X;
            // }
            // we'll look up Foo just to get a handle to the class scope
            // and then we'll look up X.
            if (!variableDeclarations.isEmpty()) {
                result.add(variableDeclarations.keySet().iterator().next());
                return result;
            }
            result.add(methodDeclarations.keySet().iterator().next());
            return result;
        }

        if (occurrence.isMethodOrConstructorInvocation()) {
            for (MethodNameDeclaration mnd : methodDeclarations.keySet()) {
                if (mnd.getImage().equals(occurrence.getImage())) {
                    List<TypedNameDeclaration> parameterTypes = determineParameterTypes(mnd);
                    List<TypedNameDeclaration> argumentTypes = determineArgumentTypes(occurrence, parameterTypes);

                    if (!mnd.isVarargs()
                            && occurrence.getArgumentCount() == mnd.getParameterCount()
                            && (!getEnclosingScope(SourceFileScope.class).hasAuxclasspath() || parameterTypes
                                    .equals(argumentTypes))) {
                        result.add(mnd);
                    } else if (mnd.isVarargs()) {
                        int varArgIndex = parameterTypes.size() - 1;
                        TypedNameDeclaration varArgType = parameterTypes.get(varArgIndex);

                        // first parameter is varArg, calling method might have
                        // 0 or more arguments
                        // or the calling method has enough arguments to fill in
                        // the parameters before the vararg
                        if ((varArgIndex == 0 || argumentTypes.size() >= varArgIndex)
                                && (!getEnclosingScope(SourceFileScope.class).hasAuxclasspath() || parameterTypes
                                        .subList(0, varArgIndex).equals(argumentTypes.subList(0, varArgIndex)))) {

                            if (!getEnclosingScope(SourceFileScope.class).hasAuxclasspath()) {
                                result.add(mnd);
                            }

                            boolean sameType = true;
                            for (int i = varArgIndex; i < argumentTypes.size(); i++) {
                                if (!varArgType.equals(argumentTypes.get(i))) {
                                    sameType = false;
                                    break;
                                }
                            }
                            if (sameType) {
                                result.add(mnd);
                            }
                        }
                    }
                }
            }
            if (isEnum && "valueOf".equals(occurrence.getImage())) {
                result.add(createBuiltInMethodDeclaration("valueOf", "String"));
            }
            return result;
        }
        if (occurrence.isMethodReference()) {
            for (MethodNameDeclaration mnd : methodDeclarations.keySet()) {
                if (mnd.getImage().equals(occurrence.getImage())) {
                    result.add(mnd);
                }
            }
            return result;
        }

        List<String> images = new ArrayList<>();
        if (occurrence.getImage() != null) {
            images.add(occurrence.getImage());
            if (occurrence.getImage().startsWith(className)) {
                images.add(clipClassName(occurrence.getImage()));
            }
        }
        ImageFinderFunction finder = new ImageFinderFunction(images);
        Applier.apply(finder, variableDeclarations.keySet().iterator());
        if (finder.getDecl() != null) {
            result.add(finder.getDecl());
        }

        // search inner classes
        Map<ClassNameDeclaration, List<NameOccurrence>> classDeclarations = getClassDeclarations();
        if (result.isEmpty() && !classDeclarations.isEmpty()) {
            for (ClassNameDeclaration innerClass : getClassDeclarations().keySet()) {
                Applier.apply(finder, innerClass.getScope().getDeclarations().keySet().iterator());
                if (finder.getDecl() != null) {
                    result.add(finder.getDecl());
                }
            }
        }
        return result;
    }

    /**
     * Creates a fake method name declaration for built-in methods from Java like
     * the Enum Method "valueOf".
     *
     * @param methodName the method name
     * @param parameterCount the parameter count of the method
     * @return a method name declaration
     */
<<<<<<< HEAD
    private MethodNameDeclaration createBuiltInMethodDeclaration(final String methodName, final String... parameterTypes) {
=======
    private MethodNameDeclaration createBuiltInMethodDeclaration(final String methodName, String... parameterTypes) {
>>>>>>> 15ff7ca9
        ASTMethodDeclaration methodDeclaration = new ASTMethodDeclaration(JavaParserTreeConstants.JJTMETHODDECLARATION);
        methodDeclaration.setPublic(true);
        methodDeclaration.setScope(this);

        ASTMethodDeclarator methodDeclarator = new ASTMethodDeclarator(JavaParserTreeConstants.JJTMETHODDECLARATOR);
        methodDeclarator.setImage(methodName);
        methodDeclarator.setScope(this);

        ASTFormalParameters formalParameters = new ASTFormalParameters(JavaParserTreeConstants.JJTFORMALPARAMETERS);
        formalParameters.setScope(this);

        methodDeclaration.jjtAddChild(methodDeclarator, 0);
        methodDeclarator.jjtSetParent(methodDeclaration);
        methodDeclarator.jjtAddChild(formalParameters, 0);
        formalParameters.jjtSetParent(methodDeclarator);

<<<<<<< HEAD
        for (int i = 0; i < parameterTypes.length; i++) {
=======
        int parameterCount = parameterTypes.length;
        for (int i = 0; i < parameterCount; i++) {
>>>>>>> 15ff7ca9
            ASTFormalParameter formalParameter = new ASTFormalParameter(JavaParserTreeConstants.JJTFORMALPARAMETER);
            formalParameters.jjtAddChild(formalParameter, i);
            formalParameter.jjtSetParent(formalParameters);

            ASTType type = new ASTType(JavaParserTreeConstants.JJTTYPE);
            formalParameter.jjtAddChild(type, 0);
            type.jjtSetParent(formalParameter);
            ASTReferenceType referenceType = new ASTReferenceType(JavaParserTreeConstants.JJTREFERENCETYPE);
            type.jjtAddChild(referenceType, 0);
            referenceType.jjtSetParent(type);
            ASTClassOrInterfaceType classOrInterfaceType = new ASTClassOrInterfaceType(JavaParserTreeConstants.JJTCLASSORINTERFACETYPE);
            classOrInterfaceType.setImage(parameterTypes[i]);
            referenceType.jjtAddChild(classOrInterfaceType, 0);
            classOrInterfaceType.jjtSetParent(referenceType);

            ASTVariableDeclaratorId variableDeclaratorId = new ASTVariableDeclaratorId(JavaParserTreeConstants.JJTVARIABLEDECLARATORID);
            variableDeclaratorId.setImage("arg" + i);
            formalParameter.jjtAddChild(variableDeclaratorId, 1);
            variableDeclaratorId.jjtSetParent(formalParameter);

            if (PRIMITIVE_TYPES.contains(parameterTypes[i])) {
                ASTPrimitiveType primitiveType = new ASTPrimitiveType(JavaParserTreeConstants.JJTPRIMITIVETYPE);
                primitiveType.setImage(parameterTypes[i]);
                type.jjtAddChild(primitiveType, 0);
                primitiveType.jjtSetParent(type);
            } else {
                ASTReferenceType referenceType = new ASTReferenceType(JavaParserTreeConstants.JJTREFERENCETYPE);
                type.jjtAddChild(referenceType, 0);
                referenceType.jjtSetParent(type);

                // TODO : this could actually be a primitive array...
                ASTClassOrInterfaceType coiType = new ASTClassOrInterfaceType(JavaParserTreeConstants.JJTCLASSORINTERFACETYPE);
                coiType.setImage(parameterTypes[i]);
                referenceType.jjtAddChild(coiType, 0);
                coiType.jjtSetParent(referenceType);
            }
        }

        MethodNameDeclaration mnd = new MethodNameDeclaration(methodDeclarator);
        return mnd;
    }

    /**
     * Provide a list of types of the parameters of the given method
     * declaration. The types are simple type images.
     * 
     * @param mnd
     *            the method declaration.
     * @return List of types
     */
    private List<TypedNameDeclaration> determineParameterTypes(MethodNameDeclaration mnd) {
        List<TypedNameDeclaration> parameterTypes = new ArrayList<>();
        List<ASTFormalParameter> parameters = mnd.getMethodNameDeclaratorNode().findDescendantsOfType(
                ASTFormalParameter.class);
        for (ASTFormalParameter p : parameters) {
            String typeImage = p.getTypeNode().getTypeImage();
            // typeImage might be qualified/unqualified. If it refers to a type,
            // defined in the same toplevel class,
            // we should normalize the name here.
            // It might also refer to a type, that is imported.
            typeImage = qualifyTypeName(typeImage);
            Node declaringNode = getEnclosingScope(SourceFileScope.class).getQualifiedTypeNames().get(typeImage);
            Class<?> resolvedType = this.getEnclosingScope(SourceFileScope.class).resolveType(typeImage);
            if (resolvedType == null) {
                resolvedType = resolveGenericType(p, typeImage);
            }
            parameterTypes.add(new SimpleTypedNameDeclaration(typeImage, resolvedType, determineSuper(declaringNode)));
        }
        return parameterTypes;
    }

    private String qualifyTypeName(String typeImage) {
        if (typeImage == null) {
            return null;
        }

        Set<String> qualifiedNames = new LinkedHashSet<>();
        qualifiedNames.addAll(this.getEnclosingScope(SourceFileScope.class).getQualifiedTypeNames().keySet());
        qualifiedNames.addAll(this.getEnclosingScope(SourceFileScope.class).getExplicitImports());

        int nameLength = typeImage.length();

        for (String qualified : qualifiedNames) {
            int fullLength = qualified.length();
            if (qualified.endsWith(typeImage)
                    && (fullLength == nameLength || qualified.substring(0, fullLength - nameLength).endsWith("."))) {
                return qualified;
            }
        }
        return typeImage;
    }

    /**
     * Provide a list of types of the arguments of the given method call. The
     * types are simple type images. If the argument type cannot be determined
     * (e.g. because it is itself the result of a method call), the parameter
     * type is used - so it is assumed, it is of the correct type. This might
     * cause confusion when methods are overloaded.
     * 
     * @param occurrence
     *            the method call
     * @param parameterTypes
     *            the parameter types of the called method
     * @return the list of argument types
     */
    private List<TypedNameDeclaration> determineArgumentTypes(JavaNameOccurrence occurrence,
            List<TypedNameDeclaration> parameterTypes) {
        List<TypedNameDeclaration> argumentTypes = new ArrayList<>();
        Map<String, Node> qualifiedTypeNames = getEnclosingScope(SourceFileScope.class).getQualifiedTypeNames();
        ASTArgumentList arguments = null;
        Node nextSibling = null;
        if (occurrence.getLocation() instanceof ASTPrimarySuffix) {
            nextSibling = getNextSibling(occurrence.getLocation());
        } else {
            nextSibling = getNextSibling(occurrence.getLocation().jjtGetParent());
        }
        if (nextSibling != null) {
            arguments = nextSibling.getFirstDescendantOfType(ASTArgumentList.class);
        }

        if (arguments != null) {
            for (int i = 0; i < arguments.jjtGetNumChildren(); i++) {
                Node argument = arguments.jjtGetChild(i);
                Node child = null;
                boolean isMethodCall = false;
                if (argument.jjtGetNumChildren() > 0 && argument.jjtGetChild(0).jjtGetNumChildren() > 0
                        && argument.jjtGetChild(0).jjtGetChild(0).jjtGetNumChildren() > 0) {
                    child = argument.jjtGetChild(0).jjtGetChild(0).jjtGetChild(0);
                    isMethodCall = argument.jjtGetChild(0).jjtGetNumChildren() > 1;
                }
                TypedNameDeclaration type = null;
                if (child instanceof ASTName && !isMethodCall) {
                    ASTName name = (ASTName) child;
                    Scope s = name.getScope();
                    while (s != null) {
                        if (s.contains(new JavaNameOccurrence(name, name.getImage()))) {
                            break;
                        }
                        s = s.getParent();
                    }
                    if (s != null) {
                        Map<VariableNameDeclaration, List<NameOccurrence>> vars = s
                                .getDeclarations(VariableNameDeclaration.class);
                        for (VariableNameDeclaration d : vars.keySet()) {
                            // in case of simple lambda expression, the type might be unknown
                            if (d.getImage().equals(name.getImage()) && d.getTypeImage() != null) {
                                String typeName = d.getTypeImage();
                                typeName = qualifyTypeName(typeName);
                                Node declaringNode = qualifiedTypeNames.get(typeName);
                                type = new SimpleTypedNameDeclaration(typeName, this.getEnclosingScope(
                                        SourceFileScope.class).resolveType(typeName), determineSuper(declaringNode));
                                break;
                            }
                        }
                    }
                } else if (child instanceof ASTLiteral) {
                    ASTLiteral literal = (ASTLiteral) child;
                    if (literal.isCharLiteral()) {
                        type = new SimpleTypedNameDeclaration("char", literal.getType());
                    } else if (literal.isStringLiteral()) {
                        type = new SimpleTypedNameDeclaration("String", literal.getType());
                    } else if (literal.isFloatLiteral()) {
                        type = new SimpleTypedNameDeclaration("float", literal.getType());
                    } else if (literal.isDoubleLiteral()) {
                        type = new SimpleTypedNameDeclaration("double", literal.getType());
                    } else if (literal.isIntLiteral()) {
                        type = new SimpleTypedNameDeclaration("int", literal.getType());
                    } else if (literal.isLongLiteral()) {
                        type = new SimpleTypedNameDeclaration("long", literal.getType());
                    } else if (literal.jjtGetNumChildren() == 1 && literal.jjtGetChild(0) instanceof ASTBooleanLiteral) {
                        type = new SimpleTypedNameDeclaration("boolean", Boolean.TYPE);
                    }
                } else if (child instanceof ASTAllocationExpression
                        && child.jjtGetChild(0) instanceof ASTClassOrInterfaceType) {
                    ASTClassOrInterfaceType classInterface = (ASTClassOrInterfaceType) child.jjtGetChild(0);
                    type = convertToSimpleType(classInterface);
                }
                if (type == null && !parameterTypes.isEmpty()) {
                    // replace the unknown type with the correct parameter type
                    // of the method.
                    // in case the argument is itself a method call, we can't
                    // determine the result type of the called
                    // method. Therefore the parameter type is used.
                    // This might cause confusion, if method overloading is
                    // used.

                    // the method might be vararg, so, there might be more
                    // arguments than parameterTypes
                    if (parameterTypes.size() > i) {
                        type = parameterTypes.get(i);
                    } else {
                        type = parameterTypes.get(parameterTypes.size() - 1); // last
                                                                              // parameter
                                                                              // is
                                                                              // the
                                                                              // vararg
                                                                              // type
                    }
                }
                if (type != null && type.getType() == null) {
                    Class<?> typeBound = resolveGenericType(argument, type.getTypeImage());
                    if (typeBound != null) {
                        type = new SimpleTypedNameDeclaration(type.getTypeImage(), typeBound);
                    }
                }
                argumentTypes.add(type);
            }
        }
        return argumentTypes;
    }

    private SimpleTypedNameDeclaration determineSuper(Node declaringNode) {
        SimpleTypedNameDeclaration result = null;
        if (declaringNode instanceof ASTClassOrInterfaceDeclaration) {
            ASTClassOrInterfaceDeclaration classDeclaration = (ASTClassOrInterfaceDeclaration) declaringNode;
            ASTImplementsList implementsList = classDeclaration.getFirstChildOfType(ASTImplementsList.class);
            if (implementsList != null) {
                List<ASTClassOrInterfaceType> types = implementsList.findChildrenOfType(ASTClassOrInterfaceType.class);
                SimpleTypedNameDeclaration type = convertToSimpleType(types);
                result = type;
            }
            ASTExtendsList extendsList = classDeclaration.getFirstChildOfType(ASTExtendsList.class);
            if (extendsList != null) {
                List<ASTClassOrInterfaceType> types = extendsList.findChildrenOfType(ASTClassOrInterfaceType.class);
                SimpleTypedNameDeclaration type = convertToSimpleType(types);
                if (result == null) {
                    result = type;
                } else {
                    result.addNext(type);
                }
            }
        }
        return result;
    }

    private SimpleTypedNameDeclaration convertToSimpleType(List<ASTClassOrInterfaceType> types) {
        SimpleTypedNameDeclaration result = null;
        for (ASTClassOrInterfaceType t : types) {
            SimpleTypedNameDeclaration type = convertToSimpleType(t);
            if (result == null) {
                result = type;
            } else {
                result.addNext(type);
            }
        }
        return result;
    }

    private SimpleTypedNameDeclaration convertToSimpleType(ASTClassOrInterfaceType t) {
        String typeImage = t.getImage();
        typeImage = qualifyTypeName(typeImage);
        Node declaringNode = getEnclosingScope(SourceFileScope.class).getQualifiedTypeNames().get(typeImage);
        return new SimpleTypedNameDeclaration(typeImage, this.getEnclosingScope(SourceFileScope.class).resolveType(
                typeImage), determineSuper(declaringNode));
    }

    /**
     * Tries to resolve a given typeImage as a generic Type. If the Generic Type
     * is found, any defined ClassOrInterfaceType below this type declaration is
     * used (this is typically a type bound, e.g. {@code <T extends List>}.
     *
     * @param argument
     *            the node, from where to start searching.
     * @param typeImage
     *            the type as string
     * @return the resolved class or <code>null</code> if nothing was found.
     */
    private Class<?> resolveGenericType(Node argument, String typeImage) {
        List<ASTTypeParameter> types = new ArrayList<>();
        // first search only within the same method
        ASTClassOrInterfaceBodyDeclaration firstParentOfType =
                argument.getFirstParentOfType(ASTClassOrInterfaceBodyDeclaration.class);
        if (firstParentOfType != null) {
            types.addAll(firstParentOfType.findDescendantsOfType(ASTTypeParameter.class));
        }

        // then search class level types
        ASTClassOrInterfaceDeclaration enclosingClassOrEnum = argument
                .getFirstParentOfType(ASTClassOrInterfaceDeclaration.class);
        if (enclosingClassOrEnum == null) {
            argument.getFirstParentOfType(ASTEnumDeclaration.class);
        }
        ASTTypeParameters classLevelTypeParameters = null;
        if (enclosingClassOrEnum != null) {
            classLevelTypeParameters = enclosingClassOrEnum.getFirstChildOfType(ASTTypeParameters.class);
        }
        if (classLevelTypeParameters != null) {
            types.addAll(classLevelTypeParameters.findDescendantsOfType(ASTTypeParameter.class));
        }
        return resolveGenericType(typeImage, types);
    }

    private Class<?> resolveGenericType(String typeImage, List<ASTTypeParameter> types) {
        for (ASTTypeParameter type : types) {
            if (typeImage.equals(type.getImage())) {
                ASTClassOrInterfaceType bound = type.getFirstDescendantOfType(ASTClassOrInterfaceType.class);
                if (bound != null) {
                    if (bound.getType() != null) {
                        return bound.getType();
                    } else {
                        return this.getEnclosingScope(SourceFileScope.class).resolveType(bound.getImage());
                    }
                } else {
                    return Object.class; // type parameter found, but no binding.
                }
            }
        }
        return null;
    }

    private Node getNextSibling(Node current) {
        Node nextSibling = null;
        for (int i = 0; i < current.jjtGetParent().jjtGetNumChildren() - 1; i++) {
            if (current.jjtGetParent().jjtGetChild(i) == current) {
                nextSibling = current.jjtGetParent().jjtGetChild(i + 1);
                break;
            }
        }
        return nextSibling;
    }

    public String toString() {
        StringBuilder res = new StringBuilder("ClassScope (").append(className).append("): ");
        Map<ClassNameDeclaration, List<NameOccurrence>> classDeclarations = getClassDeclarations();
        if (classDeclarations.isEmpty()) {
            res.append("Inner Classes ").append(glomNames(classDeclarations.keySet())).append("; ");
        }
        Map<MethodNameDeclaration, List<NameOccurrence>> methodDeclarations = getMethodDeclarations();
        if (!methodDeclarations.isEmpty()) {
            for (MethodNameDeclaration mnd : methodDeclarations.keySet()) {
                res.append(mnd.toString());
                int usages = methodDeclarations.get(mnd).size();
                res.append("(begins at line ").append(mnd.getNode().getBeginLine()).append(", ").append(usages)
                        .append(" usages)");
                res.append(", ");
            }
        }
        Map<VariableNameDeclaration, List<NameOccurrence>> variableDeclarations = getVariableDeclarations();
        if (!variableDeclarations.isEmpty()) {
            res.append("Variables ").append(glomNames(variableDeclarations.keySet()));
        }
        return res.toString();
    }

    private String clipClassName(String s) {
        return s.substring(s.indexOf('.') + 1);
    }
}<|MERGE_RESOLUTION|>--- conflicted
+++ resolved
@@ -28,10 +28,7 @@
 import net.sourceforge.pmd.lang.java.ast.ASTMethodDeclarator;
 import net.sourceforge.pmd.lang.java.ast.ASTName;
 import net.sourceforge.pmd.lang.java.ast.ASTPrimarySuffix;
-<<<<<<< HEAD
 import net.sourceforge.pmd.lang.java.ast.ASTPrimitiveType;
-=======
->>>>>>> 15ff7ca9
 import net.sourceforge.pmd.lang.java.ast.ASTReferenceType;
 import net.sourceforge.pmd.lang.java.ast.ASTType;
 import net.sourceforge.pmd.lang.java.ast.ASTTypeParameter;
@@ -269,14 +266,10 @@
      * the Enum Method "valueOf".
      *
      * @param methodName the method name
-     * @param parameterCount the parameter count of the method
+     * @param parameterTypes the reference types of each parameter of the method
      * @return a method name declaration
      */
-<<<<<<< HEAD
     private MethodNameDeclaration createBuiltInMethodDeclaration(final String methodName, final String... parameterTypes) {
-=======
-    private MethodNameDeclaration createBuiltInMethodDeclaration(final String methodName, String... parameterTypes) {
->>>>>>> 15ff7ca9
         ASTMethodDeclaration methodDeclaration = new ASTMethodDeclaration(JavaParserTreeConstants.JJTMETHODDECLARATION);
         methodDeclaration.setPublic(true);
         methodDeclaration.setScope(this);
@@ -293,12 +286,7 @@
         methodDeclarator.jjtAddChild(formalParameters, 0);
         formalParameters.jjtSetParent(methodDeclarator);
 
-<<<<<<< HEAD
         for (int i = 0; i < parameterTypes.length; i++) {
-=======
-        int parameterCount = parameterTypes.length;
-        for (int i = 0; i < parameterCount; i++) {
->>>>>>> 15ff7ca9
             ASTFormalParameter formalParameter = new ASTFormalParameter(JavaParserTreeConstants.JJTFORMALPARAMETER);
             formalParameters.jjtAddChild(formalParameter, i);
             formalParameter.jjtSetParent(formalParameters);
@@ -306,13 +294,6 @@
             ASTType type = new ASTType(JavaParserTreeConstants.JJTTYPE);
             formalParameter.jjtAddChild(type, 0);
             type.jjtSetParent(formalParameter);
-            ASTReferenceType referenceType = new ASTReferenceType(JavaParserTreeConstants.JJTREFERENCETYPE);
-            type.jjtAddChild(referenceType, 0);
-            referenceType.jjtSetParent(type);
-            ASTClassOrInterfaceType classOrInterfaceType = new ASTClassOrInterfaceType(JavaParserTreeConstants.JJTCLASSORINTERFACETYPE);
-            classOrInterfaceType.setImage(parameterTypes[i]);
-            referenceType.jjtAddChild(classOrInterfaceType, 0);
-            classOrInterfaceType.jjtSetParent(referenceType);
 
             ASTVariableDeclaratorId variableDeclaratorId = new ASTVariableDeclaratorId(JavaParserTreeConstants.JJTVARIABLEDECLARATORID);
             variableDeclaratorId.setImage("arg" + i);
@@ -330,10 +311,10 @@
                 referenceType.jjtSetParent(type);
 
                 // TODO : this could actually be a primitive array...
-                ASTClassOrInterfaceType coiType = new ASTClassOrInterfaceType(JavaParserTreeConstants.JJTCLASSORINTERFACETYPE);
-                coiType.setImage(parameterTypes[i]);
-                referenceType.jjtAddChild(coiType, 0);
-                coiType.jjtSetParent(referenceType);
+                ASTClassOrInterfaceType classOrInterfaceType = new ASTClassOrInterfaceType(JavaParserTreeConstants.JJTCLASSORINTERFACETYPE);
+                classOrInterfaceType.setImage(parameterTypes[i]);
+                referenceType.jjtAddChild(classOrInterfaceType, 0);
+                classOrInterfaceType.jjtSetParent(referenceType);
             }
         }
 
