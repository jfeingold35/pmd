/**
 * BSD-style license; for more info see http://pmd.sourceforge.net/license.html
 */

package net.sourceforge.pmd.lang.metrics;

import java.util.HashMap;
import java.util.Map;

import net.sourceforge.pmd.lang.ast.Node;

/**
 * Represents a key parameterized with its version. Used to index memoization maps.
 *
 * @param <N> Type of node on which the memoized metric can be computed
 *
 * @author Clément Fournier
 */
public final class ParameterizedMetricKey<N extends Node> {

<<<<<<< HEAD
    private static final Map<Integer, ParameterizedMetricKey<?>> POOL = new HashMap<>();
=======
    private static final Map<ParameterizedMetricKey<?>, ParameterizedMetricKey<?>> POOL = new HashMap<>();
>>>>>>> be5ae89b

    /** The metric key. */
    public final MetricKey<N> key;
    /** The version of the metric. */
    public final MetricVersion version;


    /** Used internally by the pooler. */
    private ParameterizedMetricKey(MetricKey<N> key, MetricVersion version) {
        this.key = key;
        this.version = version;
    }


    @Override
    public String toString() {
        return "ParameterizedMetricKey{key=" + key.name() + ", version=" + version.name() + '}';
    }


    @Override
    public boolean equals(Object o) {
        return o instanceof ParameterizedMetricKey
            && ((ParameterizedMetricKey) o).key.equals(key)
            && ((ParameterizedMetricKey) o).version.equals(version);
    }


    @Override
    public int hashCode() {
        return 31 * key.hashCode() + version.hashCode();
    }


    /**
     * Builds a parameterized metric key.
     *
     * @param key     The key
     * @param version The version
     * @param <N>     The type of node of the metrickey
     *
     * @return An instance of parameterized metric key corresponding to the parameters
     */
<<<<<<< HEAD
    @SuppressWarnings("unchecked")
    public static <N extends Node> ParameterizedMetricKey<N> getInstance(MetricKey<N> key, MetricVersion version) {
        int code = code(key, version);
        if (!POOL.containsKey(code)) {
            POOL.put(code, new ParameterizedMetricKey<>(key, version));
        }

        return (ParameterizedMetricKey<N>) POOL.get(code);
=======
    public static <N extends Node> ParameterizedMetricKey<N> getInstance(MetricKey<N> key, MetricVersion version) {
        ParameterizedMetricKey<N> tmp = new ParameterizedMetricKey<>(key, version);
        if (!POOL.containsKey(tmp)) {
            POOL.put(tmp, tmp);
        }

        @SuppressWarnings("unchecked")
        ParameterizedMetricKey<N> result = (ParameterizedMetricKey<N>) POOL.get(tmp);
        return result;
>>>>>>> be5ae89b
    }
}<|MERGE_RESOLUTION|>--- conflicted
+++ resolved
@@ -18,11 +18,7 @@
  */
 public final class ParameterizedMetricKey<N extends Node> {
 
-<<<<<<< HEAD
-    private static final Map<Integer, ParameterizedMetricKey<?>> POOL = new HashMap<>();
-=======
     private static final Map<ParameterizedMetricKey<?>, ParameterizedMetricKey<?>> POOL = new HashMap<>();
->>>>>>> be5ae89b
 
     /** The metric key. */
     public final MetricKey<N> key;
@@ -66,16 +62,6 @@
      *
      * @return An instance of parameterized metric key corresponding to the parameters
      */
-<<<<<<< HEAD
-    @SuppressWarnings("unchecked")
-    public static <N extends Node> ParameterizedMetricKey<N> getInstance(MetricKey<N> key, MetricVersion version) {
-        int code = code(key, version);
-        if (!POOL.containsKey(code)) {
-            POOL.put(code, new ParameterizedMetricKey<>(key, version));
-        }
-
-        return (ParameterizedMetricKey<N>) POOL.get(code);
-=======
     public static <N extends Node> ParameterizedMetricKey<N> getInstance(MetricKey<N> key, MetricVersion version) {
         ParameterizedMetricKey<N> tmp = new ParameterizedMetricKey<>(key, version);
         if (!POOL.containsKey(tmp)) {
@@ -85,6 +71,5 @@
         @SuppressWarnings("unchecked")
         ParameterizedMetricKey<N> result = (ParameterizedMetricKey<N>) POOL.get(tmp);
         return result;
->>>>>>> be5ae89b
     }
 }