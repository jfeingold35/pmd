/**
 * BSD-style license; for more info see http://pmd.sourceforge.net/license.html
 */

package net.sourceforge.pmd.lang.java.rule.imports;

import java.lang.reflect.Method;
import java.util.ArrayList;
import java.util.List;
import java.util.Set;

import net.sourceforge.pmd.lang.java.ast.ASTClassOrInterfaceType;
import net.sourceforge.pmd.lang.java.ast.ASTCompilationUnit;
import net.sourceforge.pmd.lang.java.ast.ASTImportDeclaration;
import net.sourceforge.pmd.lang.java.ast.ASTName;
import net.sourceforge.pmd.lang.java.ast.ASTPackageDeclaration;
import net.sourceforge.pmd.lang.java.ast.JavaNode;
import net.sourceforge.pmd.lang.java.rule.AbstractJavaRule;
import net.sourceforge.pmd.lang.java.symboltable.SourceFileScope;

public class UnnecessaryFullyQualifiedNameRule extends AbstractJavaRule {

    private List<ASTImportDeclaration> imports = new ArrayList<>();
    private List<ASTImportDeclaration> matches = new ArrayList<>();

    public UnnecessaryFullyQualifiedNameRule() {
        super.addRuleChainVisit(ASTCompilationUnit.class);
        super.addRuleChainVisit(ASTImportDeclaration.class);
        super.addRuleChainVisit(ASTClassOrInterfaceType.class);
        super.addRuleChainVisit(ASTName.class);
    }

    @Override
    public Object visit(ASTCompilationUnit node, Object data) {
        imports.clear();
        return data;
    }

    @Override
    public Object visit(ASTImportDeclaration node, Object data) {
        imports.add(node);
        return data;
    }

    @Override
    public Object visit(ASTClassOrInterfaceType node, Object data) {
        checkImports(node, data);
        return data;
    }

    @Override
    public Object visit(ASTName node, Object data) {
        if (!(node.jjtGetParent() instanceof ASTImportDeclaration)
                && !(node.jjtGetParent() instanceof ASTPackageDeclaration)) {
            checkImports(node, data);
        }
        return data;
    }

    private void checkImports(JavaNode node, Object data) {
        String name = node.getImage();
        matches.clear();

        // Find all "matching" import declarations
        for (ASTImportDeclaration importDeclaration : imports) {
            if (importDeclaration.isImportOnDemand()) {
                // On demand import exactly matches the package of the type
                if (name.startsWith(importDeclaration.getImportedName())) {
                    if (name.lastIndexOf('.') == importDeclaration.getImportedName().length()) {
                        matches.add(importDeclaration);
                        continue;
                    }
                }
            } else {
                // Exact match of imported class
                if (name.equals(importDeclaration.getImportedName())) {
                    matches.add(importDeclaration);
                    continue;
                }
                // Match of static method call on imported class
                if (name.startsWith(importDeclaration.getImportedName())) {
                    if (name.lastIndexOf('.') == importDeclaration.getImportedName().length()) {
                        matches.add(importDeclaration);
                        continue;
                    }
                }
            }
        }

        // If there is no direct match, consider if we match the tail end of a
        // direct static import, but also a static method on a class import?
        // For example:
        //
        // import java.util.Arrays;
        // import static java.util.Arrays.asList;
        // static {
        // List list1 = Arrays.asList("foo"); // Array class name not needed!
        // List list2 = asList("foo"); // Preferred, used static import
        // }
        if (matches.isEmpty() && name.indexOf('.') >= 0) {
            for (ASTImportDeclaration importDeclaration : imports) {
                if (importDeclaration.isStatic()) {
                    String[] importParts = importDeclaration.getImportedName().split("\\.");
                    String[] nameParts = name.split("\\.");
                    if (importDeclaration.isImportOnDemand()) {
                        // Name class part matches class part of static import?
                        if (nameParts[nameParts.length - 2].equals(importParts[importParts.length - 1])) {
                            matches.add(importDeclaration);
                        }
                    } else {
                        // Last 2 parts match?
                        if (nameParts[nameParts.length - 1].equals(importParts[importParts.length - 1])
                                && nameParts[nameParts.length - 2].equals(importParts[importParts.length - 2])) {
                            matches.add(importDeclaration);
                        }
                    }
                }
            }
        }

        if (!matches.isEmpty()) {
            ASTImportDeclaration firstMatch = matches.get(0);

            // Could this done to avoid a conflict?
            if (!isAvoidingConflict(node, name, firstMatch)) {
                String importStr = firstMatch.getImportedName() + (firstMatch.isImportOnDemand() ? ".*" : "");
                String type = firstMatch.isStatic() ? "static " : "";

                addViolation(data, node, new Object[] { node.getImage(), importStr, type });
            }
        }

        matches.clear();
    }

    private boolean isAvoidingConflict(final JavaNode node, final String name,
            final ASTImportDeclaration firstMatch) {
        // is it a conflict between different imports?
        if (firstMatch.isImportOnDemand() && firstMatch.isStatic() && name.indexOf('.') != -1) {
            final String methodCalled = name.substring(name.indexOf('.') + 1);

            // Is there any other static import conflictive?
            for (final ASTImportDeclaration importDeclaration : imports) {
                if (importDeclaration != firstMatch && importDeclaration.isStatic()) {
                    if (importDeclaration.getImportedName().startsWith(firstMatch.getImportedName())
                            && importDeclaration.getImportedName().lastIndexOf('.') == firstMatch.getImportedName()
                                    .length()) {
                        // A conflict against the same class is not an excuse,
                        // ie:
                        // import java.util.Arrays;
                        // import static java.util.Arrays.asList;
                        continue;
                    }

                    if (importDeclaration.isImportOnDemand()) {
                        // We need type resolution to make sure there is a
                        // conflicting method
                        if (importDeclaration.getType() != null) {
                            for (final Method m : importDeclaration.getType().getMethods()) {
                                if (m.getName().equals(methodCalled)) {
                                    return true;
                                }
                            }
                        }
                    } else if (importDeclaration.getImportedName().endsWith(methodCalled)) {
                        return true;
                    }
                }
            }
        }

<<<<<<< HEAD
        return false;
    }

    private static class PotentialViolation {
        private JavaNode node;
        private String importStr;
        private String importType;

        PotentialViolation(JavaNode node, String importStr, String importType) {
            this.node = node;
            this.importStr = importStr;
            this.importType = importType;
        }

        public void addViolation(UnnecessaryFullyQualifiedNameRule rule, Object data) {
            rule.addViolation(data, node, new Object[] { node.getImage(), importStr, importType });
=======
        // Is it a conflict with a class in the same file?
        final String unqualifiedName = name.substring(name.lastIndexOf('.') + 1);
        final int unqualifiedNameLength = unqualifiedName.length();
        final Set<String> qualifiedTypes = node.getScope().getEnclosingScope(SourceFileScope.class)
                .getQualifiedTypeNames().keySet();
        for (final String qualified : qualifiedTypes) {
            int fullLength = qualified.length();
            if (qualified.endsWith(unqualifiedName)
                    && (fullLength == unqualifiedNameLength || qualified.charAt(fullLength - unqualifiedNameLength - 1) == '.')) {
                return true;
            }
>>>>>>> c6afa6ca
        }

        return false;
    }
}<|MERGE_RESOLUTION|>--- conflicted
+++ resolved
@@ -169,24 +169,6 @@
             }
         }
 
-<<<<<<< HEAD
-        return false;
-    }
-
-    private static class PotentialViolation {
-        private JavaNode node;
-        private String importStr;
-        private String importType;
-
-        PotentialViolation(JavaNode node, String importStr, String importType) {
-            this.node = node;
-            this.importStr = importStr;
-            this.importType = importType;
-        }
-
-        public void addViolation(UnnecessaryFullyQualifiedNameRule rule, Object data) {
-            rule.addViolation(data, node, new Object[] { node.getImage(), importStr, importType });
-=======
         // Is it a conflict with a class in the same file?
         final String unqualifiedName = name.substring(name.lastIndexOf('.') + 1);
         final int unqualifiedNameLength = unqualifiedName.length();
@@ -198,7 +180,6 @@
                     && (fullLength == unqualifiedNameLength || qualified.charAt(fullLength - unqualifiedNameLength - 1) == '.')) {
                 return true;
             }
->>>>>>> c6afa6ca
         }
 
         return false;
