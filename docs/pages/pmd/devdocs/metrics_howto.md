--- conflicted
+++ resolved
@@ -12,9 +12,6 @@
 
 ## Using the metrics framework
 
-<<<<<<< HEAD
-{%include note.html content="The following explains how to use the Java metrics framework. The Apex framework 
-=======
 {%include note.html content="Using the metrics framework is for now restricted to Java rules (with plans to support
 XPath rules later)." %}
 
@@ -22,7 +19,6 @@
 `metrics="true"` attribute** to your rule's XML element.
 
 {%include note.html content="The following explains how to use the Java metrics framework. The Apex framework
->>>>>>> 2e9c21f9
 differs only by the name of its classes." %}
 
 In PMD's Metrics framework, a metric is an operation that can be carried out on nodes of a certain type and produces
@@ -32,15 +28,11 @@
 
 PMD ships with a library of already implemented metrics. These metrics are referenced by `MetricKey` objects,
 which are listed in two public enums: `JavaClassMetricKey` and `JavaOperationMetricKey`. Metric keys wrap a metric, and
-<<<<<<< HEAD
 know which type of node their metric can be computed on. That way, you cannot compute an operation metric on a class 
 declaration node. Metrics that can be computed on both operation and type declarations (e.g. NCSS) have one metric key in
 each enum.
 
 ## For XPath rules
-
-To use the metrics framework in a custom rule, the first thing to do would be to enable metrics by adding the
-`metrics="true"` attribute to your rule's XML element.
 
 XPath rules can compute metrics using the `metric` function. This function takes a single **string argument**,
 which is the name of the metric key as defined in  `JavaClassMetricKey` or `JavaOperationMetricKey`. The metric
@@ -68,13 +60,7 @@
 First, similarly to XPath rules, you should add the `metrics="true"` attribute to your rule's XML element.
 
 The static façade class `JavaMetrics` is the single entry point to compute metrics in the Java framework. 
-=======
-know which type of node their metric can be computed on. That way, you cannot compute an operation metric on a class
-declaration node. Metrics that can be computed on operation and type declarations (e.g. NCSS) have one metric key in
-each enum.
-
-The static façade class `JavaMetrics` is the single entry point to compute metrics in the Java framework.
->>>>>>> 2e9c21f9
+
 This class provides the method `get` and its overloads. The following sections describes the interface of this class.
 
 ### Basic usage
