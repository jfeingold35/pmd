/**
 * BSD-style license; for more info see http://pmd.sourceforge.net/license.html
 */

package net.sourceforge.pmd.renderers;

import java.io.IOException;
import java.util.Iterator;

import net.sourceforge.pmd.PMD;
import net.sourceforge.pmd.Report;
import net.sourceforge.pmd.RuleViolation;

/**
 * Renderer to simple text format.
 */
public class TextRenderer extends AbstractIncrementingRenderer {

    private static final char SMALL_SEPARATOR = ':';
    private static final String MEDIUM_SEPARATOR = ":\t";
    private static final String LARGE_SEPARATOR = "\t-\t";

    public static final String NAME = "text";

    public TextRenderer() {
        super(NAME, "Text format.");
    }

    @Override
    public String defaultFileExtension() {
        return "txt";
    }

    @Override
    public void renderFileViolations(Iterator<RuleViolation> violations) throws IOException {
        StringBuilder buf = new StringBuilder();

        while (violations.hasNext()) {
            buf.setLength(0);
            RuleViolation rv = violations.next();
            buf.append(determineFileName(rv.getFilename()));
<<<<<<< HEAD
            buf.append(':').append(rv.getBeginLine());
            buf.append(":\t").append(rv.getDescription()).append(PMD.EOL);
=======
            buf.append(SMALL_SEPARATOR).append(rv.getBeginLine());
            buf.append(MEDIUM_SEPARATOR).append(rv.getRule().getName());
            buf.append(MEDIUM_SEPARATOR).append(rv.getDescription()).append(PMD.EOL);
>>>>>>> b509e9b9
            writer.write(buf.toString());
        }
    }

    @Override
    public void end() throws IOException {
        StringBuilder buf = new StringBuilder(500);

        for (Report.ProcessingError error : errors) {
            buf.setLength(0);
            buf.append(determineFileName(error.getFile()));
            buf.append(LARGE_SEPARATOR).append(error.getMsg()).append(PMD.EOL);
            writer.write(buf.toString());
        }

        for (Report.SuppressedViolation excluded : suppressed) {
            buf.setLength(0);
            buf.append(excluded.getRuleViolation().getRule().getName())
               .append(" rule violation suppressed by ")
               .append(excluded.getSuppressor().getId())
               .append(" in ")
               .append(determineFileName(excluded.getRuleViolation().getFilename()))
                .append(PMD.EOL);
            writer.write(buf.toString());
        }

        for (Report.ConfigurationError error : configErrors) {
            buf.setLength(0);
            buf.append(error.rule().getName());
            buf.append(LARGE_SEPARATOR).append(error.issue()).append(PMD.EOL);
            writer.write(buf.toString());
        }
    }

}<|MERGE_RESOLUTION|>--- conflicted
+++ resolved
@@ -39,14 +39,9 @@
             buf.setLength(0);
             RuleViolation rv = violations.next();
             buf.append(determineFileName(rv.getFilename()));
-<<<<<<< HEAD
-            buf.append(':').append(rv.getBeginLine());
-            buf.append(":\t").append(rv.getDescription()).append(PMD.EOL);
-=======
             buf.append(SMALL_SEPARATOR).append(rv.getBeginLine());
             buf.append(MEDIUM_SEPARATOR).append(rv.getRule().getName());
             buf.append(MEDIUM_SEPARATOR).append(rv.getDescription()).append(PMD.EOL);
->>>>>>> b509e9b9
             writer.write(buf.toString());
         }
     }
