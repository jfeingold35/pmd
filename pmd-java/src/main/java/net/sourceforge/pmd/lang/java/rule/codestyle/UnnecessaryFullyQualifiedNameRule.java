/**
 * BSD-style license; for more info see http://pmd.sourceforge.net/license.html
 */

package net.sourceforge.pmd.lang.java.rule.codestyle;

import java.lang.reflect.Method;
import java.util.ArrayList;
import java.util.List;
import java.util.Map.Entry;
import java.util.Objects;
import java.util.Set;

import org.apache.commons.lang3.StringUtils;

import net.sourceforge.pmd.lang.java.ast.ASTClassOrInterfaceType;
import net.sourceforge.pmd.lang.java.ast.ASTCompilationUnit;
import net.sourceforge.pmd.lang.java.ast.ASTImportDeclaration;
import net.sourceforge.pmd.lang.java.ast.ASTName;
import net.sourceforge.pmd.lang.java.ast.ASTPackageDeclaration;
import net.sourceforge.pmd.lang.java.ast.ASTPrimaryExpression;
import net.sourceforge.pmd.lang.java.ast.ASTPrimaryPrefix;
import net.sourceforge.pmd.lang.java.ast.ASTPrimarySuffix;
import net.sourceforge.pmd.lang.java.ast.JavaNode;
import net.sourceforge.pmd.lang.java.ast.TypeNode;
import net.sourceforge.pmd.lang.java.rule.AbstractJavaRule;
import net.sourceforge.pmd.lang.java.symboltable.SourceFileScope;
import net.sourceforge.pmd.lang.java.symboltable.VariableNameDeclaration;
import net.sourceforge.pmd.lang.symboltable.NameOccurrence;
import net.sourceforge.pmd.lang.symboltable.Scope;

public class UnnecessaryFullyQualifiedNameRule extends AbstractJavaRule {

    private List<ASTImportDeclaration> imports = new ArrayList<>();
    private String currentPackage;

    public UnnecessaryFullyQualifiedNameRule() {
        super.addRuleChainVisit(ASTCompilationUnit.class);
        super.addRuleChainVisit(ASTPackageDeclaration.class);
        super.addRuleChainVisit(ASTImportDeclaration.class);
        super.addRuleChainVisit(ASTClassOrInterfaceType.class);
        super.addRuleChainVisit(ASTName.class);
    }

    @Override
    public Object visit(ASTCompilationUnit node, Object data) {
        imports.clear();
        currentPackage = null;
        return data;
    }

    @Override
    public Object visit(ASTPackageDeclaration node, Object data) {
        currentPackage = node.getPackageNameImage();
        return data;
    }
    
    @Override
    public Object visit(ASTImportDeclaration node, Object data) {
        imports.add(node);
        return data;
    }

    @Override
    public Object visit(ASTClassOrInterfaceType node, Object data) {
        // This name has no qualification, it can't be unnecessarily qualified
        if (node.getImage().indexOf('.') < 0) {
            return data;
        }
        checkImports(node, data);
        return data;
    }

    @Override
    public Object visit(ASTName node, Object data) {
        if (!(node.jjtGetParent() instanceof ASTImportDeclaration)
                && !(node.jjtGetParent() instanceof ASTPackageDeclaration)) {
            // This name has no qualification, it can't be unnecessarily qualified
            if (node.getImage().indexOf('.') < 0) {
                return data;
            }
            checkImports(node, data);
        }
        return data;
    }


    /**
     * Returns true if the name could be imported by this declaration.
     * The name must be fully qualified, the import is either on-demand
     * or static, that is its {@link ASTImportDeclaration#getImportedName()}
     * is the enclosing package or type name of the imported type or static member.
     */
    private boolean declarationMatches(ASTImportDeclaration decl, String name) {
        return name.startsWith(decl.getImportedName())
                && name.lastIndexOf('.') == decl.getImportedName().length();
    }

    private boolean couldBeMethodCall(JavaNode node) {
        if (node.getNthParent(2) instanceof ASTPrimaryExpression && node.getNthParent(1) instanceof ASTPrimaryPrefix) {
            int nextSibling = node.jjtGetParent().jjtGetChildIndex() + 1;
            if (node.getNthParent(2).jjtGetNumChildren() > nextSibling) {
                return node.getNthParent(2).jjtGetChild(nextSibling) instanceof ASTPrimarySuffix;
            }
        }
        return false;
    }

    private void checkImports(TypeNode node, Object data) {
<<<<<<< HEAD
        String name = node.getImage();
=======
        final String name = node.getImage();

        // variable names shadow everything else
        // If the first segment is a variable, then all
        // the following are field accesses and it's not an FQCN
        if (isVariable(node.getScope(), name)) {
            return;
        }

>>>>>>> f69e7bf0
        List<ASTImportDeclaration> matches = new ArrayList<>();

        // Find all "matching" import declarations
        for (ASTImportDeclaration importDeclaration : imports) {
            if (!importDeclaration.isImportOnDemand()) {
                // Exact match of imported class
                if (name.equals(importDeclaration.getImportedName())) {
                    matches.add(importDeclaration);
                    continue;
                }
            }
            // On demand import exactly matches the package of the type
            // Or match of static method call on imported class
            if (declarationMatches(importDeclaration, name)) {
                matches.add(importDeclaration);
            }
        }

        // If there is no direct match, consider if we match the tail end of a
        // direct static import, but also a static method on a class import.
        // For example:
        //
        // import java.util.Arrays;
        // import static java.util.Arrays.asList;
        // static {
        // List list1 = Arrays.asList("foo"); // Array class name not needed!
        // List list2 = asList("foo"); // Preferred, used static import
        // }
        //
        // Or: The usage of a FQN is correct, if there is another import with the same class.
        // Example
        // import foo.String;
        // static {
        // java.lang.String s = "a";
        // }
        if (matches.isEmpty()) {
            for (ASTImportDeclaration importDeclaration : imports) {
                String[] importParts = importDeclaration.getImportedName().split("\\.");
                String[] nameParts = name.split("\\.");
                if (importDeclaration.isStatic()) {
                    if (importDeclaration.isImportOnDemand()) {
                        // Name class part matches class part of static import?
                        if (nameParts[nameParts.length - 2].equals(importParts[importParts.length - 1])) {
                            matches.add(importDeclaration);
                        }
                    } else {
                        // Last 2 parts match? Class + Method name
                        if (nameParts[nameParts.length - 1].equals(importParts[importParts.length - 1])
                                && nameParts[nameParts.length - 2].equals(importParts[importParts.length - 2])) {
                            matches.add(importDeclaration);
                        }
                    }
                } else if (!importDeclaration.isImportOnDemand()) {
                    // last part matches?
                    if (nameParts[nameParts.length - 1].equals(importParts[importParts.length - 1])) {
                        matches.add(importDeclaration);
                    } else if (couldBeMethodCall(node)
                            && nameParts.length > 1 && nameParts[nameParts.length - 2].equals(importParts[importParts.length - 1])) {
                        // maybe the Name is part of a method call, then the second two last part needs to match
                        matches.add(importDeclaration);
                    }
                }
            }
        }

        if (matches.isEmpty()) {
            if (isJavaLangImplicit(node)) {
                addViolation(data, node, new Object[] { node.getImage(), "java.lang.*", "implicit "});
            } else if (isSamePackage(node, name)) {
                addViolation(data, node, new Object[] { node.getImage(), currentPackage + ".*", "same package "});
            }
        } else {
            ASTImportDeclaration firstMatch = findFirstMatch(matches);

            // Could this done to avoid a conflict?
            if (!isAvoidingConflict(node, name, firstMatch)) {
                String importStr = firstMatch.getImportedName() + (firstMatch.isImportOnDemand() ? ".*" : "");
                String type = firstMatch.isStatic() ? "static " : "";

                addViolation(data, node, new Object[] { node.getImage(), importStr, type });
            }
        }
    }

    private ASTImportDeclaration findFirstMatch(List<ASTImportDeclaration> imports) {
        // first search only static imports
        ASTImportDeclaration result = null;
        for (ASTImportDeclaration importDeclaration : imports) {
            if (importDeclaration.isStatic()) {
                result = importDeclaration;
                break;
            }
        }

        // then search all non-static, if needed
        if (result == null) {
            for (ASTImportDeclaration importDeclaration : imports) {
                if (!importDeclaration.isStatic()) {
                    result = importDeclaration;
                    break;
                }
            }
        }

        return result;
    }

<<<<<<< HEAD
    private boolean isSamePackage(TypeNode node) {
        String name = node.getImage();
        return name.substring(0, name.lastIndexOf('.')).equals(currentPackage);
    }
    
=======
    private boolean isVariable(Scope scope, String name) {
        String firstSegment = name.substring(0, name.indexOf('.'));

        while (scope != null) {

            for (Entry<VariableNameDeclaration, List<NameOccurrence>> entry : scope.getDeclarations(VariableNameDeclaration.class).entrySet()) {
                if (entry.getKey().getName().equals(firstSegment)) {
                    return true;
                }
            }

            scope = scope.getParent();
        }

        return false;
    }

    private boolean isSamePackage(TypeNode node, String name) {
        if (node.getType() != null) {
            // with type resolution we can do an exact package match
            Package packageOfType = node.getType().getPackage();
            if (packageOfType != null) {
                return node.getType().getPackage().getName().equals(currentPackage);
            }
        }

        int i = name.lastIndexOf('.');
        while (i > 0) {
            name = name.substring(0, i);
            if (name.equals(currentPackage)) {
                return true;
            }
            i = name.lastIndexOf('.');
        }

        return false;
    }

>>>>>>> f69e7bf0
    private boolean isJavaLangImplicit(TypeNode node) {
        String name = node.getImage();
        boolean isJavaLang = name != null && name.startsWith("java.lang.");

        if (isJavaLang && node.getType() != null && node.getType().getPackage() != null) {
            // valid would be ProcessBuilder.Redirect.PIPE but not java.lang.ProcessBuilder.Redirect.PIPE
            String packageName = node.getType().getPackage() // package might be null, if type is an array type...
                    .getName();
            return "java.lang".equals(packageName);
        } else if (isJavaLang) {
            // only java.lang.* is implicitly imported, but not e.g. java.lang.reflection.*
            return StringUtils.countMatches(name, '.') == 2;
        }
        return false;
    }

    private boolean isAvoidingConflict(final TypeNode node, final String name,
<<<<<<< HEAD
            final ASTImportDeclaration firstMatch) {
=======
                                       final ASTImportDeclaration firstMatch) {
>>>>>>> f69e7bf0
        // is it a conflict between different imports?
        if (firstMatch.isImportOnDemand() && firstMatch.isStatic()) {
            final String methodCalled = name.substring(name.indexOf('.') + 1);

            // Is there any other static import conflictive?
            for (final ASTImportDeclaration importDeclaration : imports) {
                if (!Objects.equals(importDeclaration, firstMatch) && importDeclaration.isStatic()) {
                    if (declarationMatches(firstMatch, importDeclaration.getImportedName())) {
                        // A conflict against the same class is not an excuse,
                        // ie:
                        // import java.util.Arrays;
                        // import static java.util.Arrays.asList;
                        continue;
                    }

                    if (importDeclaration.isImportOnDemand()) {
                        // We need type resolution to make sure there is a
                        // conflicting method
                        // TODO we need a symbol table

                        // This was edited during the grammar updating process, because
                        // ImportDeclaration is not a TypeNode anymore, and there is no Name anymore.
                        // If tests are failing, refer to the history of this file to get the
                        // previously working version.

                        Class<?> importedType = importDeclaration.getRoot().getClassTypeResolver().loadClass(importDeclaration.getImportedName());
                        if (importedType != null) {
                            for (final Method m : importedType.getMethods()) {
                                if (m.getName().equals(methodCalled)) {
                                    return true;
                                }
                            }
                        }
                    } else if (importDeclaration.getImportedName().endsWith(methodCalled)) {
                        return true;
                    }
                }
            }
        }

        final String unqualifiedName = name.substring(name.lastIndexOf('.') + 1);
        final int unqualifiedNameLength = unqualifiedName.length();

        // There could be a conflict between an import on demand and another import, e.g.
        // import One.*;
        // import Two.Problem;
        // Where One.Problem is a legitimate qualification
        if (firstMatch.isImportOnDemand() && !firstMatch.isStatic()) {
            for (ASTImportDeclaration importDeclaration : imports) {
                if (importDeclaration != firstMatch     // NOPMD
                        && !importDeclaration.isStatic()
                        && !importDeclaration.isImportOnDemand()) {

                    // Duplicate imports are legal
                    if (!importDeclaration.getPackageName().equals(firstMatch.getPackageName())
                            && importDeclaration.getImportedSimpleName().equals(unqualifiedName)) {
                        return true;
                    }
                }
            }
        }

        // There could be a conflict between an import of a class with the same name as the FQN
        String importName = firstMatch.getImportedName();
        String importUnqualified = importName.substring(importName.lastIndexOf('.') + 1);
        if (!firstMatch.isImportOnDemand() && !firstMatch.isStatic()) {
            // the package is different, but the unqualified name is same
            if (!firstMatch.getImportedName().equals(name) && importUnqualified.equals(unqualifiedName)) {
                return true;
            }
        }

        // There could be a conflict between an import of a class with the same name as the FQN, which
        // could be a method call:
        // import x.y.Thread;
        // valid qualification (node): java.util.Thread.currentThread()
        if (couldBeMethodCall(node)) {
            String[] nameParts = name.split("\\.");
            String fqnName = name.substring(0, name.lastIndexOf('.'));
            // seems to be a static method call on a different FQN
            if (!fqnName.equals(importName) && !firstMatch.isStatic() && !firstMatch.isImportOnDemand()
                    && nameParts.length > 1 && nameParts[nameParts.length - 2].equals(importUnqualified)) {
                return true;
            }
        }

        // Is it a conflict with a class in the same file?
        final Set<String> qualifiedTypes = node.getScope().getEnclosingScope(SourceFileScope.class)
                                               .getQualifiedTypeNames().keySet();
        for (final String qualified : qualifiedTypes) {
            int fullLength = qualified.length();
            if (qualified.endsWith(unqualifiedName)
                    && (fullLength == unqualifiedNameLength || qualified.charAt(fullLength - unqualifiedNameLength - 1) == '.')) {
                return true;
            }
        }

        return false;
    }
}<|MERGE_RESOLUTION|>--- conflicted
+++ resolved
@@ -107,9 +107,6 @@
     }
 
     private void checkImports(TypeNode node, Object data) {
-<<<<<<< HEAD
-        String name = node.getImage();
-=======
         final String name = node.getImage();
 
         // variable names shadow everything else
@@ -119,7 +116,6 @@
             return;
         }
 
->>>>>>> f69e7bf0
         List<ASTImportDeclaration> matches = new ArrayList<>();
 
         // Find all "matching" import declarations
@@ -227,13 +223,6 @@
         return result;
     }
 
-<<<<<<< HEAD
-    private boolean isSamePackage(TypeNode node) {
-        String name = node.getImage();
-        return name.substring(0, name.lastIndexOf('.')).equals(currentPackage);
-    }
-    
-=======
     private boolean isVariable(Scope scope, String name) {
         String firstSegment = name.substring(0, name.indexOf('.'));
 
@@ -272,7 +261,6 @@
         return false;
     }
 
->>>>>>> f69e7bf0
     private boolean isJavaLangImplicit(TypeNode node) {
         String name = node.getImage();
         boolean isJavaLang = name != null && name.startsWith("java.lang.");
@@ -290,11 +278,7 @@
     }
 
     private boolean isAvoidingConflict(final TypeNode node, final String name,
-<<<<<<< HEAD
-            final ASTImportDeclaration firstMatch) {
-=======
                                        final ASTImportDeclaration firstMatch) {
->>>>>>> f69e7bf0
         // is it a conflict between different imports?
         if (firstMatch.isImportOnDemand() && firstMatch.isStatic()) {
             final String methodCalled = name.substring(name.indexOf('.') + 1);
