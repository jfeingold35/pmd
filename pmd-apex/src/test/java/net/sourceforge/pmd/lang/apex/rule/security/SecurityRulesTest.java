--- conflicted
+++ resolved
@@ -21,9 +21,6 @@
         addRule(RULESET, "ApexSharingViolations");
         addRule(RULESET, "ApexInsecureEndpoint");
         addRule(RULESET, "ApexCRUDViolation");
-<<<<<<< HEAD
-=======
         addRule(RULESET, "ApexDangerousMethods");
->>>>>>> 2aacbca3
     }
 }