<?xml version="1.0"?>

<ruleset name="Basic VF" xmlns="http://pmd.sourceforge.net/ruleset/2.0.0"
	xmlns:xsi="http://www.w3.org/2001/XMLSchema-instance"
	xsi:schemaLocation="http://pmd.sourceforge.net/ruleset/2.0.0 http://pmd.sourceforge.net/ruleset_2_0_0.xsd">

	<description>Rules concerning basic VF guidelines.</description>

<<<<<<< HEAD
	<rule name="VfUnescapeEl" since="3.7"
	message="Avoid unescaped user controlled content in EL" class="net.sourceforge.pmd.lang.vf.rule.security.VfUnescapeElRule"
	externalInfoUrl="${pmd.website.baseurl}/rules/vf/security.html#VfUnescapeElRule">
=======
	<rule name="VfUnescapeEl" since="5.6.0"
		message="Avoid unescaped user controlled content in EL"
		class="net.sourceforge.pmd.lang.vf.rule.security.VfUnescapeElRule"
		externalInfoUrl="${pmd.website.baseurl}/rules/vf/security.html#VfUnescapeElRule">
>>>>>>> 3b873cee
		<description><![CDATA[Avoid unescaped user controlled content in EL as it results in XSS. ]]>
		</description>
		<priority>3</priority>
		<example>
			<![CDATA[ 
<apex:outputText value="Potential XSS is {! here }" escape="false" />
			 ]]>
		</example>
	</rule>

<<<<<<< HEAD
	<rule name="VfCsrf" since="5.6" message="Avoid calling VF action upon page load"
=======
	<rule name="VfCsrf" since="5.6.0" message="Avoid calling VF action upon page load"
>>>>>>> 3b873cee
		class="net.sourceforge.pmd.lang.vf.rule.security.VfCsrfRule"
		externalInfoUrl="${pmd.website.baseurl}/rules/vf/security.html#VfCsrfRule">
		<description><![CDATA[Avoid calling VF action upon page load as the action becomes vulnerable to CSRF. ]]>
		</description>
		<priority>3</priority>
		<example>
			<![CDATA[ 
<apex:page controller="AcRestActionsController" action="{!csrfInitMethod}" >	
		 ]]>
		</example>
	</rule>

</ruleset><|MERGE_RESOLUTION|>--- conflicted
+++ resolved
@@ -6,16 +6,10 @@
 
 	<description>Rules concerning basic VF guidelines.</description>
 
-<<<<<<< HEAD
-	<rule name="VfUnescapeEl" since="3.7"
-	message="Avoid unescaped user controlled content in EL" class="net.sourceforge.pmd.lang.vf.rule.security.VfUnescapeElRule"
-	externalInfoUrl="${pmd.website.baseurl}/rules/vf/security.html#VfUnescapeElRule">
-=======
 	<rule name="VfUnescapeEl" since="5.6.0"
 		message="Avoid unescaped user controlled content in EL"
 		class="net.sourceforge.pmd.lang.vf.rule.security.VfUnescapeElRule"
 		externalInfoUrl="${pmd.website.baseurl}/rules/vf/security.html#VfUnescapeElRule">
->>>>>>> 3b873cee
 		<description><![CDATA[Avoid unescaped user controlled content in EL as it results in XSS. ]]>
 		</description>
 		<priority>3</priority>
@@ -26,11 +20,7 @@
 		</example>
 	</rule>
 
-<<<<<<< HEAD
-	<rule name="VfCsrf" since="5.6" message="Avoid calling VF action upon page load"
-=======
 	<rule name="VfCsrf" since="5.6.0" message="Avoid calling VF action upon page load"
->>>>>>> 3b873cee
 		class="net.sourceforge.pmd.lang.vf.rule.security.VfCsrfRule"
 		externalInfoUrl="${pmd.website.baseurl}/rules/vf/security.html#VfCsrfRule">
 		<description><![CDATA[Avoid calling VF action upon page load as the action becomes vulnerable to CSRF. ]]>
