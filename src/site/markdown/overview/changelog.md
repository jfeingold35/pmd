# PMD Release Notes

## ????? - 5.6.0-SNAPSHOT

The PMD team is pleased to announce PMD 5.6.0.

The most significant changes are on analysis performance, support for Salesforce's Visualforce language
a whole new **Apex Security Rule Set** and the new **Braces Rule Set for Apex**.

We have added initial support for **incremental analysis**. The experimental feature allows
PMD to cache analysis results between executions to speed up the analysis for all
languages. New CLI flags and Ant options are available to configure it. Currently
*the feature is disabled by default*, but this may change as it matures.

Multithread performance has been enhanced by reducing thread-contention on a
bunch of areas. This is still an area of work, as the speedup of running
multithreaded analysis is still relatively small (4 threads produce less
than a 50% speedup). Future releases will keep improving on this area.

Once again, *Symbol Table* has been an area of great performance improvements.
This time we were able to further improve it's performance by roughly 10% on all
supported languages. In *Java* in particular, several more improvements were possible,
improving *Symbol Table* performance by a whooping 30%, that's over 5X faster
than PMD 5.5.1, when we first started working on it.

Java developers will also appreciate the revamp of `CloneMethodMustImplementCloneable`,
making it over 500X faster, and `PreserveStackTrace` which is now 7X faster.

### Table Of Contents

*   [New and noteworthy](#New_and_noteworthy)
    *   [Incremental Analysis](#Incremental_Analysis)
    *   [Visualforce Support](#Visualforce_support)
    *   [Apex Security Rule Set](#Apex_Security_Rule_Set)
    *   [Apex Braces Rule Set](#Apex_Braces_Rule_Set)
    *   [Apex Rule Suppression](#Apex_Rule_Suppression)
    *   [New Rules](#New_Rules)
    *   [Modified Rules](#Modified_Rules)
    *   [CPD Suppression](#CPD_Suppression)
    *   [CPD filelist command line option)(#CPD_filelist_command_line_option)
*   [Fixed Issues](#Fixed_Issues)
*   [API Changes](#API_Changes)
*   [External Contributions](#External_Contributions)

### New and noteworthy

#### Incremental Analysis

PMD now supports incremental analysis. Analysis results can be cached and reused between runs.
This allows PMD to skip files without violations that have remained unchanged. In future releases,
we plan to extend this behavior to unchanged files with violations too.

The cache is automatically invalidated if:
 * the used PMD version changes
 * the `auxclasspath` changed and any rules require type resolution
 * the configured rule set has changed

This feature is *incubating* and is disabled by default. It's only enabled if you
specifically configure a cache file.

To configure the cache file from CLI, a new `-cache <path/to/file>` flag has been added.

For Ant, a new `cacheLocation` attribute has been added. For instance:

```xml
    <target name="pmd">
        <taskdef name="pmd" classname="net.sourceforge.pmd.ant.PMDTask"/>
        <pmd cacheLocation="build/pmd/pmd.cache">
            <ruleset>rulesets/java/design.xml</ruleset>
            <ruleset>java-basic</ruleset>
            <formatter type="xml" toFile="c:\pmd_report.xml"/>
            <fileset dir="/usr/local/j2sdk1.4.1_01/src/">
                <include name="java/lang/*.java"/>
            </fileset>
        </pmd>
    </target>
```

#### Visualforce Support

Salesforce developers rejoice. To out growing Apex support we have added full Visualforce support.
Both CPD and PD are available. So far only a security ruleset is available (`vf-security`).

##### Visualforce Security Rule Set

###### VfUnescapeEl

The rule looks for Expression Language occurances printing unescaped values from the backend. These
could lead to XSS attacks.

###### VfCsrf

The rule looks for `<apex:page>` tags performing an action on page load, definish such `action`
through Expression Language, as doing so is vulnerable to CSRF attacks.

#### Apex Security Rule Set

A new ruleset focused on security has been added, consisting of a wide range of rules
to detect most common security problems.

##### ApexBadCrypto

The rule makes sure you are using randomly generated IVs and keys for `Crypto` calls.
Hard-wiring these values greatly compromises the security of encrypted data.

For instance, it would report violations on code such as:

```
public class without sharing Foo {
    Blob hardCodedIV = Blob.valueOf('Hardcoded IV 123');
    Blob hardCodedKey = Blob.valueOf('0000000000000000');
    Blob data = Blob.valueOf('Data to be encrypted');
    Blob encrypted = Crypto.encrypt('AES128', hardCodedKey, hardCodedIV, data);
}

```

##### ApexCRUDViolation

The rule validates you are checking for access permissions before a SOQL/SOSL/DML operation.
Since Apex runs in system mode not having proper permissions checks results in escalation of 
privilege and may produce runtime errors. This check forces you to handle such scenarios.

For example, the following code is considered valid:

```
public class Foo {
    public Contact foo(String status, String ID) {
        Contact c = [SELECT Status__c FROM Contact WHERE Id=:ID];

        // Make sure we can update the database before even trying
        if (!Schema.sObjectType.Contact.fields.Name.isUpdateable()) {
            return null;
        }

        c.Status__c = status;
        update c;
        return c;
    }
}
```

##### ApexCSRF

Check to avoid making DML operations in Apex class constructor/init method. This prevents
modification of the database just by accessing a page.

For instance, the following code would be invalid:

```
public class Foo {
    public init() {
        insert data;
    }

    public Foo() {
        insert data;
    }
}
```

##### ApexDangerousMethods

Checks against calling dangerous methods.

For the time being, it reports:

* Against `FinancialForce`'s `Configuration.disableTriggerCRUDSecurity()`. Disabling CRUD security
opens the door to several attacks and requires manual validation, which is unreliable.
* Calling `System.debug` passing sensitive data as parameter, which could lead to exposure
of private data.

##### ApexInsecureEndpoint

Checks against accessing endpoints under plain **http**. You should always use
**https** for security.

##### ApexOpenRedirect

Checks against redirects to user-controlled locations. This prevents attackers from
redirecting users to phishing sites.

For instance, the following code would be reported:

```
public class without sharing Foo {
    String unsafeLocation = ApexPage.getCurrentPage().getParameters.get('url_param');
    PageReference page() {
       return new PageReference(unsafeLocation);
    }
}
```

##### ApexSharingViolations

Detect classes declared without explicit sharing mode if DML methods are used. This
forces the developer to take access restrictions into account before modifying objects.

##### ApexSOQLInjection

Detects the usage of untrusted / unescaped variables in DML queries.

For instance, it would report on:

```
public class Foo {
    public void test1(String t1) {
        Database.query('SELECT Id FROM Account' + t1);
    }
}
```

##### ApexSuggestUsingNamedCred

Detects hardcoded credentials used in requests to an endpoint.

You should refrain from hardcoding credentials:
  * They are hard to mantain by being mixed in application code
  * Particularly hard to update them when used from different classes
  * Granting a developer access to the codebase means granting knowledge
     of credentials, keeping a two-level access is not possible.
  * Using different credentials for different environments is troublesome
     and error-prone.

Instead, you should use *Named Credentials* and a callout endpoint.

For more information, you can check [this](https://developer.salesforce.com/docs/atlas.en-us.apexcode.meta/apexcode/apex_callouts_named_credentials.htm)

##### ApexXSSFromEscapeFalse

Reports on calls to `addError` with disabled escaping. The message passed to `addError`
will be displayed directly to the user in the UI, making it prime ground for XSS
attacks if unescaped.

##### ApexXSSFromURLParam

Makes sure that all values obtained from URL parameters are properly escaped / sanitized
to avoid XSS attacks.

#### Apex Braces Rule Set

The Braces Rule Set has been added and serves the same purpose as the Braces Rule Set from Java:
It checks the use and placement of braces around if-statements, for-loops and so on.

##### IfStmtsMustUseBraces

Avoid using if statements without using braces to surround the code block. If the code
formatting or indentation is lost then it becomes difficult to separate the code being
controlled from the rest.

For instance, the following code shows the different. PMD would report on the not recommended approach:

```
if (foo)    // not recommended
    x++;

if (foo) {  // preferred approach
    x++;
}
```

##### WhileLoopsMustUseBraces

Avoid using 'while' statements without using braces to surround the code block. If the code
formatting or indentation is lost then it becomes difficult to separate the code being
controlled from the rest.

For instance, the following code shows the different. PMD would report on the not recommended approach:

```
while (true)    // not recommended
      x++;

while (true) {  // preferred approach
      x++;
}
```

##### IfElseStmtsMustUseBraces

Avoid using if..else statements without using surrounding braces. If the code formatting
or indentation is lost then it becomes difficult to separate the code being controlled
from the rest.

For instance, the following code shows the different. PMD would report on the not recommended approach:

```
// this is not recommended
if (foo)
       x = x+1;
   else
       x = x-1;

// preferred approach
if (foo) {
   x = x+1;
} else {
   x = x-1;
}
```

##### ForLoopsMustUseBraces

Avoid using 'for' statements without using surrounding braces. If the code formatting or
indentation is lost then it becomes difficult to separate the code being controlled
from the rest.

For instance, the following code shows the different. PMD would report on the not recommended approach:

```
for (int i = 0; i < 42; i++) // not recommended
    foo();

for (int i = 0; i < 42; i++) { // preferred approach
    foo();
}
```

#### Apex Rule Suppression

Apex violations can now be suppressed very similarly to how it's done in Java, by making use of a
`@SuppressWarnings` annotation.

Supported syntax includes:

```
@SupressWarnings('PMD') // to supress all Apex rules
@SupressWarnings('all') // to supress all Apex rules
@SupressWarnings('PMD.ARuleName') // to supress only the rule named ARuleName
@SupressWarnings('PMD.ARuleName, PMD.AnotherRuleName') // to supress only the rule named ARuleName or AnotherRuleName
```

Notice this last scenario is slightly different to the Java syntax. This is due to differences in the Apex grammar for annotations.

#### New Rules

##### AccessorMethodGeneration (java-design)

When accessing a private field / method from another class, the Java compiler will generate a accessor methods
with package-private visibility. This adds overhead, and to the dex method count on Android. This situation can
be avoided by changing the visibility of the field / method from private to package-private.

For instance, it would report violations on code such as:

```
public class OuterClass {
    private int counter;
    /* package */ int id;

    public class InnerClass {
        InnerClass() {
            OuterClass.this.counter++; // wrong, accessor method will be generated
        }

        public int getOuterClassId() {
            return OuterClass.this.id; // id is package-private, no accessor method needed
        }
    }
}
```

This new rule is part of the `java-design` ruleset.

#### Modified Rules

*   The Java rule `UnnecessaryLocalBeforeReturn` (ruleset java-design) no longer requires the variable declaration
    and return statement to be on consecutive lines. Any variable that is used solely in a return statement will be
    reported.

*   The Java rule `UseLocaleWithCaseConversions` (ruleset java-design) has been modified, to detect calls
    to `toLowerCase` and to `toUpperCase` also within method call chains. This leads to more detected cases
    and potentially new false positives.
    See also [bugfix #1556](https://sourceforge.net/p/pmd/bugs/1556/).

*   The rule `AvoidConstantsInterface` (ruleset java-design) has been removed. It is completely replaced by
    the rule `ConstantsInInterface`.

*   The Java rule `UnusedModifier` (ruleset java-unusedcode) has been expanded to consider more redundant modifiers.
    *   Annotations marked as `abstract`.
    *   Nested annotations marked as `static`.
    *   Nested annotations within another interface or annotation marked as `public`.
    *   Classes, interfaces or annotations nested within an annotation marked as `public` or `static`.
    *   Nested enums marked as `static`.

#### CPD Suppression

It is now possible to allow CPD suppression through comments in **Java**. You tell CPD to ignore
the following code with a comment containin `CPD-OFF` and with `CPD-ON` you tell CPD to resume
analysis. The old approach via `@SuppressWarnings` annotation is still supported, but is considered
**deprecated**, since it is limited to locations where the `SuppressWarnings` annotation is allowed.
See [PR #250](https://github.com/pmd/pmd/pull/250).

For example:

```java
    public Object someMethod(int x) throws Exception {
        // some unignored code

        // tell cpd to start ignoring code - CPD-OFF

        // mission critical code, manually loop unroll
        goDoSomethingAwesome(x + x / 2);
        goDoSomethingAwesome(x + x / 2);
        goDoSomethingAwesome(x + x / 2);
        goDoSomethingAwesome(x + x / 2);
        goDoSomethingAwesome(x + x / 2);
        goDoSomethingAwesome(x + x / 2);

        // resume CPD analysis - CPD-ON

        // further code will *not* be ignored
    }
```

#### CPD filelist command line option

CPD now supports the command line option `--filelist`. With that, you can specify a file, which
contains the names and paths of the files, that should be analyzed. This is similar to PMD's filelist option.
You need to use this, if you have a large project with many files, and you hit the command line length limit.


### Fixed Issues

*   General
    *   [#1511](https://sourceforge.net/p/pmd/bugs/1511/): \[core] Inconsistent behavior of Rule.start/Rule.end
    *   [#234](https://github.com/pmd/pmd/issues/234): \[core] Zip file stream closes spuriously when loading rulesets
    *   [#256](https://github.com/pmd/pmd/issues/256): \[core] shortnames option is broken with relative paths
    *   [#305](https://github.com/pmd/pmd/issues/305): \[core] PMD not executing under git bash
*   apex-apexunit
    *   [#1543](https://sourceforge.net/p/pmd/bugs/1543/): \[apex] ApexUnitTestClassShouldHaveAsserts assumes APEX is case sensitive
*   apex-complexity
    *   [#183](https://github.com/pmd/pmd/issues/183): \[apex] NCSS Method length is incorrect when using method chaining
    *   [#251](https://github.com/pmd/pmd/issues/251): \[apex] NCSS Type length is incorrect when using method chaining
*   apex-security
    *   [#264](https://github.com/pmd/pmd/issues/264): \[apex] ApexXSSFromURLParamRule shouldn't enforce ESAPI usage. String.escapeHtml4 is sufficient.
*   java
    *   [#185](https://github.com/pmd/pmd/issues/185): \[java] CPD runs into NPE when analyzing Lucene
    *   [#206](https://github.com/pmd/pmd/issues/206): \[java] Parse error on annotation fields with generics
    *   [#207](https://github.com/pmd/pmd/issues/207): \[java] Parse error on method reference with generics
    *   [#208](https://github.com/pmd/pmd/issues/208): \[java] Parse error with local class with 2 or more annotations
    *   [#213](https://github.com/pmd/pmd/issues/213): \[java] CPD: OutOfMemory when analyzing Lucene
    *   [#309](https://github.com/pmd/pmd/issues/309): \[java] Parse error on method reference
    *   [#1542](https://sourceforge.net/p/pmd/bugs/1542/): \[java] CPD throws an NPE when parsing enums with -ignore-identifiers
    *   [#1545](https://sourceforge.net/p/pmd/bugs/1545/): \[java] Symbol Table fails to resolve inner classes
*   java-basic
    *   [#232](https://github.com/pmd/pmd/issues/232): \[java] SimplifiedTernary: Incorrect ternary operation can be simplified.
*   java-coupling
    *   [#270](https://github.com/pmd/pmd/issues/270): \[java] LoD false positive
*   java-design
    *   [#933](https://sourceforge.net/p/pmd/bugs/933/): \[java] UnnecessaryLocalBeforeReturn false positive for SuppressWarnings annotation
    *   [#1448](https://sourceforge.net/p/pmd/bugs/1448/): \[java] ImmutableField: Private field in inner class gives false positive with lambdas
    *   [#1495](https://sourceforge.net/p/pmd/bugs/1495/): \[java] UnnecessaryLocalBeforeReturn with assert
    *   [#1496](https://sourceforge.net/p/pmd/bugs/1496/): \[java] New Rule: AccesorMethodGeneration - complements accessor class rule
    *   [#1512](https://sourceforge.net/p/pmd/bugs/1512/): \[java] Combine rules AvoidConstantsInInterface and ConstantsInInterface
    *   [#1552](https://sourceforge.net/p/pmd/bugs/1552/): \[java] MissingBreakInSwitch - False positive for continue
    *   [#1556](https://sourceforge.net/p/pmd/bugs/1556/): \[java] UseLocaleWithCaseConversions does not works with `ResultSet` (false negative)
    *   [#177](https://github.com/pmd/pmd/issues/177): \[java] SingularField with lambdas as final fields
    *   [#216](https://github.com/pmd/pmd/issues/216): \[java] \[doc] NonThreadSafeSingleton: Be more explicit as to why double checked locking is not recommended
    *   [#219](https://github.com/pmd/pmd/issues/219): \[java] UnnecessaryLocalBeforeReturn: ClassCastException in switch case with local variable returned
    *   [#240](https://github.com/pmd/pmd/issues/240): \[java] UnnecessaryLocalBeforeReturn: Enhance by checking usages
    *   [#274](https://github.com/pmd/pmd/issues/274): \[java] AccessorMethodGeneration: Method inside static inner class incorrectly reported
    *   [#275](https://github.com/pmd/pmd/issues/275): \[java] FinalFieldCouldBeStatic: Constant in @interface incorrectly reported as "could be made static"
    *   [#282](https://github.com/pmd/pmd/issues/282): \[java] UnnecessaryLocalBeforeReturn false positive when cloning Maps
    *   [#291](https://github.com/pmd/pmd/issues/291): \[java] Improve quality of AccessorClassGeneration
*   java-imports
    *   [#1546](https://sourceforge.net/p/pmd/bugs/1546/): \[java] UnnecessaryFullyQualifiedNameRule doesn't take into consideration conflict resolution
    *   [#1547](https://sourceforge.net/p/pmd/bugs/1547/): \[java] UnusedImportRule - False Positive for only usage in Javadoc - {@link ClassName#CONSTANT}
    *   [#1555](https://sourceforge.net/p/pmd/bugs/1555/): \[java] UnnecessaryFullyQualifiedName: Really necessary fully qualified name
*   java-junit
    *   [#285](https://github.com/pmd/pmd/issues/285): \[java] JUnitTestsShouldIncludeAssertRule should support @Rule as well as @Test(expected = ...)
    *   [#330](https://github.com/pmd/pmd/issues/330): \[java] NPE applying rule JUnitTestsShouldIncludeAssert
*   java-logging-java
    *   [#1541](https://sourceforge.net/p/pmd/bugs/1541/): \[java] InvalidSlf4jMessageFormat: False positive with placeholder and exception
    *   [#1551](https://sourceforge.net/p/pmd/bugs/1551/): \[java] InvalidSlf4jMessageFormat: fails with NPE
*   java-optimizations
    *   [#215](https://github.com/pmd/pmd/issues/215): \[java] RedundantFieldInitializer report for annotation field not explicitly marked as final
    *   [#222](https://github.com/pmd/pmd/issues/222): \[java] UseStringBufferForStringAppends: False Positive with ternary operator
*   java-strings
    *   [#202](https://github.com/pmd/pmd/issues/202): \[java] \[doc] ConsecutiveAppendsShouldReuse is not really an optimization
    *   [#290](https://github.com/pmd/pmd/issues/290): \[java] InefficientEmptyStringCheck misses String.trim().isEmpty()
*   java-unnecessary
    *   [#199](https://github.com/pmd/pmd/issues/199): \[java] UselessParentheses: Parentheses in return statement are incorrectly reported as useless
*   java-unusedcode
    *   [#246](https://github.com/pmd/pmd/issues/246): \[java] UnusedModifier doesn't check annotations
    *   [#247](https://github.com/pmd/pmd/issues/247): \[java] UnusedModifier doesn't check annotations inner classes
    *   [#248](https://github.com/pmd/pmd/issues/248): \[java] UnusedModifier doesn't check static keyword on nested enum declaration
    *   [#257](https://github.com/pmd/pmd/issues/257): \[java] UnusedLocalVariable false positive
*   XML
    *   [#1518](https://sourceforge.net/p/pmd/bugs/1518/): \[xml] Error while processing xml file with ".webapp" in the file or directory name
*   psql
    *   [#1549](https://sourceforge.net/p/pmd/bugs/1549/): \[plsql] Parse error for IS [NOT] NULL construct
*   javascript
    *   [#201](https://github.com/pmd/pmd/issues/201): \[javascript] template strings are not correctly parsed


### API Changes

*   `net.sourceforge.pmd.RuleSetFactory` is now immutable and its behavior cannot be changed anymore.
    It provides constructors to create new adjusted instances. This allows to avoid synchronization in RuleSetFactory.
    See [PR #131](https://github.com/pmd/pmd/pull/131).
*   `net.sourceforge.pmd.RuleSet` is now immutable, too, and can only be created via `RuleSetFactory`.
    See [PR #145](https://github.com/pmd/pmd/pull/145).
*   `net.sourceforge.pmd.cli.XPathCLI` has been removed. It's functionality is fully covered by the Designer.
*   `net.sourceforge.pmd.Report` now works with `ThreadSafeReportListener`s. Both `ReportListener` and
    `SynchronizedReportListener` are deprecated in favor of `net.sourceforge.pmd.ThreadSafeReportListener`.
    Therefore, the methods `getSynchronizedListeners()` and `addSynchronizedListeners(...)` have been
    replaced by `getListeners()` and `addListeners(...)`. See [PR #193](https://github.com/pmd/pmd/pull/193).

### External Contributions

*   [#123](https://github.com/pmd/pmd/pull/123): \[apex] Changing method names to lowercase so casing doesn't matter
*   [#129](https://github.com/pmd/pmd/pull/129): \[plsql] Added correct parse of IS [NOT] NULL and multiline DML
*   [#137](https://github.com/pmd/pmd/pull/137): \[apex] Adjusted remediation points
*   [#146](https://github.com/pmd/pmd/pull/146): \[apex] Detection of missing Apex CRUD checks for SOQL/DML operations
*   [#147](https://github.com/pmd/pmd/pull/147): \[apex] Adding XSS detection to return statements
*   [#148](https://github.com/pmd/pmd/pull/148): \[apex] Improving detection of SOQL injection
*   [#149](https://github.com/pmd/pmd/pull/149): \[apex] Whitelisting String.isEmpty and casting
*   [#152](https://github.com/pmd/pmd/pull/152): \[java] fixes #1552 continue does not require break
*   [#154](https://github.com/pmd/pmd/pull/154): \[java] Fix #1547: UnusedImports: Adjust regex to support underscores
*   [#158](https://github.com/pmd/pmd/pull/158): \[apex] Reducing FPs in SOQL with VF getter methods
*   [#160](https://github.com/pmd/pmd/pull/160): \[apex] Flagging of dangerous method call
*   [#163](https://github.com/pmd/pmd/pull/163): \[apex] Flagging of System.debug
*   [#165](https://github.com/pmd/pmd/pull/165): \[apex] Improving open redirect rule to avoid test classes/methods
*   [#167](https://github.com/pmd/pmd/pull/167): \[apex] GC and thread safety changes
*   [#169](https://github.com/pmd/pmd/pull/169): \[apex] Improving detection for DML with inline new object
*   [#170](https://github.com/pmd/pmd/pull/170): \[core] Ant Task Formatter encoding issue with XMLRenderer
*   [#172](https://github.com/pmd/pmd/pull/172): \[apex] Bug fix, detects both Apex fields and class members
*   [#175](https://github.com/pmd/pmd/pull/175): \[apex] ApexXSSFromURLParam: Adding missing casting methods
*   [#176](https://github.com/pmd/pmd/pull/176): \[apex] Bug fix for FP: open redirect for strings prefixed with / is safe
*   [#179](https://github.com/pmd/pmd/pull/179): \[apex] Legacy test class declaration support
*   [#181](https://github.com/pmd/pmd/pull/181): \[apex] Control flow based CRUD rule checking
*   [#184](https://github.com/pmd/pmd/pull/184): \[apex] Improving open redirect detection for static fields & assignment operations
*   [#189](https://github.com/pmd/pmd/pull/189): \[apex] Bug fix of SOQL concatenated vars detection
*   [#191](https://github.com/pmd/pmd/pull/191): \[apex] Detection of sharing violation when Database. methods are used
*   [#192](https://github.com/pmd/pmd/pull/192): \[apex] Dead code removal
*   [#200](https://github.com/pmd/pmd/pull/200): \[javascript] Templatestring grammar fix
*   [#204](https://github.com/pmd/pmd/pull/204): \[apex] Sharing violation SOQL detection bug fix
*   [#214](https://github.com/pmd/pmd/pull/214): \[apex] Sharing violation improving reporting of the correct node, de-duping
*   [#217](https://github.com/pmd/pmd/pull/217): \[core] Make it build on Windows
*   [#227](https://github.com/pmd/pmd/pull/227): \[apex] Improving detection of getters
*   [#228](https://github.com/pmd/pmd/pull/228): \[apex] Excluding count from CRUD/FLS checks
*   [#229](https://github.com/pmd/pmd/pull/229): \[apex] Dynamic SOQL is safe against Integer, Boolean, Double
*   [#231](https://github.com/pmd/pmd/pull/231): \[apex] CRUD/FLS rule - add support for fields
*   [#266](https://github.com/pmd/pmd/pull/266): \[java] corrected invalid reporting of LoD violation
*   [#268](https://github.com/pmd/pmd/pull/268): \[apex] Support safe escaping via String method
*   [#273](https://github.com/pmd/pmd/pull/273): \[apex] Shade jackson on apex
*   [#279](https://github.com/pmd/pmd/pull/279): \[vf] New Salesforce VisualForce language support
*   [#280](https://github.com/pmd/pmd/pull/280): \[apex] Support for Aggregate Result in CRUD rules
*   [#281](https://github.com/pmd/pmd/pull/281): \[apex] Add Braces Rule Set
*   [#283](https://github.com/pmd/pmd/pull/283): \[vf] CSRF in VF controller pages
*   [#284](https://github.com/pmd/pmd/pull/284): \[vf] Adding support for parsing EL in script tags
*   [#287](https://github.com/pmd/pmd/pull/287): \[apex] Make Rule suppression work
*   [#288](https://github.com/pmd/pmd/pull/288): \[vf] Setting the tab size to 4 for VF
*   [#289](https://github.com/pmd/pmd/pull/289): \[apex] Complex SOQL Crud check bug fixes
*   [#296](https://github.com/pmd/pmd/pull/296): \[apex] Adding String.IsNotBlank to the whitelist to prevent False positives
*   [#297](https://github.com/pmd/pmd/pull/297): \[core] CPD: Adding the --filelist option from pmd to cpd
*   [#303](https://github.com/pmd/pmd/pull/303): \[java] InefficientEmptyStringCheckRule now reports String.trim().isEmpty() 
*   [#307](https://github.com/pmd/pmd/pull/307): \[java] Fix false positive with UseStringBufferForStringAppendsRule
*   [#308](https://github.com/pmd/pmd/pull/308): \[java] JUnitTestsShouldIncludeAssertRule supports @Rule annotated ExpectedExceptions
*   [#313](https://github.com/pmd/pmd/pull/313): \[vf] Apex:iFrame not being detected - bug fix
*   [#314](https://github.com/pmd/pmd/pull/314): \[vf] Bug fixes for incorrect Id detection and escaping
*   [#316](https://github.com/pmd/pmd/pull/316): \[apex] Ignoring certain rules in Batch classes, Queueable, and install scripts
*   [#317](https://github.com/pmd/pmd/pull/317): \[apex] Add support for safe ID assignment from URL param
<<<<<<< HEAD
*   [#326](https://github.com/pmd/pmd/pull/326): \[vf] Quote detection improvement and method argument detection
*   [#331](https://github.com/pmd/pmd/pull/331): \[java] JunitTestsShouldIncludeAssertRule now handles AllocationExpression correctly
=======
*   [#327](https://github.com/pmd/pmd/pull/327): \[apex] Fixed SOQL injection detection for escaped vars
>>>>>>> 0df5d740
<|MERGE_RESOLUTION|>--- conflicted
+++ resolved
@@ -561,9 +561,6 @@
 *   [#314](https://github.com/pmd/pmd/pull/314): \[vf] Bug fixes for incorrect Id detection and escaping
 *   [#316](https://github.com/pmd/pmd/pull/316): \[apex] Ignoring certain rules in Batch classes, Queueable, and install scripts
 *   [#317](https://github.com/pmd/pmd/pull/317): \[apex] Add support for safe ID assignment from URL param
-<<<<<<< HEAD
 *   [#326](https://github.com/pmd/pmd/pull/326): \[vf] Quote detection improvement and method argument detection
+*   [#327](https://github.com/pmd/pmd/pull/327): \[apex] Fixed SOQL injection detection for escaped vars
 *   [#331](https://github.com/pmd/pmd/pull/331): \[java] JunitTestsShouldIncludeAssertRule now handles AllocationExpression correctly
-=======
-*   [#327](https://github.com/pmd/pmd/pull/327): \[apex] Fixed SOQL injection detection for escaped vars
->>>>>>> 0df5d740
