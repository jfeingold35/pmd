--- conflicted
+++ resolved
@@ -139,7 +139,6 @@
 *   The new rule `ForLoopCanBeForeach` (ruleset `java-migration`) helps to identify those for-loops that can
     be safely refactored into for-each-loops available since java 1.5.
 
-<<<<<<< HEAD
 *   The new rule `AvoidDirectAccessTriggerMap` (ruleset `apex-style`) helps to identify direct array access to triggers,
     which can produce bugs by iether accessing non-existing indexes, or them leaving out. You should use for-each-loops
     instead.
@@ -151,11 +150,10 @@
     * `EmptyTryOrFinallyBlock` for empty try / finally blocks that can be safely removed.
     * `EmptyWhileStmt` for empty while loops that can be safely removed.
     * `EmptyStatementBlock` for empty code blocks that can be safely removed.
-=======
+
 *   The new rule `AvoidSoslInLoops` (ruleset `apex-performance`) is the companion of the old
     `apex-performance/AvoidSoqlInLoops` rule, flagging SOSL (Salesforce Object Search Language) queries when within
     loops, to avoid governor issues, and hitting the database too often.
->>>>>>> 047dfa54
 
 #### Modified Rules
 
@@ -380,10 +378,7 @@
 *   [#598](https://github.com/pmd/pmd/pull/598): \[java] Fix #388: controversial.AvoidLiteralsInIfCondition 0.0 false positive - [Clément Fournier](https://github.com/oowekyala)
 *   [#602](https://github.com/pmd/pmd/pull/602): \[java] \[apex] Separate multifile analysis from metrics - [Clément Fournier](https://github.com/oowekyala)
 *   [#620](https://github.com/pmd/pmd/pull/620): \[core] Moved properties to n.s.pmd.properties - [Clément Fournier](https://github.com/oowekyala)
-<<<<<<< HEAD
 *   [#625](https://github.com/pmd/pmd/pull/625): \[apex] empty code ruleset for apex - [Jan Aertgeerts](https://github.com/JAertgeerts)
 *   [#632](https://github.com/pmd/pmd/pull/632): \[apex] Add AvoidDirectAccessTriggerMap rule to the style set - [Jan Aertgeerts](https://github.com/JAertgeerts)
 *   [#644](https://github.com/pmd/pmd/pull/644): \[core] Prevent internal dev-properties from being displayed on CodeClimate renderer - [Filipe Esperandio](https://github.com/filipesperandio)
-=======
 *   [#660](https://github.com/pmd/pmd/pull/660): \[apex] avoid sosl in loops - [Jan Aertgeerts](https://github.com/JAertgeerts)
->>>>>>> 047dfa54
