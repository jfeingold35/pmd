--- conflicted
+++ resolved
@@ -26,15 +26,12 @@
 
 ### Fixed Issues
 
-<<<<<<< HEAD
 *   java
     *   [#1848](https://github.com/pmd/pmd/issues/1848): \[java] Local classes should preserve their modifiers
+*   java-bestpractices
+    *   [#1703](https://github.com/pmd/pmd/issues/1703): \[java] UnusedPrivateField on member annotated with lombok @Delegate
 *   plsql
     *   [#1850](https://github.com/pmd/pmd/issues/1850): \[plsql] Parsing errors with INSERT using returning or records and TRIM expression
-=======
-*   java-bestpractices
-    *   [#1703](https://github.com/pmd/pmd/issues/1703): \[java] UnusedPrivateField on member annotated with lombok @Delegate
->>>>>>> 9758f3af
 
 ### API Changes
 
@@ -64,10 +61,7 @@
 
 ### External Contributions
 
-<<<<<<< HEAD
+*   [#1792](https://github.com/pmd/pmd/pull/1792): \[java] Added lombok.experimental to AbstractLombokAwareRule - [jakivey32](https://github.com/jakivey32)
 *   [#1808](https://github.com/pmd/pmd/pull/1808): \[plsql] Fix PL/SQL Syntax errors - [kabroxiko](https://github.com/kabroxiko)
-=======
-*   [#1792](https://github.com/pmd/pmd/pull/1792): \[java] Added lombok.experimental to AbstractLombokAwareRule - [jakivey32](https://github.com/jakivey32)
->>>>>>> 9758f3af
 
 {% endtocmaker %}
