--- conflicted
+++ resolved
@@ -38,29 +38,7 @@
     }
 
     private ASTCompilationUnit parse(final String code) {
-<<<<<<< HEAD
-        LanguageVersion version = LanguageRegistry.getLanguage(JavaLanguageModule.NAME).getDefaultVersion();
-        final LanguageVersionHandler languageVersionHandler = version.getLanguageVersionHandler();
-        final ParserOptions options = languageVersionHandler.getDefaultParserOptions();
-        final ASTCompilationUnit ast = (ASTCompilationUnit) languageVersionHandler.getParser(options).parse(null,
-                new StringReader(code));
-        // set scope of AST nodes
-        ast.jjtAccept(new ScopeAndDeclarationFinder(), null);
-        JavaProcessingStage.JAVA_PROCESSING.processAST(ast, new AstAnalysisContext() {
-            @Override
-            public ClassLoader getTypeResolutionClassLoader() {
-                return JavaRuleViolation.class.getClassLoader();
-            }
-
-            @Override
-            public LanguageVersion getLanguageVersion() {
-                return version;
-            }
-        });
-        return ast;
-=======
         return JavaParsingHelper.WITH_PROCESSING.parse(code);
->>>>>>> a04b7e45
     }
 
     /**
