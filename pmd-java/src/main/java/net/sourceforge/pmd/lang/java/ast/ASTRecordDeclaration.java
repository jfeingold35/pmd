--- conflicted
+++ resolved
@@ -40,28 +40,6 @@
     }
 
     @Override
-<<<<<<< HEAD
-    public <T> void jjtAccept(SideEffectingVisitor<T> visitor, T data) {
-        visitor.visit(this, data);
-    }
-
-    @Override
-=======
-    public TypeKind getTypeKind() {
-        return TypeKind.RECORD;
-    }
-
-    @Override
-    public NodeStream<ASTAnyTypeBodyDeclaration> getDeclarations() {
-        return getFirstChildOfType(ASTRecordBody.class).children(ASTAnyTypeBodyDeclaration.class);
-    }
-
-    @Override
-    public boolean isFindBoundary() {
-        return isNested();
-    }
-
->>>>>>> 545aa338
     @NonNull
     public ASTRecordComponentList getRecordComponents() {
         return getFirstChildOfType(ASTRecordComponentList.class);
