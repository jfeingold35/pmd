<?xml version="1.0"?>

<ruleset name="Comments"
    xmlns="http://pmd.sourceforge.net/ruleset/2.0.0"
    xmlns:xsi="http://www.w3.org/2001/XMLSchema-instance"
    xsi:schemaLocation="http://pmd.sourceforge.net/ruleset/2.0.0 http://pmd.sourceforge.net/ruleset_2_0_0.xsd">

  <description>
Rules intended to catch errors related to code comments
  </description>

   <rule name="CommentRequired"
    		  since="5.1"
        message="Comment is required"
        class="net.sourceforge.pmd.lang.java.rule.comments.CommentRequiredRule"
          externalInfoUrl="${pmd.website.baseurl}/rules/java/comments.html#CommentRequired">
    <description>
Denotes whether comments are required (or unwanted) for specific language elements.
    </description>
    <priority>3</priority>
    <example>
<![CDATA[
/**
* 
*
* @author George Bush
*/
]]>
    </example>
  </rule>
  
    <rule name="CommentSize"
    		  since="5.0"
        message="Comment is too large"
        class="net.sourceforge.pmd.lang.java.rule.comments.CommentSizeRule"
          externalInfoUrl="${pmd.website.baseurl}/rules/java/comments.html#CommentSize">
    <description>
Determines whether the dimensions of non-header comments found are within the specified limits.
    </description>
    <priority>3</priority>
    <example>
<![CDATA[
/**
*
*	too many lines!
*
*
*
*
*
*
*
*
*
*
*
*
*/
]]>
    </example>
  </rule>

  <rule name="CommentContent"
    		  since="5.0"
     message="Invalid words or phrases found"
     class="net.sourceforge.pmd.lang.java.rule.comments.CommentContentRule"
          externalInfoUrl="${pmd.website.baseurl}/rules/java/comments.html#CommentContent">
     <description>
A rule for the politically correct... we don't want to offend anyone.
  </description>
  <priority>3</priority>
  <example>
      <![CDATA[
//	OMG, this is horrible, Bob is an idiot !!!
      ]]>
  </example>
   </rule>

  <rule name="CommentDefaultAccessModifier"
      since="5.4.0"
      class="net.sourceforge.pmd.lang.java.rule.comments.CommentDefaultAccessModifierRule"
      message="Missing commented default access modifier"
      externalInfoUrl="${pmd.website.baseurl}/rules/java/comments.html#CommentDefaultAccessModifier">
    <description>
<<<<<<< HEAD
        <![CDATA[
        To avoid mistakes if we want that a Method, Field or Nested class have a default access modifier
        we must add a comment at the beginning of the Method, Field or Nested class.
        By default the comment must be /* default */, if you want another, you have to provide a regex.
        ]]>
=======
        To avoid mistakes if we want that a Method, Field or Nested class have a default access modifier
        we must add a comment at the beginning of the Method, Field or Nested class.
        By default the comment must be /* default */, if you want another, you have to provide a regex.
>>>>>>> 7a7ef4b9
    </description>
    <priority>3</priority>
    <properties>
        <property name="regex">
            <value>
                <![CDATA[
\/\*\s+default\s+\*\/
                ]]>
            </value>
        </property>
    </properties>
    <example>
        <![CDATA[
        public class Foo {
            final String stringValue = "some string";
            String getString() {
               return stringValue;
            }

            class NestedFoo {
            }
        }

        // should be
        public class Foo {
            /* default */ final String stringValue = "some string";
            /* default */ String getString() {
               return stringValue;
            }

            /* default */ class NestedFoo {
            }
        }
        ]]>
    </example>
  </rule>

 </ruleset><|MERGE_RESOLUTION|>--- conflicted
+++ resolved
@@ -82,17 +82,9 @@
       message="Missing commented default access modifier"
       externalInfoUrl="${pmd.website.baseurl}/rules/java/comments.html#CommentDefaultAccessModifier">
     <description>
-<<<<<<< HEAD
-        <![CDATA[
         To avoid mistakes if we want that a Method, Field or Nested class have a default access modifier
         we must add a comment at the beginning of the Method, Field or Nested class.
         By default the comment must be /* default */, if you want another, you have to provide a regex.
-        ]]>
-=======
-        To avoid mistakes if we want that a Method, Field or Nested class have a default access modifier
-        we must add a comment at the beginning of the Method, Field or Nested class.
-        By default the comment must be /* default */, if you want another, you have to provide a regex.
->>>>>>> 7a7ef4b9
     </description>
     <priority>3</priority>
     <properties>
