--- conflicted
+++ resolved
@@ -23,14 +23,6 @@
     }
 
 
-<<<<<<< HEAD
-    ASTMarkerAnnotation(JavaParser p, int id) {
-        super(p, id);
-    }
-
-
-=======
->>>>>>> 3c622ca1
     @Override
     public Object jjtAccept(JavaParserVisitor visitor, Object data) {
         return visitor.visit(this, data);
