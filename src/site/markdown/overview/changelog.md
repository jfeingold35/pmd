--- conflicted
+++ resolved
@@ -48,18 +48,16 @@
 
 #### Modified Rules
 
-<<<<<<< HEAD
 *   The Java rule `UnusedModifier` (ruleset java-unusedcode) has been expanded to consider more redundant modifiers.
     *   Annotations marked as `abstract`.
     *   Nested annotations marked as `static`.
     *   Nested annotations within another interface or annotation marked as `public`.
     *   Classes, interfaces or annotations nested within an annotation marked as `public` or `static`.
     *   Nested enums marked as `static`.
-=======
+
 *   The Java rule `UnnecessaryLocalBeforeReturn` (ruleset java-design) no longer requires the variable declaration
     and return statement to be on consecutive lines. Any variable that is used solely in a return statement will be
     reported.
->>>>>>> 465478fe
 
 ### Fixed Issues
 
