/*
 * BSD-style license; for more info see http://pmd.sourceforge.net/license.html
 */

package net.sourceforge.pmd.lang.java.ast;

import org.checkerframework.checker.nullness.qual.NonNull;
import org.checkerframework.checker.nullness.qual.Nullable;

import net.sourceforge.pmd.lang.java.ast.InternalInterfaces.QualifierOwner;

/**
 * Method or constructor reference expression.
 *
 * <pre class="grammar">
 *
 * MethodReference ::= {@link ASTExpression Expression} "::" {@link ASTTypeArguments TypeArguments}? &lt;IDENTIFIER&gt;
 *                   | {@link ASTTypeExpression TypeExpression} "::" {@link ASTTypeArguments TypeArguments}? "new"
 *
 * </pre>
 */
public final class ASTMethodReference extends AbstractJavaExpr implements ASTPrimaryExpression, QualifierOwner, LeftRecursiveNode {

    ASTMethodReference(int id) {
        super(id);
    }


    @Override
<<<<<<< HEAD
    public void jjtClose() {
        super.jjtClose();
        JavaNode lhs = getChild(0);
        // if constructor ref, then the LHS is unambiguously a type.
        if (lhs instanceof ASTAmbiguousName) {
            if (isConstructorReference()) {
                setChild(new ASTTypeExpression(((ASTAmbiguousName) lhs).forceTypeContext()), 0);
            }
        } else if (lhs instanceof ASTType) {
            setChild(new ASTTypeExpression((ASTType) lhs), 0);
        }
    }

    /**
     * Returns true if this is a constructor reference,
     * e.g. {@code ArrayList::new}.
     */
    public boolean isConstructorReference() {
        return "new".equals(getImage());
    }

    /**
     * Returns the node to the left of the "::". This may be a
     * {@link ASTTypeExpression type expression}, or an
     * {@link ASTAmbiguousName ambiguous name}.
     *
     * <p>Note that if this is a {@linkplain #isConstructorReference() constructor reference},
     * then this can only return a {@linkplain ASTTypeExpression type expression}.
     */
    @NonNull
    @Override
    public ASTExpression getQualifier() {
        return (ASTExpression) getChild(0);
    }


    /**
     * Returns the explicit type arguments mentioned after the "::" if they exist.
     * Type arguments mentioned before the "::", if any, are contained within
     * the {@linkplain #getQualifier() lhs type}.
     */
    @Nullable
    public ASTTypeArguments getExplicitTypeArguments() {
        return getFirstChildOfType(ASTTypeArguments.class);
    }


    /**
     * Returns the method name, or an empty optional if this is a
     * {@linkplain #isConstructorReference() constructor reference}.
     */
    @Nullable
    public String getMethodName() {
        return getImage().equals("new") ? null : getImage();
    }


    @Override
    public <T> void jjtAccept(SideEffectingVisitor<T> visitor, T data) {
        visitor.visit(this, data);
=======
    protected <P, R> R acceptVisitor(JavaVisitor<? super P, ? extends R> visitor, P data) {
        return visitor.visit(this, data);
>>>>>>> 545aa338
    }
}<|MERGE_RESOLUTION|>--- conflicted
+++ resolved
@@ -27,7 +27,12 @@
 
 
     @Override
-<<<<<<< HEAD
+    protected <P, R> R acceptVisitor(JavaVisitor<? super P, ? extends R> visitor, P data) {
+        return visitor.visit(this, data);
+    }
+
+
+    @Override
     public void jjtClose() {
         super.jjtClose();
         JavaNode lhs = getChild(0);
@@ -83,14 +88,4 @@
     public String getMethodName() {
         return getImage().equals("new") ? null : getImage();
     }
-
-
-    @Override
-    public <T> void jjtAccept(SideEffectingVisitor<T> visitor, T data) {
-        visitor.visit(this, data);
-=======
-    protected <P, R> R acceptVisitor(JavaVisitor<? super P, ? extends R> visitor, P data) {
-        return visitor.visit(this, data);
->>>>>>> 545aa338
-    }
 }