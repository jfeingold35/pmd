--- conflicted
+++ resolved
@@ -4,32 +4,11 @@
 
 package net.sourceforge.pmd.lang.vf.ast;
 
-<<<<<<< HEAD
 public class ASTCData extends AbstractVfNode {
     ASTCData(int id) {
         super(id);
     }
 
-    /**
-     * Accept the visitor. *
-     */
-=======
-import net.sourceforge.pmd.annotation.InternalApi;
-
-public class ASTCData extends AbstractVFNode {
-    @Deprecated
-    @InternalApi
-    public ASTCData(int id) {
-        super(id);
-    }
-
-    @Deprecated
-    @InternalApi
-    public ASTCData(VfParser p, int id) {
-        super(p, id);
-    }
-
->>>>>>> 84ca3c63
     @Override
     public Object jjtAccept(VfParserVisitor visitor, Object data) {
         return visitor.visit(this, data);
