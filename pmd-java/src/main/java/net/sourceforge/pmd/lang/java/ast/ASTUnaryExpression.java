/**
 * BSD-style license; for more info see http://pmd.sourceforge.net/license.html
 */

package net.sourceforge.pmd.lang.java.ast;


<<<<<<< HEAD
import java.util.Objects;
=======
import net.sourceforge.pmd.annotation.InternalApi;
>>>>>>> 2bcb8dcf

/**
 * Represents a unary prefix operation on a value.
 * This has a precedence greater than {@link ASTMultiplicativeExpression}.
 *
 * <p>UnaryExpression has the same precedence as {@linkplain ASTPreIncrementExpression PreIncrementExpression},
 * {@linkplain ASTPreDecrementExpression PreDecrementExpression}, and {@linkplain ASTCastExpression CastExpression}.
 *
 * <p>Note that the child of this node is not necessarily a UnaryExpression,
 * rather, it can be an expression with an operator precedence greater or equal
 * to a UnaryExpression.
 *
 * <p>TODO it would be sensible to merge {@link ASTPreDecrementExpression} and {@link ASTPreIncrementExpression}.
 *
 * <pre class="grammar">
 *
 * UnaryExpression ::= {@link UnaryOp} UnaryExpression
 *
 * </pre>
 */
<<<<<<< HEAD
public final class ASTUnaryExpression extends AbstractJavaTypeNode implements ASTExpression {

    private UnaryOp operator;

    ASTUnaryExpression(int id) {
        super(id);
    }

    ASTUnaryExpression(JavaParser p, int id) {
=======
public class ASTUnaryExpression extends AbstractJavaTypeNode {

    @InternalApi
    @Deprecated
    public ASTUnaryExpression(int id) {
        super(id);
    }

    @InternalApi
    @Deprecated
    public ASTUnaryExpression(JavaParser p, int id) {
>>>>>>> 2bcb8dcf
        super(p, id);
    }

    @Override
    public Object jjtAccept(JavaParserVisitor visitor, Object data) {
        return visitor.visit(this, data);
    }


    @Override
    public <T> void jjtAccept(SideEffectingVisitor<T> visitor, T data) {
        visitor.visit(this, data);
    }


    public ASTExpression getBaseExpression() {
        return (ASTExpression) jjtGetChild(0);
    }

    @Override
    public void setImage(String image) {
        super.setImage(image);
        this.operator = Objects.requireNonNull(UnaryOp.fromImage(image));
    }


    /**
     * Returns the image of this unary operator, i.e. "+" or "-".
     * @deprecated use {@link #getOp()}
     */
    @Deprecated
    public String getOperator() {
        return getImage();
    }


    /**
     * Returns the constant representing the operator of this expression.
     */
    public UnaryOp getOp() {
        return operator;
    }

}<|MERGE_RESOLUTION|>--- conflicted
+++ resolved
@@ -5,11 +5,7 @@
 package net.sourceforge.pmd.lang.java.ast;
 
 
-<<<<<<< HEAD
 import java.util.Objects;
-=======
-import net.sourceforge.pmd.annotation.InternalApi;
->>>>>>> 2bcb8dcf
 
 /**
  * Represents a unary prefix operation on a value.
@@ -30,7 +26,6 @@
  *
  * </pre>
  */
-<<<<<<< HEAD
 public final class ASTUnaryExpression extends AbstractJavaTypeNode implements ASTExpression {
 
     private UnaryOp operator;
@@ -40,19 +35,6 @@
     }
 
     ASTUnaryExpression(JavaParser p, int id) {
-=======
-public class ASTUnaryExpression extends AbstractJavaTypeNode {
-
-    @InternalApi
-    @Deprecated
-    public ASTUnaryExpression(int id) {
-        super(id);
-    }
-
-    @InternalApi
-    @Deprecated
-    public ASTUnaryExpression(JavaParser p, int id) {
->>>>>>> 2bcb8dcf
         super(p, id);
     }
 
