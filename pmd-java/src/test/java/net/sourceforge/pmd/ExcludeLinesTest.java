--- conflicted
+++ resolved
@@ -12,16 +12,11 @@
 import org.junit.Before;
 import org.junit.Test;
 
-<<<<<<< HEAD
-=======
-import junit.framework.JUnit4TestAdapter;
->>>>>>> 1d6c9327
 import net.sourceforge.pmd.lang.LanguageRegistry;
 import net.sourceforge.pmd.lang.java.JavaLanguageModule;
 import net.sourceforge.pmd.testframework.RuleTst;
 import net.sourceforge.pmd.testframework.TestDescriptor;
 
-<<<<<<< HEAD
 public class ExcludeLinesTest extends RuleTst {
     private Rule rule;
 
@@ -35,61 +30,9 @@
         runTest(new TestDescriptor(TEST1, "NOPMD should work", 0, rule));
         runTest(new TestDescriptor(TEST2, "Should fail without exclude marker", 1, rule));
     }
-=======
-
- public class ExcludeLinesTest extends RuleTst {
-     private Rule rule;
- 
-     @Before 
-     public void setUp() {
-         rule = findRule("java-unusedcode", "UnusedLocalVariable");
-     }
- 
-     @Test
-     public void testAcceptance() {
-         runTest(new TestDescriptor(TEST1, "NOPMD should work", 0, rule));
-         runTest(new TestDescriptor(TEST2, "Should fail without exclude marker", 1, rule));
-     }
- 
-     @Test
-     public void testAlternateMarker() throws Throwable {
-         PMD p = new PMD();
-         p.getConfiguration().setSuppressMarker("FOOBAR");
-         RuleContext ctx = new RuleContext();
-         Report r = new Report();
-         ctx.setReport(r);
-         ctx.setSourceCodeFilename("n/a");
-         ctx.setLanguageVersion(LanguageRegistry.getLanguage(JavaLanguageModule.NAME).getDefaultVersion());
-         RuleSet rules = new RuleSetFactory().createSingleRuleRuleSet(rule);
-         p.getSourceCodeProcessor().processSourceCode(new StringReader(TEST3), new RuleSets(rules), ctx);
-         assertTrue(r.isEmpty());
-         assertEquals(r.getSuppressedRuleViolations().size(), 1);
-     }
- 
-     private static final String TEST1 =
-             "public class Foo {" + PMD.EOL +
-             " void foo() {" + PMD.EOL +
-             "  int x; //NOPMD " + PMD.EOL +
-             " } " + PMD.EOL +
-             "}";
- 
-     private static final String TEST2 =
-             "public class Foo {" + PMD.EOL +
-             " void foo() {" + PMD.EOL +
-             "  int x;" + PMD.EOL +
-             " } " + PMD.EOL +
-             "}";
- 
-     private static final String TEST3 =
-             "public class Foo {" + PMD.EOL +
-             " void foo() {" + PMD.EOL +
-             "  int x; // FOOBAR" + PMD.EOL +
-             " } " + PMD.EOL +
-             "}";
->>>>>>> 1d6c9327
 
     @Test
-    public void testAlternateMarker() throws PMDException {
+    public void testAlternateMarker() throws Exception {
         PMD p = new PMD();
         p.getConfiguration().setSuppressMarker("FOOBAR");
         RuleContext ctx = new RuleContext();
@@ -97,8 +40,7 @@
         ctx.setReport(r);
         ctx.setSourceCodeFilename("n/a");
         ctx.setLanguageVersion(LanguageRegistry.getLanguage(JavaLanguageModule.NAME).getDefaultVersion());
-        RuleSet rules = new RuleSet();
-        rules.addRule(rule);
+        RuleSet rules = new RuleSetFactory().createSingleRuleRuleSet(rule);
         p.getSourceCodeProcessor().processSourceCode(new StringReader(TEST3), new RuleSets(rules), ctx);
         assertTrue(r.isEmpty());
         assertEquals(r.getSuppressedRuleViolations().size(), 1);
