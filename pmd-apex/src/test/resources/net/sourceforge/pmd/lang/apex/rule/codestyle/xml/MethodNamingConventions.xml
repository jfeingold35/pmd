--- conflicted
+++ resolved
@@ -68,13 +68,8 @@
     
     <test-code>
         <description>#1573 method names should not contain underscores, but skip test methods 1</description>
-<<<<<<< HEAD
-        <expected-problems>0</expected-problems>
-        <rule-property name="skipTestMethodUnderscores">true</rule-property>
-=======
         <rule-property name="skipTestMethodUnderscores">true</rule-property>
         <expected-problems>0</expected-problems>
->>>>>>> 0b650f6a
         <code><![CDATA[
 public class Foo {
     @isTest
@@ -85,13 +80,8 @@
 
     <test-code>
         <description>#1573 method names should not contain underscores, but skip test methods 2</description>
-<<<<<<< HEAD
-        <expected-problems>0</expected-problems>
-        <rule-property name="skipTestMethodUnderscores">true</rule-property>
-=======
         <rule-property name="skipTestMethodUnderscores">true</rule-property>
         <expected-problems>0</expected-problems>
->>>>>>> 0b650f6a
         <code><![CDATA[
 public class Foo {
     void testMethod test_barFoo() {}
@@ -101,13 +91,8 @@
 
     <test-code>
         <description>#1573 method names should not contain underscores, but skip test methods 3</description>
-<<<<<<< HEAD
-        <expected-problems>1</expected-problems>
-        <rule-property name="skipTestMethodUnderscores">false</rule-property>
-=======
         <rule-property name="skipTestMethodUnderscores">false</rule-property>
         <expected-problems>1</expected-problems>
->>>>>>> 0b650f6a
         <code><![CDATA[
 public class Foo {
     @isTest
