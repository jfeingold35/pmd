--- conflicted
+++ resolved
@@ -25,13 +25,9 @@
 
 import org.apache.commons.lang3.text.StrBuilder;
 
-<<<<<<< HEAD
-import net.sourceforge.pmd.lang.ast.AbstractNode;
-import net.sourceforge.pmd.lang.ast.Node;
-=======
 import net.sourceforge.pmd.annotation.InternalApi;
 import net.sourceforge.pmd.lang.ast.impl.javacc.AbstractJjtreeNode;
->>>>>>> b801cf62
+import net.sourceforge.pmd.lang.ast.Node;
 
 /**
  *
@@ -120,13 +116,8 @@
 
     @Override
     public Object childrenAccept(final VmParserVisitor visitor, final Object data) {
-<<<<<<< HEAD
-        for (Node child : children) {
-            ((VmNode) child).jjtAccept(visitor, data);
-=======
         for (VmNode c : children()) {
             c.jjtAccept(visitor, data);
->>>>>>> b801cf62
         }
 
         return data;
