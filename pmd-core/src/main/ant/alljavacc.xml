--- conflicted
+++ resolved
@@ -9,13 +9,8 @@
     <property name="base-ast-package" value="net.sourceforge.pmd.lang.ast" />
     <property name="base-ast-package.dir" value="${target}/net/sourceforge/pmd/lang/ast" />
 
-<<<<<<< HEAD
-    <property name="target-package" value="${base-ast-package}.impl.javacc" />
-    <property name="target-package.dir" value="${base-ast-package.dir}/impl/javacc" />
-=======
     <property name="target-package" value="${base-ast-package}" />
     <property name="target-package.dir" value="${base-ast-package.dir}" />
->>>>>>> 99700d75
 
 
     <target name="alljavacc"
@@ -119,11 +114,7 @@
 
         <replace file="${tmp-package.dir}/TokenMgrError.java">
             <replacetoken><![CDATA["Lexical error at line "]]></replacetoken>
-<<<<<<< HEAD
-            <replacevalue>&quot;Lexical error in file &quot; + net.sourceforge.pmd.lang.ast.impl.javacc.AbstractTokenManager.getFileName() + &quot; at line &quot;</replacevalue>
-=======
             <replacevalue>&quot;Lexical error in file &quot; + net.sourceforge.pmd.lang.ast.AbstractTokenManager.getFileName() + &quot; at line &quot;</replacevalue>
->>>>>>> 99700d75
         </replace>
 
         <move overwrite="true"
