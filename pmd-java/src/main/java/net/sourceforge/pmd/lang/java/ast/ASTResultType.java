--- conflicted
+++ resolved
@@ -18,12 +18,8 @@
  * @deprecated This has been replaced by an unwrapped {@link ASTType},
  *     "void" being represented by {@link ASTVoidType}.
  */
-<<<<<<< HEAD
+@Deprecated
 public final class ASTResultType extends AbstractJavaTypeNode {
-=======
-@Deprecated
-public final class ASTResultType extends AbstractJavaNode {
->>>>>>> c1225326
 
     ASTResultType(int id) {
         super(id);
