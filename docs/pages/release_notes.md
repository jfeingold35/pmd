---
title: PMD Release Notes
permalink: pmd_release_notes.html
keywords: changelog, release notes
---

## {{ site.pmd.date }} - {{ site.pmd.version }}

The PMD team is pleased to announce PMD {{ site.pmd.version }}.

This is a {{ site.pmd.release_type }} release.

{% tocmaker is_release_notes_processor %}

### New and noteworthy

### Fixed Issues

<<<<<<< HEAD
*   java
    *   [#1330](https://github.com/pmd/pmd/issues/1330): \[java] PMD crashes with java.lang.ClassFormatError: Absent Code attribute in method that is not native or abstract in class file javax/xml/ws/Service
=======
*   java-bestpractices
    *   [#1365](https://github.com/pmd/pmd/issues/1365): \[java] JUnitTestsShouldIncludeAssert false positive
>>>>>>> 25d4f8cb
*   java-codestyle
    *   [#1356](https://github.com/pmd/pmd/issues/1356): \[java] UnnecessaryModifier wrong message public->static

### API Changes

### External Contributions

*   [#1366](https://github.com/pmd/pmd/pull/1366): \[Java] Static Modifier on Internal Interface pmd #1356 - [avishvat](https://github.com/vishva007)
*   [#1368](https://github.com/pmd/pmd/pull/1368): \[doc] Updated outdated note in the building documentation. - [Maikel Steneker](https://github.com/maikelsteneker)
<<<<<<< HEAD
*   [#1375](https://github.com/pmd/pmd/pull/1375): \[java] Add missing null check AbstractJavaAnnotatableNode - [Will Winder](https://github.com/winder)
=======
*   [#1374](https://github.com/pmd/pmd/pull/1374): \[java] Simplify check for 'Test' annotation in JUnitTestsShouldIncludeAssertRule. - [Will Winder](https://github.com/winder)
>>>>>>> 25d4f8cb

{% endtocmaker %}
<|MERGE_RESOLUTION|>--- conflicted
+++ resolved
@@ -16,15 +16,12 @@
 
 ### Fixed Issues
 
-<<<<<<< HEAD
 *   java
     *   [#1330](https://github.com/pmd/pmd/issues/1330): \[java] PMD crashes with java.lang.ClassFormatError: Absent Code attribute in method that is not native or abstract in class file javax/xml/ws/Service
-=======
 *   java-bestpractices
     *   [#1365](https://github.com/pmd/pmd/issues/1365): \[java] JUnitTestsShouldIncludeAssert false positive
->>>>>>> 25d4f8cb
 *   java-codestyle
-    *   [#1356](https://github.com/pmd/pmd/issues/1356): \[java] UnnecessaryModifier wrong message public->static
+    *   [#1356](https://github.com/pmd/pmd/issues/1356): \[java] UnnecessaryModifier wrong message public-\>static
 
 ### API Changes
 
@@ -32,10 +29,7 @@
 
 *   [#1366](https://github.com/pmd/pmd/pull/1366): \[Java] Static Modifier on Internal Interface pmd #1356 - [avishvat](https://github.com/vishva007)
 *   [#1368](https://github.com/pmd/pmd/pull/1368): \[doc] Updated outdated note in the building documentation. - [Maikel Steneker](https://github.com/maikelsteneker)
-<<<<<<< HEAD
+*   [#1374](https://github.com/pmd/pmd/pull/1374): \[java] Simplify check for 'Test' annotation in JUnitTestsShouldIncludeAssertRule. - [Will Winder](https://github.com/winder)
 *   [#1375](https://github.com/pmd/pmd/pull/1375): \[java] Add missing null check AbstractJavaAnnotatableNode - [Will Winder](https://github.com/winder)
-=======
-*   [#1374](https://github.com/pmd/pmd/pull/1374): \[java] Simplify check for 'Test' annotation in JUnitTestsShouldIncludeAssertRule. - [Will Winder](https://github.com/winder)
->>>>>>> 25d4f8cb
 
 {% endtocmaker %}
