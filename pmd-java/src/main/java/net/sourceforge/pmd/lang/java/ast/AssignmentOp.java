/**
 * BSD-style license; for more info see http://pmd.sourceforge.net/license.html
 */

package net.sourceforge.pmd.lang.java.ast;

import static net.sourceforge.pmd.lang.java.ast.BinaryOp.ADD;
import static net.sourceforge.pmd.lang.java.ast.BinaryOp.AND;
import static net.sourceforge.pmd.lang.java.ast.BinaryOp.DIV;
import static net.sourceforge.pmd.lang.java.ast.BinaryOp.LEFT_SHIFT;
import static net.sourceforge.pmd.lang.java.ast.BinaryOp.MOD;
import static net.sourceforge.pmd.lang.java.ast.BinaryOp.MUL;
import static net.sourceforge.pmd.lang.java.ast.BinaryOp.OR;
import static net.sourceforge.pmd.lang.java.ast.BinaryOp.RIGHT_SHIFT;
import static net.sourceforge.pmd.lang.java.ast.BinaryOp.SUB;
import static net.sourceforge.pmd.lang.java.ast.BinaryOp.UNSIGNED_RIGHT_SHIFT;
import static net.sourceforge.pmd.lang.java.ast.BinaryOp.XOR;
import static net.sourceforge.pmd.lang.java.ast.InternalInterfaces.OperatorLike;

import org.checkerframework.checker.nullness.qual.Nullable;


/**
 * An assignment operator for {@link ASTAssignmentExpression}.
 *
 * <pre class="grammar">
 *
 * AssignmentOp ::= "=" | "*=" | "/=" | "%=" | "+=" | "-=" | "&lt;&lt;=" | "&gt;&gt;=" | "&gt;&gt;&gt;=" | "&amp;=" | "^=" | "|="
 *
 * </pre>
 *
 * @see BinaryOp
 * @see UnaryOp
 */
<<<<<<< HEAD
public enum AssignmentOp implements OperatorLike {
    EQ("=", null),
    AND_EQ("&=", AND),
    OR_EQ("|=", OR),
    XOR_EQ("^=", XOR),
    ADD_EQ("+=", ADD),
    SUB_EQ("-=", SUB),
    MUL_EQ("*=", MUL),
    DIV_EQ("/=", DIV),
    LEFT_SHIFT_EQ("<<=", LEFT_SHIFT),
    RIGHT_SHIFT_EQ(">>=", RIGHT_SHIFT),
    UNSIGNED_RIGHT_SHIFT_EQ(">>>=", UNSIGNED_RIGHT_SHIFT);

    private static final Map<String, AssignmentOp> LOOKUP = Collections.unmodifiableMap(
        Arrays.stream(values()).collect(Collectors.toMap(Object::toString, op -> op))
    );
=======
public enum AssignmentOp {
    ASSIGN("=", null),
    AND_ASSIGN("&=", AND),
    OR_ASSIGN("|=", OR),
    XOR_ASSIGN("^=", XOR),
    ADD_ASSIGN("+=", ADD),
    SUB_ASSIGN("-=", SUB),
    MUL_ASSIGN("*=", MUL),
    DIV_ASSIGN("/=", DIV),
    MOD_ASSIGN("%=", MOD),
    LEFT_SHIFT_ASSIGN("<<=", LEFT_SHIFT),
    RIGHT_SHIFT_ASSIGN(">>=", RIGHT_SHIFT),
    UNSIGNED_RIGHT_SHIFT_ASSIGN(">>>=", UNSIGNED_RIGHT_SHIFT);
>>>>>>> 1258db21

    private final String code;
    private final BinaryOp binaryOp;


    AssignmentOp(String code,
                 @Nullable BinaryOp binaryOp) {
        this.code = code;
        this.binaryOp = binaryOp;
    }

    @Override
    public String getToken() {
        return code;
    }

    @Override
    public String toString() {
        return this.code;
    }


    /**
     * Returns true if this operator combines
     * a binary operator with the assignment.
     */
    public boolean isCompound() {
        return this != ASSIGN;
    }


    /**
     * Returns the binary operator this corresponds to
     * if this is a compound operator, otherwise returns
     * null.
     */
    @Nullable
    public BinaryOp getBinaryOp() {
        return binaryOp;
    }


}<|MERGE_RESOLUTION|>--- conflicted
+++ resolved
@@ -32,25 +32,7 @@
  * @see BinaryOp
  * @see UnaryOp
  */
-<<<<<<< HEAD
 public enum AssignmentOp implements OperatorLike {
-    EQ("=", null),
-    AND_EQ("&=", AND),
-    OR_EQ("|=", OR),
-    XOR_EQ("^=", XOR),
-    ADD_EQ("+=", ADD),
-    SUB_EQ("-=", SUB),
-    MUL_EQ("*=", MUL),
-    DIV_EQ("/=", DIV),
-    LEFT_SHIFT_EQ("<<=", LEFT_SHIFT),
-    RIGHT_SHIFT_EQ(">>=", RIGHT_SHIFT),
-    UNSIGNED_RIGHT_SHIFT_EQ(">>>=", UNSIGNED_RIGHT_SHIFT);
-
-    private static final Map<String, AssignmentOp> LOOKUP = Collections.unmodifiableMap(
-        Arrays.stream(values()).collect(Collectors.toMap(Object::toString, op -> op))
-    );
-=======
-public enum AssignmentOp {
     ASSIGN("=", null),
     AND_ASSIGN("&=", AND),
     OR_ASSIGN("|=", OR),
@@ -63,7 +45,6 @@
     LEFT_SHIFT_ASSIGN("<<=", LEFT_SHIFT),
     RIGHT_SHIFT_ASSIGN(">>=", RIGHT_SHIFT),
     UNSIGNED_RIGHT_SHIFT_ASSIGN(">>>=", UNSIGNED_RIGHT_SHIFT);
->>>>>>> 1258db21
 
     private final String code;
     private final BinaryOp binaryOp;
