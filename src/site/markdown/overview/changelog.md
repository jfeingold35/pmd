--- conflicted
+++ resolved
@@ -27,14 +27,11 @@
 
 **Bugfixes:**
 
-<<<<<<< HEAD
 *   java-comments/CommentDefaultAccessModifier
     *   [#1430](https://sourceforge.net/p/pmd/bugs/1430/): CommentDefaultAccessModifier triggers on field
         annotated with @VisibleForTesting
-=======
 *   java-design/UseNotifyAllInsteadOfNotify
     *   [#1438](https://sourceforge.net/p/pmd/bugs/1438/): UseNotifyAllInsteadOfNotify gives false positive
->>>>>>> f2ec1be9
 *   java-finalizers/AvoidCallingFinalize
     *   [#1440](https://sourceforge.net/p/pmd/bugs/1440/): NPE in AvoidCallingFinalize
 *   java-optimizations/RedundantFieldInitializer
