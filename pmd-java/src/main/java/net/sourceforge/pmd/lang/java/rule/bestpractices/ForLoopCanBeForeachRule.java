--- conflicted
+++ resolved
@@ -202,32 +202,18 @@
                     guardCondition.children(ASTRelationalExpression.class),
                     rel -> NodeStream.of(rel).filterMatching(Node::getImage, "<"),
                     rel -> NodeStream.of(rel)
-<<<<<<< HEAD
                     // TODO fix
                     // .filterMatching(Node::getImage, "<=")
                     // .children(ASTAdditiveExpression.class)
                     // .filter(expr ->
                     //             expr.getNumChildren() == 2
-                    //                 && expr.getOperator().equals("-")
+                    //                 && "-".equals(expr.getOperator())
                     //                 && expr.children(ASTPrimaryExpression.class)
                     //                        .children(ASTPrimaryPrefix.class)
                     //                        .children(ASTLiteral.class)
                     //                        .filterMatching(Node::getImage, "1")
                     //                        .nonEmpty()
                     // )
-=======
-                                     .filterMatching(Node::getImage, "<=")
-                                     .children(ASTAdditiveExpression.class)
-                                     .filter(expr ->
-                                                 expr.getNumChildren() == 2
-                                                     && "-".equals(expr.getOperator())
-                                                     && expr.children(ASTPrimaryExpression.class)
-                                                            .children(ASTPrimaryPrefix.class)
-                                                            .children(ASTLiteral.class)
-                                                            .filterMatching(Node::getImage, "1")
-                                                            .nonEmpty()
-                                     )
->>>>>>> 924cf162
                     )
                     .children(ASTPrimaryExpression.class)
                     .children(ASTPrimaryPrefix.class)
