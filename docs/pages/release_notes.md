--- conflicted
+++ resolved
@@ -37,20 +37,14 @@
 
 ### Fixed Issues
 
-<<<<<<< HEAD
 *   core
     *   [#1191](https://github.com/pmd/pmd/issues/1191): \[core] Test Framework: Sort violations by line/column
     *   [#1283](https://github.com/pmd/pmd/issues/1283): \[core] Deprecate ReportTree
     *   [#1288](https://github.com/pmd/pmd/issues/1288): \[core] No supported build listeners found with Gradle
     *   [#1300](https://github.com/pmd/pmd/issues/1300): \[core] PMD stops processing file completely, if one rule in a rule chain fails
 *   java-bestpractices
+    *   [#940](https://github.com/pmd/pmd/issues/940): \[java] JUnit 4 false positives for JUnit 5 tests
     *   [#1267](https://github.com/pmd/pmd/pull/1267): \[java] MissingOverrideRule: Avoid NoClassDefFoundError with incomplete classpath
-=======
-*   doc
-    *   [#1215](https://github.com/pmd/pmd/issues/1215): \[doc] TOC links don't work?
-*   java-bestpractices
-    *   [#940](https://github.com/pmd/pmd/issues/940): \[java] JUnit 4 false positives for JUnit 5 tests
->>>>>>> 91d4d909
 *   java-codestyle
     *   [#1255](https://github.com/pmd/pmd/issues/1255): \[java] UnnecessaryFullyQualifiedName false positive: static method on shadowed implicitly imported class
     *   [#1258](https://github.com/pmd/pmd/issues/1285): \[java] False positive "UselessParentheses" for parentheses that contain assignment
@@ -73,7 +67,6 @@
 
 ### External Contributions
 
-<<<<<<< HEAD
 *   [#109](https://github.com/pmd/pmd/pull/109): \[java] Add two linguistics rules under naming - [Arda Aslan](https://github.com/ardaasln)
 *   [#1254](https://github.com/pmd/pmd/pull/1254): \[ci] \[GSoC] Integrating the danger and pmdtester to travis CI - [BBG](https://github.com/djydewang)
 *   [#1258](https://github.com/pmd/pmd/pull/1258): \[java] Use typeof in MissingSerialVersionUID - [krichter722](https://github.com/krichter722)
@@ -83,9 +76,4 @@
 *   [#1278](https://github.com/pmd/pmd/pull/1278): \[ci] \[GSoC] Use pmdtester 1.0.0.pre.beta3 - [BBG](https://github.com/djydewang)
 *   [#1289](https://github.com/pmd/pmd/pull/1289): \[java] UselessParentheses: Fix false positive with assignments - [cobratbq](https://github.com/cobratbq)
 *   [#1290](https://github.com/pmd/pmd/pull/1290): \[docs] \[GSoC] Create the documentation about pmdtester - [BBG](https://github.com/djydewang)
-=======
-* [#1182](https://github.com/pmd/pmd/pull/1182): \[ui] XPath AutoComplete - [Akshat Bahety](https://github.com/akshatbahety)
-* [#1231](https://github.com/pmd/pmd/pull/1231): \[doc] Minor typo fix in installation.md - [Ashish Rana](https://github.com/ashishrana160796)
-* [#1250](https://github.com/pmd/pmd/pull/1250): \[ci] \[GSoC] Upload baseline of pmdtester automatically - [BBG](https://github.com/djydewang)
-*   [#1256](https://github.com/pmd/pmd/pull/1256): \[java] #940 Avoid JUnit 4 false positives for JUnit 5 tests - [Alex Shesterov](https://github.com/vovkss)
->>>>>>> 91d4d909
+*   [#1256](https://github.com/pmd/pmd/pull/1256): \[java] #940 Avoid JUnit 4 false positives for JUnit 5 tests - [Alex Shesterov](https://github.com/vovkss)