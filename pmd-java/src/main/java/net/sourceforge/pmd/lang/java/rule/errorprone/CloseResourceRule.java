/**
 * BSD-style license; for more info see http://pmd.sourceforge.net/license.html
 */

package net.sourceforge.pmd.lang.java.rule.errorprone;

import static net.sourceforge.pmd.properties.PropertyFactory.booleanProperty;
import static net.sourceforge.pmd.properties.PropertyFactory.stringListProperty;

import java.util.ArrayList;
import java.util.HashMap;
import java.util.HashSet;
import java.util.List;
import java.util.Map;
import java.util.Set;

import org.jaxen.JaxenException;

import net.sourceforge.pmd.RuleContext;
import net.sourceforge.pmd.lang.ast.Node;
import net.sourceforge.pmd.lang.java.ast.ASTAllocationExpression;
import net.sourceforge.pmd.lang.java.ast.ASTArgumentList;
import net.sourceforge.pmd.lang.java.ast.ASTAssignmentOperator;
import net.sourceforge.pmd.lang.java.ast.ASTBlock;
import net.sourceforge.pmd.lang.java.ast.ASTBlockStatement;
import net.sourceforge.pmd.lang.java.ast.ASTClassOrInterfaceType;
import net.sourceforge.pmd.lang.java.ast.ASTConstructorDeclaration;
import net.sourceforge.pmd.lang.java.ast.ASTExpression;
import net.sourceforge.pmd.lang.java.ast.ASTFinallyStatement;
import net.sourceforge.pmd.lang.java.ast.ASTFormalParameters;
import net.sourceforge.pmd.lang.java.ast.ASTIfStatement;
import net.sourceforge.pmd.lang.java.ast.ASTLocalVariableDeclaration;
import net.sourceforge.pmd.lang.java.ast.ASTMethodDeclaration;
import net.sourceforge.pmd.lang.java.ast.ASTMethodOrConstructorDeclaration;
import net.sourceforge.pmd.lang.java.ast.ASTName;
import net.sourceforge.pmd.lang.java.ast.ASTPrimaryExpression;
import net.sourceforge.pmd.lang.java.ast.ASTPrimaryPrefix;
import net.sourceforge.pmd.lang.java.ast.ASTPrimarySuffix;
import net.sourceforge.pmd.lang.java.ast.ASTReferenceType;
import net.sourceforge.pmd.lang.java.ast.ASTResourceList;
import net.sourceforge.pmd.lang.java.ast.ASTReturnStatement;
import net.sourceforge.pmd.lang.java.ast.ASTStatementExpression;
import net.sourceforge.pmd.lang.java.ast.ASTTryStatement;
import net.sourceforge.pmd.lang.java.ast.ASTVariableDeclarator;
import net.sourceforge.pmd.lang.java.ast.ASTVariableDeclaratorId;
import net.sourceforge.pmd.lang.java.ast.ASTVariableInitializer;
import net.sourceforge.pmd.lang.java.ast.TypeNode;
import net.sourceforge.pmd.lang.java.rule.AbstractJavaRule;
import net.sourceforge.pmd.lang.java.symboltable.VariableNameDeclaration;
import net.sourceforge.pmd.lang.java.typeresolution.TypeHelper;
import net.sourceforge.pmd.lang.symboltable.NameOccurrence;
import net.sourceforge.pmd.properties.PropertyDescriptor;

/**
 * Makes sure you close your database connections. It does this by looking for
 * code patterned like this:
 *
 * <pre>
 *  Connection c = X;
 *  try {
 *   // do stuff, and maybe catch something
 *  } finally {
 *   c.close();
 *  }
 * </pre>
 *
 *  @author original author unknown
 *  @author Contribution from Pierre Mathien
 */
public class CloseResourceRule extends AbstractJavaRule {

    private Set<String> types = new HashSet<>();
    private Set<String> simpleTypes = new HashSet<>();

    private Set<String> closeTargets = new HashSet<>();
    private static final PropertyDescriptor<List<String>> CLOSE_TARGETS_DESCRIPTOR =
            stringListProperty("closeTargets")
                           .desc("Methods which may close this resource")
                           .emptyDefaultValue()
                           .delim(',').build();

    private static final PropertyDescriptor<List<String>> TYPES_DESCRIPTOR =
            stringListProperty("types")
                    .desc("Affected types")
                    .defaultValues("java.lang.AutoCloseable", "java.sql.Connection", "java.sql.Statement", "java.sql.ResultSet")
                    .delim(',').build();

    private static final PropertyDescriptor<Boolean> USE_CLOSE_AS_DEFAULT_TARGET =
            booleanProperty("closeAsDefaultTarget")
                    .desc("Consider 'close' as a target by default").defaultValue(true).build();

    private static final PropertyDescriptor<List<String>> ALLOWED_RESOURCE_TYPES =
            stringListProperty("allowedResourceTypes")
            .desc("Exact class names that do not need to be closed")
            .defaultValues("java.io.ByteArrayOutputStream", "java.io.ByteArrayInputStream", "java.io.StringWriter",
                    "java.io.CharArrayWriter", "java.util.stream.Stream")
            .build();


    public CloseResourceRule() {
        definePropertyDescriptor(CLOSE_TARGETS_DESCRIPTOR);
        definePropertyDescriptor(TYPES_DESCRIPTOR);
        definePropertyDescriptor(USE_CLOSE_AS_DEFAULT_TARGET);
        definePropertyDescriptor(ALLOWED_RESOURCE_TYPES);
    }

    @Override
    public void start(RuleContext ctx) {
        closeTargets.clear();
        simpleTypes.clear();
        types.clear();

        if (getProperty(CLOSE_TARGETS_DESCRIPTOR) != null) {
            closeTargets.addAll(getProperty(CLOSE_TARGETS_DESCRIPTOR));
        }
        if (getProperty(USE_CLOSE_AS_DEFAULT_TARGET) && !closeTargets.contains("close")) {
            closeTargets.add("close");
        }
        if (getProperty(TYPES_DESCRIPTOR) != null) {
            types.addAll(getProperty(TYPES_DESCRIPTOR));
            for (String type : getProperty(TYPES_DESCRIPTOR)) {
                simpleTypes.add(toSimpleType(type));
            }
        }
    }

    private static String toSimpleType(String fullyQualifiedClassName) {
        int lastIndexOf = fullyQualifiedClassName.lastIndexOf('.');
        if (lastIndexOf > -1) {
            return fullyQualifiedClassName.substring(lastIndexOf + 1);
        } else {
            return fullyQualifiedClassName;
        }
    }

    @Override
    public Object visit(ASTConstructorDeclaration node, Object data) {
        checkForResources(node, data);
        return super.visit(node, data);
    }

    @Override
    public Object visit(ASTMethodDeclaration node, Object data) {
        checkForResources(node, data);
        return super.visit(node, data);
    }

    private void checkForResources(ASTMethodOrConstructorDeclaration node, Object data) {
        List<ASTLocalVariableDeclaration> localVars = node.findDescendantsOfType(ASTLocalVariableDeclaration.class);
        List<ASTVariableDeclarator> vars = new ArrayList<>();
        Map<ASTVariableDeclaratorId, TypeNode> ids = new HashMap<>();

        // find all variable declarators
        for (ASTLocalVariableDeclaration localVar : localVars) {
            vars.addAll(localVar.findChildrenOfType(ASTVariableDeclarator.class));
        }

        // find all variable references to Connection objects
        for (ASTVariableDeclarator var : vars) {
            // get the type of the local var declaration
            TypeNode type = ((ASTLocalVariableDeclaration) var.jjtGetParent()).getTypeNode();

            if (type != null && isResourceTypeOrSubtype(type)) {
                if (var.hasInitializer()) {
                    // figure out the runtime type. If the variable is initialized, take the type from there
                    ASTExpression expression = var.getInitializer().getFirstChildOfType(ASTExpression.class);
                    TypeNode runtimeType = expression;
                    if (!isMethodCall(expression) && runtimeType != null && runtimeType.getType() != null) {
                        type = runtimeType;
                    }

                    // consider cases, when the streams are chained
                    // assumes, that the underlaying stream is always the first argument in the
                    // constructor call.
                    ASTExpression firstArgument = getAllocationFirstArgument(expression);
                    if (firstArgument != null) {
                        type = firstArgument;
                    }
                }

                if (!isAllowedResourceType(type) && !isMethodParameter(var, node)) {
                    ids.put(var.getVariableId(), type);
                }
            }
        }

        // if there are closables, ensure each is closed.
        for (Map.Entry<ASTVariableDeclaratorId, TypeNode> entry : ids.entrySet()) {
            ASTVariableDeclaratorId variableId = entry.getKey();
            ensureClosed((ASTLocalVariableDeclaration) variableId.jjtGetParent().jjtGetParent(), variableId,
                    entry.getValue(), data);
        }
    }

    /**
     * Checks whether the variable is initialized from a method parameter.
     * @param var the variable that is being initialized
     * @param methodOrCstor the method or constructor in which the variable is declared
     * @return <code>true</code> if the variable is initialized from a method parameter. <code>false</code>
     *         otherwise.
     */
    private boolean isMethodParameter(ASTVariableDeclarator var, ASTMethodOrConstructorDeclaration methodOrCstor) {
        if (!var.hasInitializer()) {
            return false;
        }

        boolean result = false;
        ASTExpression initializer = var.getInitializer();
        ASTName name = initializer.getFirstDescendantOfType(ASTName.class);
        if (name != null) {
            ASTFormalParameters formalParameters = null;
            if (methodOrCstor instanceof ASTMethodDeclaration) {
                formalParameters = ((ASTMethodDeclaration) methodOrCstor).getFormalParameters();
            } else if (methodOrCstor instanceof ASTConstructorDeclaration) {
                formalParameters = ((ASTConstructorDeclaration) methodOrCstor).getFormalParameters();
            }
            if (formalParameters != null) {
                List<ASTVariableDeclaratorId> ids = formalParameters.findDescendantsOfType(ASTVariableDeclaratorId.class);
                for (ASTVariableDeclaratorId id : ids) {
                    if (id.hasImageEqualTo(name.getImage()) && isResourceTypeOrSubtype(id)) {
                        result = true;
                        break;
                    }
                }
            }
        }
        return result;
    }

    private ASTExpression getAllocationFirstArgument(ASTExpression expression) {
        List<ASTAllocationExpression> allocations = expression.findDescendantsOfType(ASTAllocationExpression.class);
        ASTExpression firstArgument = null;

        if (!allocations.isEmpty()) {
            ASTArgumentList argumentList = allocations.get(allocations.size() - 1).getFirstDescendantOfType(ASTArgumentList.class);
            if (argumentList != null) {
                firstArgument = argumentList.getFirstChildOfType(ASTExpression.class);
            }
        }

        // the argument must not be a literal, it needs to be a Name referring to a variable
        if (firstArgument != null && firstArgument.getFirstDescendantOfType(ASTName.class) != null) {
            ASTName name = firstArgument.getFirstDescendantOfType(ASTName.class);

            Map<VariableNameDeclaration, List<NameOccurrence>> vars = firstArgument.getScope()
                    .getDeclarations(VariableNameDeclaration.class);
            for (VariableNameDeclaration nameDecl : vars.keySet()) {
                if (nameDecl.getName().equals(name.getImage()) && isResourceTypeOrSubtype(firstArgument)) {
                    return firstArgument;
                }
            }
        }
        return null;
    }

    private boolean isMethodCall(ASTExpression expression) {
        return expression != null
             && expression.jjtGetNumChildren() > 0
             && expression.jjtGetChild(0) instanceof ASTPrimaryExpression
             && expression.jjtGetChild(0).getFirstChildOfType(ASTPrimarySuffix.class) != null;
    }

    private boolean isResourceTypeOrSubtype(TypeNode refType) {
        if (refType.getType() != null) {
            for (String type : types) {
                if (TypeHelper.isA(refType, type)) {
                    return true;
                }
            }
        } else if (refType.jjtGetNumChildren() > 0 && refType.jjtGetChild(0) instanceof ASTReferenceType) {
            // no type information (probably missing auxclasspath) - use simple types
            ASTReferenceType ref = (ASTReferenceType) refType.jjtGetChild(0);
            if (ref.jjtGetChild(0) instanceof ASTClassOrInterfaceType) {
                ASTClassOrInterfaceType clazz = (ASTClassOrInterfaceType) ref.jjtGetChild(0);
                if (simpleTypes.contains(toSimpleType(clazz.getImage())) && !clazz.isReferenceToClassSameCompilationUnit()
                        || types.contains(clazz.getImage()) && !clazz.isReferenceToClassSameCompilationUnit()) {
                    return true;
                }
            }
        }
        return false;
    }

    private boolean isAllowedResourceType(TypeNode refType) {
        List<String> allowedResourceTypes = getProperty(ALLOWED_RESOURCE_TYPES);
        if (refType.getType() != null && allowedResourceTypes != null) {
            for (String type : allowedResourceTypes) {
                // the check here must be a exact type match, since subclasses may override close()
                // and actually require closing
                if (TypeHelper.isExactlyA(refType, type)) {
                    return true;
                }
            }
        }
        return false;
    }

    private boolean hasNullInitializer(ASTLocalVariableDeclaration var) {
        ASTVariableInitializer init = var.getFirstDescendantOfType(ASTVariableInitializer.class);
        if (init != null) {
            try {
                List<?> nulls = init
                        .findChildNodesWithXPath("Expression/PrimaryExpression/PrimaryPrefix/Literal/NullLiteral");
                return !nulls.isEmpty();
            } catch (JaxenException e) {
                return false;
            }
        }
        return false;
    }

    private void ensureClosed(ASTLocalVariableDeclaration var, ASTVariableDeclaratorId id, TypeNode type, Object data) {
        // What are the chances of a Connection being instantiated in a
        // for-loop init block? Anyway, I'm lazy!
        String variableToClose = id.getImage();
        Node n = var;

        while (!(n instanceof ASTBlock) && !(n instanceof ASTConstructorDeclaration)) {
            n = n.jjtGetParent();
        }

        Node top = n;

        List<ASTTryStatement> tryblocks = top.findDescendantsOfType(ASTTryStatement.class);

        boolean closed = false;

        ASTBlockStatement parentBlock = id.getFirstParentOfType(ASTBlockStatement.class);

        // look for try blocks below the line the variable was
        // introduced and make sure there is a .close call in a finally
        // block.
        for (ASTTryStatement t : tryblocks) {

            // verifies that there are no critical statements between the
            // variable declaration and
            // the beginning of the try block.
            ASTBlockStatement tryBlock = t.getFirstParentOfType(ASTBlockStatement.class);
            // no need to check for critical statements, if
            // the variable has been initialized with null
            if (!hasNullInitializer(var) && parentBlock.jjtGetParent() == tryBlock.jjtGetParent()) {

                List<ASTBlockStatement> blocks = parentBlock.jjtGetParent().findChildrenOfType(ASTBlockStatement.class);
                int parentBlockIndex = blocks.indexOf(parentBlock);
                int tryBlockIndex = blocks.indexOf(tryBlock);
                boolean criticalStatements = false;

                for (int i = parentBlockIndex + 1; i < tryBlockIndex; i++) {
                    // assume variable declarations are not critical and assignments are not critical
                    ASTBlockStatement block = blocks.get(i);
                    ASTLocalVariableDeclaration varDecl = block
                            .getFirstDescendantOfType(ASTLocalVariableDeclaration.class);
                    ASTStatementExpression statementExpression = block.getFirstDescendantOfType(ASTStatementExpression.class);

                    if (varDecl == null && (statementExpression == null
                            || statementExpression.getFirstChildOfType(ASTAssignmentOperator.class) == null)) {
                        criticalStatements = true;
                        break;
                    }
                }
                if (criticalStatements) {
                    break;
                }
            }

<<<<<<< HEAD
            if (t.getBeginLine() > id.getBeginLine() && t.getFinally() != null) {
                ASTBlock f = (ASTBlock) t.getFinally().jjtGetChild(0);
                List<ASTName> names = f.findDescendantsOfType(ASTName.class);
=======
            ASTFinallyStatement finallyClause = t.getFinallyClause();
            if (t.getBeginLine() > id.getBeginLine() && finallyClause != null) {
                ASTBlock finallyBody = finallyClause.getBody();
                List<ASTName> names = finallyBody.findDescendantsOfType(ASTName.class);
>>>>>>> 92bba816
                for (ASTName oName : names) {
                    String name = oName.getImage();
                    if (name != null && name.contains(".")) {
                        String[] parts = name.split("\\.");
                        if (parts.length == 2) {
                            String methodName = parts[1];
                            String varName = parts[0];
                            if (varName.equals(variableToClose) && closeTargets.contains(methodName)
                                    && nullCheckIfCondition(finallyBody, oName, varName)) {
                                closed = true;
                                break;
                            }

                        }
                    }
                }
                if (closed) {
                    break;
                }

                List<ASTStatementExpression> exprs = new ArrayList<>();
                finallyBody.findDescendantsOfType(ASTStatementExpression.class, exprs, true);
                for (ASTStatementExpression stmt : exprs) {
                    ASTPrimaryExpression expr = stmt.getFirstChildOfType(ASTPrimaryExpression.class);
                    if (expr != null) {
                        ASTPrimaryPrefix prefix = expr.getFirstChildOfType(ASTPrimaryPrefix.class);
                        ASTPrimarySuffix suffix = expr.getFirstChildOfType(ASTPrimarySuffix.class);
                        if (prefix != null && suffix != null) {
                            if (prefix.getImage() == null) {
                                ASTName prefixName = prefix.getFirstChildOfType(ASTName.class);
                                if (prefixName != null && closeTargets.contains(prefixName.getImage())) {
                                    // Found a call to a "close target" that is
                                    // a direct
                                    // method call without a "ClassName."
                                    // prefix.
                                    closed = variableIsPassedToMethod(expr, variableToClose);
                                    if (closed) {
                                        break;
                                    }
                                }
                            } else if (suffix.getImage() != null) {
                                String prefixPlusSuffix = prefix.getImage() + "." + suffix.getImage();
                                if (closeTargets.contains(prefixPlusSuffix)) {
                                    // Found a call to a "close target" that is
                                    // a method call
                                    // in the form "ClassName.methodName".
                                    closed = variableIsPassedToMethod(expr, variableToClose);
                                    if (closed) {
                                        break;
                                    }
                                }
                            }
                            // look for primary suffix containing the close
                            // Targets elements.
                            // If the .close is executed in another class
                            // accessed by a method
                            // this form :
                            // getProviderInstance().closeConnexion(connexion)
                            // For this use case, we assume the variable is
                            // correctly closed
                            // in the other class since there is no way to
                            // really check it.
                            if (!closed) {
                                List<ASTPrimarySuffix> suffixes = new ArrayList<>();
                                expr.findDescendantsOfType(ASTPrimarySuffix.class, suffixes, true);
                                for (ASTPrimarySuffix oSuffix : suffixes) {
                                    String suff = oSuffix.getImage();
                                    if (closeTargets.contains(suff)) {
                                        closed = variableIsPassedToMethod(expr, variableToClose);
                                        if (closed) {
                                            break;
                                        }
                                    }

                                }
                            }
                        }
                    }
                }
                if (closed) {
                    break;
                }
            } else if (t.isTryWithResources()) {
                // maybe the variable is used as a resource
                List<ASTName> names = t.getFirstChildOfType(ASTResourceList.class).findDescendantsOfType(ASTName.class);
                for (ASTName potentialUsage : names) {
                    if (potentialUsage.hasImageEqualTo(variableToClose)) {
                        closed = true;
                        break;
                    }
                }
            }
        }

        if (!closed) {
            // See if the variable is returned by the method, which means the
            // method is a utility for creating the db resource, which means of
            // course it can't be closed by the method, so it isn't an error.
            List<ASTReturnStatement> returns = new ArrayList<>();
            top.findDescendantsOfType(ASTReturnStatement.class, returns, true);
            for (ASTReturnStatement returnStatement : returns) {
                ASTName name = returnStatement.getFirstDescendantOfType(ASTName.class);
                if (name != null && name.getImage().equals(variableToClose)) {
                    closed = true;
                    break;
                }
            }
        }

        // if all is not well, complain
        if (!closed) {
            ASTLocalVariableDeclaration localVarDecl = id.getFirstParentOfType(ASTLocalVariableDeclaration.class);
            Class<?> typeClass = type.getType();
            if (typeClass != null) {
                addViolation(data, id, typeClass.getSimpleName());
            } else if (localVarDecl != null && localVarDecl.getTypeNode() != null) {
                addViolation(data, id, localVarDecl.getTypeNode().getTypeImage());
            } else {
                addViolation(data, id, id.getVariableName());
            }
        }
    }

    private boolean variableIsPassedToMethod(ASTPrimaryExpression expr, String variable) {
        List<ASTName> methodParams = new ArrayList<>();
        expr.findDescendantsOfType(ASTName.class, methodParams, true);
        for (ASTName pName : methodParams) {
            String paramName = pName.getImage();
            // also check if we've got the a parameter (i.e if it's an argument
            // !)
            ASTArgumentList parentParam = pName.getFirstParentOfType(ASTArgumentList.class);
            if (paramName.equals(variable) && parentParam != null) {
                return true;
            }
        }
        return false;
    }

    private ASTIfStatement findIfStatement(ASTBlock enclosingBlock, Node node) {
        ASTIfStatement ifStatement = node.getFirstParentOfType(ASTIfStatement.class);
        List<ASTIfStatement> allIfStatements = enclosingBlock.findDescendantsOfType(ASTIfStatement.class);
        if (ifStatement != null && allIfStatements.contains(ifStatement)) {
            return ifStatement;
        }
        return null;
    }

    /**
     * Checks, whether the given node is inside a if condition, and if so,
     * whether this is a null check for the given varName.
     *
     * @param enclosingBlock
     *            where to search for if statements
     * @param node
     *            the node, where the call for the close is done
     * @param varName
     *            the variable, that is maybe null-checked
     * @return <code>true</code> if no if condition is involved or if the if
     *         condition is a null-check.
     */
    private boolean nullCheckIfCondition(ASTBlock enclosingBlock, Node node, String varName) {
        ASTIfStatement ifStatement = findIfStatement(enclosingBlock, node);
        if (ifStatement != null) {
            try {
                // find expressions like: varName != null or null != varName
                List<?> nodes = ifStatement.findChildNodesWithXPath("Expression/EqualityExpression[@Image='!=']"
                        + "  [PrimaryExpression/PrimaryPrefix/Name[@Image='" + varName + "']]"
                        + "  [PrimaryExpression/PrimaryPrefix/Literal/NullLiteral]");
                return !nodes.isEmpty();
            } catch (JaxenException e) {
                throw new RuntimeException(e);
            }
        }
        return true;
    }
}<|MERGE_RESOLUTION|>--- conflicted
+++ resolved
@@ -26,7 +26,7 @@
 import net.sourceforge.pmd.lang.java.ast.ASTClassOrInterfaceType;
 import net.sourceforge.pmd.lang.java.ast.ASTConstructorDeclaration;
 import net.sourceforge.pmd.lang.java.ast.ASTExpression;
-import net.sourceforge.pmd.lang.java.ast.ASTFinallyStatement;
+import net.sourceforge.pmd.lang.java.ast.ASTFinallyClause;
 import net.sourceforge.pmd.lang.java.ast.ASTFormalParameters;
 import net.sourceforge.pmd.lang.java.ast.ASTIfStatement;
 import net.sourceforge.pmd.lang.java.ast.ASTLocalVariableDeclaration;
@@ -363,16 +363,10 @@
                 }
             }
 
-<<<<<<< HEAD
-            if (t.getBeginLine() > id.getBeginLine() && t.getFinally() != null) {
-                ASTBlock f = (ASTBlock) t.getFinally().jjtGetChild(0);
-                List<ASTName> names = f.findDescendantsOfType(ASTName.class);
-=======
-            ASTFinallyStatement finallyClause = t.getFinallyClause();
+            ASTFinallyClause finallyClause = t.getFinallyClause();
             if (t.getBeginLine() > id.getBeginLine() && finallyClause != null) {
                 ASTBlock finallyBody = finallyClause.getBody();
                 List<ASTName> names = finallyBody.findDescendantsOfType(ASTName.class);
->>>>>>> 92bba816
                 for (ASTName oName : names) {
                     String name = oName.getImage();
                     if (name != null && name.contains(".")) {
