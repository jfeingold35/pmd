/**
 * BSD-style license; for more info see http://pmd.sourceforge.net/license.html
 */

package net.sourceforge.pmd.lang.java.ast;

import org.checkerframework.checker.nullness.qual.NonNull;
import org.checkerframework.checker.nullness.qual.Nullable;


/**
 * Groups a variable ID and its initializer if it exists.
 * May be found as a child of {@linkplain ASTFieldDeclaration field declarations} and
 * {@linkplain ASTLocalVariableDeclaration local variable declarations}.
 *
 * <p>The {@linkplain #getInitializer() initializer} is the only place
 * {@linkplain ASTArrayInitializer array initializer expressions} can be found.
 *
 * <pre class="grammar">
 *
 * VariableDeclarator ::= {@linkplain ASTVariableDeclaratorId VariableDeclaratorId} {@link ASTArrayDimensions ArrayDimensions}? ( "=" {@linkplain ASTExpression Expression} )?
 *
 * </pre>
 */
public class ASTVariableDeclarator extends AbstractJavaTypeNode implements InternalInterfaces.VariableIdOwner {

    ASTVariableDeclarator(int id) {
        super(id);
    }


    ASTVariableDeclarator(JavaParser p, int id) {
        super(p, id);
    }


    @Override
    public Object jjtAccept(JavaParserVisitor visitor, Object data) {
        return visitor.visit(this, data);
    }


    @Override
    public <T> void jjtAccept(SideEffectingVisitor<T> visitor, T data) {
        visitor.visit(this, data);
    }


    /**
     * Returns the name of the declared variable.
     */
    public String getName() {
<<<<<<< HEAD
        return getVarId().getVariableName();
=======
        // first child will be VariableDeclaratorId
        return getChild(0).getImage();
>>>>>>> 240b1fe6
    }


    /**
     * Returns the id of the declared variable.
     */
<<<<<<< HEAD
    @Override
    @NonNull
    public ASTVariableDeclaratorId getVarId() {
        return (ASTVariableDeclaratorId) jjtGetChild(0);
=======
    public ASTVariableDeclaratorId getVariableId() {
        return (ASTVariableDeclaratorId) getChild(0);
>>>>>>> 240b1fe6
    }


    /**
     * Returns true if the declared variable is initialized.
     * Otherwise, {@link #getInitializer()} returns null.
     */
    public boolean hasInitializer() {
<<<<<<< HEAD
        return getLastChild() instanceof ASTExpression;
=======
        return getNumChildren() > 1;
>>>>>>> 240b1fe6
    }


    /**
     * Returns the initializer, of the variable, or null if it doesn't exist.
     */
<<<<<<< HEAD
    @Nullable
    public ASTExpression getInitializer() {
        return hasInitializer() ? (ASTExpression) getLastChild() : null;
=======
    public ASTVariableInitializer getInitializer() {
        return hasInitializer() ? (ASTVariableInitializer) getChild(1) : null;
>>>>>>> 240b1fe6
    }


}<|MERGE_RESOLUTION|>--- conflicted
+++ resolved
@@ -50,27 +50,17 @@
      * Returns the name of the declared variable.
      */
     public String getName() {
-<<<<<<< HEAD
         return getVarId().getVariableName();
-=======
-        // first child will be VariableDeclaratorId
-        return getChild(0).getImage();
->>>>>>> 240b1fe6
     }
 
 
     /**
      * Returns the id of the declared variable.
      */
-<<<<<<< HEAD
     @Override
     @NonNull
     public ASTVariableDeclaratorId getVarId() {
-        return (ASTVariableDeclaratorId) jjtGetChild(0);
-=======
-    public ASTVariableDeclaratorId getVariableId() {
         return (ASTVariableDeclaratorId) getChild(0);
->>>>>>> 240b1fe6
     }
 
 
@@ -79,25 +69,16 @@
      * Otherwise, {@link #getInitializer()} returns null.
      */
     public boolean hasInitializer() {
-<<<<<<< HEAD
         return getLastChild() instanceof ASTExpression;
-=======
-        return getNumChildren() > 1;
->>>>>>> 240b1fe6
     }
 
 
     /**
      * Returns the initializer, of the variable, or null if it doesn't exist.
      */
-<<<<<<< HEAD
     @Nullable
     public ASTExpression getInitializer() {
         return hasInitializer() ? (ASTExpression) getLastChild() : null;
-=======
-    public ASTVariableInitializer getInitializer() {
-        return hasInitializer() ? (ASTVariableInitializer) getChild(1) : null;
->>>>>>> 240b1fe6
     }
 
 
