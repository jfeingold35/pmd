/**
 * BSD-style license; for more info see http://pmd.sourceforge.net/license.html
 */

package net.sourceforge.pmd.lang.apex.rule.performance;

import net.sourceforge.pmd.lang.apex.ast.ASTSoslExpression;

<<<<<<< HEAD
=======
/**
 * @deprecated use {@link OperationWithLimitsInLoopRule}
 */
@Deprecated
public class AvoidSoslInLoopsRule extends AbstractAvoidNodeInLoopsRule {
    public AvoidSoslInLoopsRule() {
        setProperty(CODECLIMATE_CATEGORIES, "Performance");
        // Note: Often more complicated as just moving the SOSL a few lines.
        // Involves Maps...
        setProperty(CODECLIMATE_REMEDIATION_MULTIPLIER, 150);
        setProperty(CODECLIMATE_BLOCK_HIGHLIGHTING, false);
    }

>>>>>>> 40cc6665
    @Override
    public Object visit(ASTSoslExpression node, Object data) {
        return checkForViolation(node, data);
    }
}<|MERGE_RESOLUTION|>--- conflicted
+++ resolved
@@ -6,22 +6,12 @@
 
 import net.sourceforge.pmd.lang.apex.ast.ASTSoslExpression;
 
-<<<<<<< HEAD
-=======
 /**
  * @deprecated use {@link OperationWithLimitsInLoopRule}
  */
 @Deprecated
 public class AvoidSoslInLoopsRule extends AbstractAvoidNodeInLoopsRule {
-    public AvoidSoslInLoopsRule() {
-        setProperty(CODECLIMATE_CATEGORIES, "Performance");
-        // Note: Often more complicated as just moving the SOSL a few lines.
-        // Involves Maps...
-        setProperty(CODECLIMATE_REMEDIATION_MULTIPLIER, 150);
-        setProperty(CODECLIMATE_BLOCK_HIGHLIGHTING, false);
-    }
 
->>>>>>> 40cc6665
     @Override
     public Object visit(ASTSoslExpression node, Object data) {
         return checkForViolation(node, data);
